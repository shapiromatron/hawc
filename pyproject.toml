--- conflicted
+++ resolved
@@ -54,15 +54,9 @@
   "pandas==2.2.3",
   "openpyxl==3.1.5",
   "jinja2==3.1.5",
-<<<<<<< HEAD
-  "plotly==5.22.0",
-  "scipy==1.13.1",
-  "pybmds==24.1",
-=======
   "plotly==5.24.1",
   "scipy==1.15.0",
-  "bmds==23.4",
->>>>>>> 37430844
+  "pybmds==24.1",
   # exports
   "rispy==0.9.0",
   "python-docx==1.1.2",
