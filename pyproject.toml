[project]
name = "hawc"
license = {file = "LICENSE"}
authors = [{name = "Andy Shapiro", email = "shapiromatron@gmail.com"}]
readme = "README.md"
dynamic = ["version", "description"]
keywords = [
  "data visualization",
  "epidemiology",
  "risk assessment",
  "systematic review",
  "toxicology",
]
classifiers = [
  "Intended Audience :: Science/Research",
  "Programming Language :: Python :: 3.12",
]
requires-python = ">=3.12"
# see https://peps.python.org/pep-0440/#version-specifiers
dependencies = [
  # web application
  "Django~=5.1.8",
  "django-crispy-forms==2.3",
  "crispy-bootstrap4==2024.10",
  "django-filter==24.3",
  "django-redis==5.4.0",
  "django-reversion==5.1.0",
  "django-autocomplete-light==3.12.1",
  "django-taggit==6.1.0",
  "django-treebeard==4.7.1",
  "djangorestframework==3.16.0",
  "django-webpack-loader==3.1.1",
  "uritemplate==4.1.1",
  "inflection==0.5.1",
  "pyyaml==6.0.2",
  "gunicorn==23.0.0",
  "wagtail~=6.4.1",
  "wagtail-draftail-anchors==0.6.0",
  # tasks
  "celery==5.5.1",
  "billiard==4.2.1",
  "kombu==5.5.2",
  # utilities
  "jsonschema==4.23.0",
  "lxml~=5.3.2",
  "psycopg2-binary==2.9.10",
  "redis==5.2.1",
  "requests==2.32.3",
  "pydantic~=2.11.3",
  "nh3~=0.2.21",
  "tinycss2==1.4.0",
  # computational
  "numpy~=2.2.4",
  "pandas==2.2.3",
  "openpyxl==3.1.5",
  "jinja2~=3.1.6",
  "plotly==6.0.1",
  "scipy~=1.15.2",
  "pybmds==24.1",
  # exports
  "rispy==0.9.0",
  "python-docx==1.1.2",
]

[project.optional-dependencies]
dev = [
  # build
  "flit==3.12.0",  # make sure to sync w/ [build-system]
  "poethepoet~=0.33.1",
  # lint and formatting tools
  "ruff==0.11.4",  # make sure to sync w/ pre-commit
  "djhtml==3.0.7",  # make sure to sync w/ pre-commit
  "pre-commit==4.2.0",
  # django development
<<<<<<< HEAD
  "django-debug-toolbar==4.4.6",
  "django-browser-reload==1.17.0",
  "django-extensions==3.2.3",
=======
  "django-debug-toolbar~=5.1",
  "django-browser-reload~=1.18",
  "django-extensions~=4.0",
  "faker==37.1.0",
>>>>>>> 1006da22
  # tests
  "coverage~=7.8.0",
  "pytest~=8.3.5",
  "pytest-django~=4.11.1",
  "vcrpy==7.0.0",
  "pytest-recording==0.13.2",
  "playwright~=1.51.0",
  "pytest-playwright~=0.7.0",
]
docs = [
  "mkdocs-material~=9.6.11",
]
prod = [
  "django-anymail==13.0",
  "sentry_sdk~=2.25.1",
]

[project.scripts]
manage = "hawc:manage"
"manage.py" = "hawc:manage"

[project.urls]
Documentation = "https://hawc.readthedocs.io/"
Source = "https://github.com/shapiromatron/hawc"

# --- --- --- --- --- --- --- --- --- --- BUILD --- --- --- --- --- --- --- --- --- ---
[build-system]
requires = ["flit_core ~=3.12"]
build-backend = "flit_core.buildapi"

[tool.flit.sdist]
include = [
  "hawc/static/bundles/**/*",
  "hawc/gitcommit.json",
  "hawc/webpack-stats.json",
]
exclude = [
  ".github",
  "bin",
  "client",
  "compose",
  "docs",
  "frontend",
  "scripts",
  "tests",
  "vendor",
]

# --- --- --- --- --- --- --- --- --- --- FORMAT --- --- --- --- --- --- --- --- --- ---
[tool.ruff]
line-length = 100
target-version = "py311"
lint.select = ["F", "E", "W", "I", "UP", "S", "B", "T20", "RUF"]
lint.ignore = ["E501", "S308", "S314", "S603", "RUF012", "RUF015"]
lint.unfixable = ["F401", "F841"]

[tool.ruff.lint.isort]
known-first-party = ["hawc", "hawc_client"]

[tool.ruff.lint.per-file-ignores]
"test_*.py" = ["S101", "S106"]
"scripts/*.py" = ["T201"]
"scripts/*.ipynb" = ["T201"]
"**/management/**.py" = ["T201"]
"**/migrations/**.py" = ["T201"]

# --- --- --- --- --- --- --- --- --- --- TEST --- --- --- --- --- --- --- --- --- ---
[tool.pytest.ini_options]
addopts = "--ds=hawc.main.settings.unittest --record-mode=once --reuse-db --nomigrations"
testpaths = [
  "tests/hawc",
  "tests/integration",
  "tests/client",
]

[tool.coverage.run]
omit = [
  "*migrations*",
  "./build/",
  "./client/hawc_client/interactive.py",
  "./hawc/apps/*/management/*",
  "./hawc/main/*",
  "./scripts/private/*",
  "./tests/*",
  "./venv/*",
]

[tool.coverage.report]
fail_under=92.0
precision=1

# --- --- --- --- --- --- --- --- --- --- TASKS --- --- --- --- --- --- --- --- --- ---
[tool.poe.tasks.sync-dev]
help = "Sync dev environment after code checkout"
sequence = [
  {cmd = 'uv pip install -e ".[dev,docs]"'},
  {cmd = "uv pip install -e client"},
  {cmd = "yarn --cwd frontend"},
  {cmd = "python manage.py migrate"},
  {cmd = "python manage.py recreate_views"},
]

[tool.poe.tasks.run-py]
help = "Run python developer environment"
cmd = "python manage.py runserver"

[tool.poe.tasks.run-js]
help = "Run javascript developer environment"
cmd = "npm --prefix ./frontend run start"

[tool.poe.tasks.test]
help = "Run python tests"
cmd = "py.test"

[tool.poe.tasks.test-integration]
help = "Run integration tests (requires `npm run start`)"
sequence = [
  {cmd = "playwright install --with-deps chromium"},
  {shell = "INTEGRATION_TESTS=1 py.test -sv tests/integration/"},
]

[tool.poe.tasks.test-integration-debug]
help = "Run integration tests in debug mode (requires `npm run start`)"
sequence = [
  {cmd = "playwright install --with-deps chromium"},
  {shell = "INTEGRATION_TESTS=1 PWDEBUG=1 py.test -sv tests/integration/"},
]

[tool.poe.tasks.test-js]
help = "Run javascript tests"
cmd = "npm --prefix ./frontend run test"

[tool.poe.tasks.format]
help = "Fix formatting issues where possible"
sequence = ["format-py", "format-js", "format-html"]

[tool.poe.tasks.format-py]
help = "Fix python formatting issues where possible"
sequence = [
  {cmd = "ruff format ."},
  {cmd = "ruff check . --fix --show-fixes"},
]

[tool.poe.tasks.format-js]
help = "Fix javascript formatting issues where possible"
cmd = "npm --prefix ./frontend run format"

[tool.poe.tasks.format-html]
help = "Fix HTML formatting issues where possible"
cmd = "djhtml --tabwidth 2 hawc/"

[tool.poe.tasks.lint]
help = "Check formatting issues"
sequence = ["lint-py", "lint-js", "lint-html"]

[tool.poe.tasks.lint-py]
help = "Check python formatting issues"
sequence = [
  {cmd = "ruff format . --check"},
  {cmd = "ruff check ."},
]

[tool.poe.tasks.lint-js]
help = "Check javascript formatting issues"
cmd = "npm --prefix ./frontend run lint"

[tool.poe.tasks.lint-html]
help = "Check HTML formatting issues where possible"
cmd = "djhtml --tabwidth 2 --check hawc/"

[tool.poe.tasks.build]
help = "Build package"
sequence = [
  {cmd = "npm --prefix ./frontend run build"},
  {cmd = "python manage.py set_git_commit"},
  {cmd = "uv build"},
]

[tool.poe.tasks.coverage]
help = "Run python coverage and create HTML report"
sequence = [
  {cmd = "coverage run -m pytest"},
  {cmd = "coverage html -d coverage_html -i"},
]

[tool.poe.tasks.loc]
help = "Generate lines of code report"
cmd = """cloc \
		--exclude-dir=migrations,node_modules,public,private,vendor,venv \
		--exclude-ext=json,yaml,svg,toml,ini \
		--vcs=git \
		--counted loc-files.txt \
		--md \
		.
"""

[tool.poe.tasks.docs]
help = "Build documentation"
cwd = "docs"
cmd = "mkdocs build --strict"

[tool.poe.tasks.docs-serve]
help = "Run documentation server"
cwd = "docs"
cmd = "mkdocs serve -a localhost:8010"<|MERGE_RESOLUTION|>--- conflicted
+++ resolved
@@ -72,16 +72,9 @@
   "djhtml==3.0.7",  # make sure to sync w/ pre-commit
   "pre-commit==4.2.0",
   # django development
-<<<<<<< HEAD
-  "django-debug-toolbar==4.4.6",
-  "django-browser-reload==1.17.0",
-  "django-extensions==3.2.3",
-=======
   "django-debug-toolbar~=5.1",
   "django-browser-reload~=1.18",
   "django-extensions~=4.0",
-  "faker==37.1.0",
->>>>>>> 1006da22
   # tests
   "coverage~=7.8.0",
   "pytest~=8.3.5",
