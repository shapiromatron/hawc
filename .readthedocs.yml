--- conflicted
+++ resolved
@@ -8,14 +8,7 @@
   configuration: docs/mkdocs.yml
 python:
   install:
-<<<<<<< HEAD
-  - requirements: requirements/docs.txt
   - method: pip
+    path: .
     extra_requirements:
-      - docs
-=======
-  - method: pip
-      path: .
-      extra_requirements:
-        - docs
->>>>>>> 57fc0faa
+      - docs