--- conflicted
+++ resolved
@@ -101,11 +101,7 @@
     runs-on: ubuntu-20.04
 
     container:
-<<<<<<< HEAD
-      image: nikolaik/python-nodejs:python3.9-nodejs16-slim
-=======
       image: python:3.9-slim
->>>>>>> 8df03f31
       options: --network-alias container
 
     services:
