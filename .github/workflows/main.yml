name: ci-checks

on: [pull_request]

jobs:
  backend:
    name: backend
    runs-on: ubuntu-18.04

    services:
      postgres:
<<<<<<< HEAD
        image: postgres:12-alpine
=======
        image: postgres:9.6.16-alpine
>>>>>>> 35996d4a
        env:
          POSTGRES_USER: hawc
          POSTGRES_PASSWORD: password
          POSTGRES_DB: hawc-test
        options: --health-cmd pg_isready --health-interval 10s --health-timeout 5s --health-retries 5
        ports:
        - 5432/tcp
      redis:
        image: redis:6-alpine
        options: --health-cmd "redis-cli ping" --health-interval 10s --health-timeout 5s --health-retries 5
        ports:
          - 6379/tcp

    steps:
    - uses: actions/checkout@v1
    - uses: actions/setup-python@v1
      with:
        python-version: '3.9'
        architecture: 'x64'
    - name: try to restore pip cache
      uses: actions/cache@v1
      with:
        path: ~/.cache/pip
        key: ${{ runner.os }}-pip-${{ hashFiles('requirements/*.txt') }}
        restore-keys: |
          ${{ runner.os }}-pip-
    - name: install
      run: |
        mv ci-webpack-stats.json webpack-stats.json
        pip install -U pip wheel
        pip install -r requirements/dev.txt
    - name: lint
      run: |
        make lint-py
    - name: test
      env:
        # use localhost for the host here because we are running the job on the VM.
        # If we were running the job on in a container this would be postgres
        DJANGO_DB_NAME: hawc-test
        DJANGO_DB_USER: hawc
        DJANGO_DB_PW: password
        DJANGO_DB_HOST: localhost
        DJANGO_CACHE_LOCATION: redis://localhost:${{job.services.redis.ports[6379]}}/0
        DJANGO_DB_PORT: ${{ job.services.postgres.ports[5432] }} # get randomly assigned published port
        PUBMED_API_KEY: ${{ secrets.PUBMED_API_KEY }}
      run: |
        py.test --vcr-record=none

  frontend:
    name: frontend
    runs-on: ubuntu-18.04
    steps:
    - uses: actions/checkout@v1
    - uses: actions/setup-node@v1
      with:
        node-version: '12.x'
    - name: set yarn cache directory
      id: yarn-cache-dir-path
      run: |
        echo "::set-output name=dir::$(yarn cache dir)"
    - name: try to restore yarn cache
      uses: actions/cache@v1
      id: yarn-cache
      with:
        path: ${{ steps.yarn-cache-dir-path.outputs.dir }}
        key: ${{ runner.os }}-yarn-${{ hashFiles('frontend/package.json') }}
        restore-keys: |
          ${{ runner.os }}-yarn-
    - name: install
      run: |
        yarn --cwd ./frontend install
    - name: lint
      run: |
        make lint-js

  integration:
    name: integration
    runs-on: ubuntu-18.04

    container:
      image: nikolaik/python-nodejs:python3.9-nodejs16-slim
      options: --network-alias container

    services:
      postgres:
        image: postgres:9.6
        env:
          POSTGRES_USER: hawc
          POSTGRES_PASSWORD: password
          POSTGRES_DB: hawc-test
        ports:
        - 5432:5432
        options: --health-cmd pg_isready --health-interval 10s --health-timeout 5s --health-retries 5

      selenium-server:
        # ERR_INSUFFICIENT_RESOURCES is raised if Chrome is used,
        # so we use Firefox instead. Chrome can only handle so many
        # async requests, and since the developmental webpack does not
        # take into consideration these restrictions and  it isn't being
        # served locally, there are errors.
        # Similar issue with relevant answer:
        # https://community.atlassian.com/t5/Jira-questions/Im-getting-Failed-to-load-resource-net-ERR-INSUFFICIENT/qaq-p/1153027
        # Developmental webpack:
        # https://webpack.js.org/configuration/mode/#mode-development
        image: selenium/standalone-firefox:latest
        ports:
        - 4444:4444

    env:
      DJANGO_DB_HOST: postgres
      DJANGO_DB_NAME: hawc-test
      DJANGO_DB_PORT: 5432
      DJANGO_DB_PW: password
      DJANGO_DB_USER: hawc
      HAWC_INTEGRATION_TESTS: 1
      BROWSER: firefox
      LIVESERVER_HOST: container
      LIVESERVER_PORT: 8000
      PUBMED_API_KEY: ${{ secrets.PUBMED_API_KEY }}
      SELENIUM_HOST: selenium-server
      SELENIUM_PORT: 4444

    steps:
    - uses: actions/checkout@v1
    - name: install hawc
      run: |
        pip install -r requirements/dev.txt
    - name: setup web server
      run: |
        mv ci-webpack-stats.json webpack-stats.json
        yarn --cwd ./frontend install
        npm run --prefix ./frontend start  &
    # https://github.community/t/how-to-retry-a-failed-step-in-github-actions-workflow/125880
    - name: run selenium tests
      id: test
      continue-on-error: true
      run: |
        py.test -sv tests/frontend/integration/
    - name: run selenium tests (retry)
      if: steps.test.outcome=='failure'
      id: retry
      continue-on-error: true
      run: |
        py.test -sv tests/frontend/integration/
    - name: set status
      if: always()
      run: |
        if ${{ steps.test.outcome=='success' || steps.retry.outcome=='success' }}; then
          echo success!
        else
          exit 1
        fi<|MERGE_RESOLUTION|>--- conflicted
+++ resolved
@@ -9,11 +9,7 @@
 
     services:
       postgres:
-<<<<<<< HEAD
         image: postgres:12-alpine
-=======
-        image: postgres:9.6.16-alpine
->>>>>>> 35996d4a
         env:
           POSTGRES_USER: hawc
           POSTGRES_PASSWORD: password
