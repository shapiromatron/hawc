from typing import Dict, Optional, Union

import pandas as pd

from .client import BaseClient


class StudyClient(BaseClient):
    """
    Client class for study requests.
    """

    def create(self, reference_id: int, data: Optional[Dict] = None) -> Dict:
        """
        Creates a study using a given reference ID.

        Args:
            reference_id (int): Reference ID to create study from.
            data (Dict, optional): Dict containing any additional field/value pairings for the study.
                Possible pairings are:
                    short_citation (str): Short study citation, can be used as identifier.
                    full_citation (str): Complete study citation.
                    bioassay: bool (study contains animal bioassay data)
                    epi: bool (study contains epidemiology data)
                    epi_meta: bool (study contains epidemiology meta-analysis data)
                    in_vitro: bool (study contains in-vitro data)
                    coi_reported: int (COI reported, see
                        hawc.apps.study.constants.CoiReported for choices)
                    coi_details: str (COI details; use the COI declaration when available)
                    funding_source: str (any funding source information)
                    study_identifier: str (reference descriptor for assessment-tracking,
                        for example, "{Author, year, #EndNoteNumber}")
                    contact_author: bool (was the author contacted for clarification/additional data)
                    ask_author: str (correspondence details)
                    published: bool (study, evaluation, and extraction details may be visible to permitted users)
                    summary: str (often left blank, used to add comments on data extration)
                    editable: bool (project-managers/team-members allowed to edit this study)
                Defaults to {empty}.

        Returns:
            Dict: JSON of the created study
        """
        if data is None:
            data = {}
        data["reference_id"] = reference_id

        url = f"{self.session.root_url}/study/api/study/"
        return self.session.post(url, data).json()

<<<<<<< HEAD
    def studies(self, assessment_id: int) -> pd.DataFrame:
        """
        Retrieves all studies for the given assessment.
        Args:
            assessment_id (int): Assessment ID
        Returns:
            pd.DataFrame: A dataframe for a study
        """
        url = f"{self.session.root_url}/study/api/study/?assessment_id={assessment_id}"
        response_json = self.session.get(url).json()
        return pd.DataFrame(response_json)
=======
    def create_from_identifier(
        self, db_type: str, db_id: Union[str, int], assessment_id: int, **kwargs
    ) -> Dict:
        """
        Creates a study using the given identifier.
        The identifier and reference are also created as needed.

        Args:
            db_type (str): Database type (HERO, PUBMED, DOI)
            db_id (Union[str,int]): Database ID
            assessment_id (int): Assessment ID to create the study under

        Returns:
            Dict: JSON of the created study
        """
        payload = {"db_type": db_type, "db_id": db_id, "assessment_id": assessment_id, **kwargs}
        url = f"{self.session.root_url}/study/api/study/create-from-identifier/"
        return self.session.post(url, payload).json()
>>>>>>> c8481977
<|MERGE_RESOLUTION|>--- conflicted
+++ resolved
@@ -47,7 +47,6 @@
         url = f"{self.session.root_url}/study/api/study/"
         return self.session.post(url, data).json()
 
-<<<<<<< HEAD
     def studies(self, assessment_id: int) -> pd.DataFrame:
         """
         Retrieves all studies for the given assessment.
@@ -59,7 +58,7 @@
         url = f"{self.session.root_url}/study/api/study/?assessment_id={assessment_id}"
         response_json = self.session.get(url).json()
         return pd.DataFrame(response_json)
-=======
+
     def create_from_identifier(
         self, db_type: str, db_id: Union[str, int], assessment_id: int, **kwargs
     ) -> Dict:
@@ -77,5 +76,4 @@
         """
         payload = {"db_type": db_type, "db_id": db_id, "assessment_id": assessment_id, **kwargs}
         url = f"{self.session.root_url}/study/api/study/create-from-identifier/"
-        return self.session.post(url, payload).json()
->>>>>>> c8481977
+        return self.session.post(url, payload).json()