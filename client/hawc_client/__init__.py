import math
from io import StringIO
from typing import Dict, Generator, List

import pandas as pd
from requests import Response, Session
from tqdm import tqdm

__all__ = ["HawcClient"]


class HawcClientException(Exception):
    """An exception occurred in the HAWC client module."""

    pass


class HawcServerException(Exception):
    """An exception occurred on the HAWC server."""

    pass


class HawcSession:
    """
    A session that handles HAWC requests and responses.

    Allows user authentication and keeps track of root url.
    """

    ENCODING_OPTION_JSON = "json"

    def __init__(self, root_url: str = "https://hawcproject.org"):
        self.root_url = root_url
        self._session = Session()

    def _handle_hawc_response(self, response: Response) -> None:
        """
        Handle standard hawc API response

        Args:
            response (Response): A response object

        Raises:
            HawcClientException: If error occurs in data submission
            HawcServerException: If error orccurs on server
        """
        if response.status_code >= 400 and response.status_code < 500:
            raise HawcClientException(response.status_code, response.json())
        elif response.status_code == 500:
            raise HawcServerException(response)

    def get(self, url: str, params: Dict = None) -> Response:
        """
        Sends a GET request using the session instance

        Args:
            url (str): URL for request.
            params (Dict, optional): Additional parameters to include. Defaults to None.

        Returns:
            Response: The response.
        """
        response = self._session.get(url=url, params=params)
        self._handle_hawc_response(response)
        return response

<<<<<<< HEAD
    def post(self, url: str, data: Dict, encoding_option: str = None) -> Dict:
=======
    def post(self, url: str, data: Dict) -> Response:
>>>>>>> dfa8fff1
        """
        Sends a POST request using the session instance

        Args:
            url (str): URL for request.
            data (Dict): Payload for the request.

        Returns:
            Response: The response.
        """
<<<<<<< HEAD
        post_params = {"url": url, "data": data}

        if encoding_option == HawcSession.ENCODING_OPTION_JSON:
            del post_params["data"]
            post_params["json"] = data

        response = self._session.post(**post_params)
        return self._handle_hawc_response(response)
=======
        response = self._session.post(url=url, data=data)
        self._handle_hawc_response(response)
        return response
>>>>>>> dfa8fff1

    def authenticate(self, email: str, password: str):
        """
        Authenticate a user session

        Args:
            email (str): email to authenticate
            password (str): password to authenticate
        """

        url = f"{self.root_url}/user/api/token-auth/"
        data = {"username": email, "password": password}
        response = self._session.post(url, json=data)
        self._handle_hawc_response(response)
        token = response.json()["token"]
        self._session.headers.update(Authorization=f"Token {token}")

    def iter_pages(self, url: str, params: Dict = None) -> Generator:
        """
        Generator that crawls paginated HAWC responses.

        Args:
            url (str): URL for GET request.
            params (Dict, optional): GET parameters to include. Defaults to None.

        Returns:
            Generator: Generator for paginated response

        Yields:
            Generator: Results for a page of response
        """
        response_json = self.get(url, params).json()
        yield response_json["results"]
        num_pages = math.ceil(response_json["count"] / len(response_json["results"]))
        with tqdm(desc="Iterating pages", initial=1, total=num_pages) as progress_bar:
            while response_json["next"] is not None:
                response_json = self.get(response_json["next"])
                progress_bar.update(1)
                yield response_json["results"]


class BaseClient:
    """
    Base client class.

    Initiates with a given HawcSession object.
    """

    def __init__(self, session: HawcSession):
        self.session = session

    def _csv_to_df(self, csv: str) -> pd.DataFrame:
        csv_io = StringIO(csv)
        return pd.read_csv(csv_io)


class LiteratureClient(BaseClient):
    """
    Client class for literature requests.
    """

    def import_hero(self, assessment_id: int, title: str, description: str, ids: List[int]) -> Dict:
        payload = {
            "assessment": assessment_id,
            "search_type": "i",
            "source": 2,
            "title": title,
            "description": description,
            "search_string": ",".join(str(id_) for id_ in ids),
        }
        url = f"{self.session.root_url}/lit/api/search/"
        return self.session.post(url, payload).json()

    def tags(self, assessment_id: int) -> pd.DataFrame:
        url = f"{self.session.root_url}/lit/api/assessment/{assessment_id}/tags/"
        response_json = self.session.get(url).json()
        return pd.DataFrame(response_json)

    def reference_tags(self, assessment_id: int) -> pd.DataFrame:
        url = f"{self.session.root_url}/lit/api/assessment/{assessment_id}/reference-tags/"
        response_json = self.session.get(url).json()
        return pd.DataFrame(response_json)

    def import_reference_tags(
        self, assessment_id: int, csv: str, operation: str = "append"
    ) -> pd.DataFrame:
        payload = {"csv": csv, "operation": operation}
        url = f"{self.session.root_url}/lit/api/assessment/{assessment_id}/reference-tags/"
        response_json = self.session.post(url, payload).json()
        return pd.DataFrame(response_json)

    def reference_ids(self, assessment_id: int) -> pd.DataFrame:
        url = f"{self.session.root_url}/lit/api/assessment/{assessment_id}/reference-ids/"
        response_json = self.session.get(url).json()
        return pd.DataFrame(response_json)

    def references(self, assessment_id: int) -> pd.DataFrame:
        url = f"{self.session.root_url}/lit/api/assessment/{assessment_id}/references-download/"
        response_json = self.session.get(url).json()
        return pd.DataFrame(response_json)


class RiskOfBiasClient(BaseClient):
    """
    Client class for risk of bias requests.
    """

    def data(self, assessment_id: int) -> pd.DataFrame:
        url = f"{self.session.root_url}/rob/api/assessment/{assessment_id}/export/"
        response_json = self.session.get(url).json()
        return pd.DataFrame(response_json)

    def full_data(self, assessment_id: int) -> pd.DataFrame:
        url = f"{self.session.root_url}/rob/api/assessment/{assessment_id}/full-export/"
        response_json = self.session.get(url).json()
        return pd.DataFrame(response_json)

    def create(
        self, study_id: int, author_id: int, active: bool, final: bool, scores: List[Dict]
    ) -> dict:
        payload = {
            "study_id": study_id,
            "author_id": author_id,
            "active": active,
            "final": final,
            "scores": scores,
        }
        url = f"{self.session.root_url}/rob/api/review/"
        response_json = self.session.post(url, payload, HawcSession.ENCODING_OPTION_JSON)

        return response_json


class EpiClient(BaseClient):
    """
    Client class for epidemiology requests.
    """

    def data(self, assessment_id: int) -> pd.DataFrame:
        url = f"{self.session.root_url}/epi/api/assessment/{assessment_id}/export/"
        response_json = self.session.get(url).json()
        return pd.DataFrame(response_json)

    def endpoints(self, assessment_id: int) -> List[Dict]:
        payload = {"assessment_id": assessment_id}
        url = f"{self.session.root_url}/epi/api/outcome/"
        generator = self.session.iter_pages(url, payload)
        return [res for results in generator for res in results]


class AnimalClient(BaseClient):
    """
    Client class for animal experiment requests.
    """

    def data(self, assessment_id: int) -> pd.DataFrame:
        url = f"{self.session.root_url}/ani/api/assessment/{assessment_id}/full-export/"
        response_json = self.session.get(url).json()
        return pd.DataFrame(response_json)

    def data_summary(self, assessment_id: int) -> pd.DataFrame:
        url = f"{self.session.root_url}/ani/api/assessment/{assessment_id}/endpoint-export/"
        response_json = self.session.get(url).json()
        return pd.DataFrame(response_json)

    def endpoints(self, assessment_id: int) -> List[Dict]:
        payload = {"assessment_id": assessment_id}
        url = f"{self.session.root_url}/ani/api/endpoint/"
        generator = self.session.iter_pages(url, payload)
        return [res for results in generator for res in results]


class EpiMetaClient(BaseClient):
    """
    Client class for epidemiology metadata requests.
    """

    def data(self, assessment_id: int) -> pd.DataFrame:
        url = f"{self.session.root_url}/epi-meta/api/assessment/{assessment_id}/export/"
        response_json = self.session.get(url).json()
        return pd.DataFrame(response_json)


class InvitroClient(BaseClient):
    """
    Client class for in-vitro requests.
    """

    def data(self, assessment_id: int) -> pd.DataFrame:
        url = f"{self.session.root_url}/in-vitro/api/assessment/{assessment_id}/full-export/"
        response_json = self.session.get(url).json()
        return pd.DataFrame(response_json)


class SummaryClient(BaseClient):
    """
    Client class for summary requests.
    """

    def visual_list(self, assessment_id: int) -> pd.DataFrame:
        url = f"{self.session.root_url}/summary/api/visual/?assessment_id={assessment_id}"
        response_json = self.session.get(url).json()
        return pd.DataFrame(response_json)


class AssessmentClient(BaseClient):
    """
    Client class for assessment requests.
    """

    def public(self) -> Dict:
        url = f"{self.session.root_url}/assessment/api/assessment/public/"
        return self.session.get(url).json()

    def bioassay_ml_dataset(self) -> pd.DataFrame:
        url = f"{self.session.root_url}/assessment/api/assessment/bioassay_ml_dataset/?format=csv"
        response = self.session.get(url)
        return self._csv_to_df(response.text)


class HawcClient(BaseClient):
    """
    HAWC Client.

    Usage:
        client = HawcClient("http://hawc_url.example")
        # If authentication is needed...
        client.authenticate("username","password")
        # To make requests...
        client.<namespace>.<method>()

    Below are the available namespaces:
        animal, epi, epimeta, invitro, lit, riskofbias, summary
    """

    def __init__(self, root_url: str = "https://hawcproject.org"):
        super().__init__(HawcSession(root_url))

        self.animal = AnimalClient(self.session)
        self.assessment = AssessmentClient(self.session)
        self.epi = EpiClient(self.session)
        self.epimeta = EpiMetaClient(self.session)
        self.invitro = InvitroClient(self.session)
        self.lit = LiteratureClient(self.session)
        self.riskofbias = RiskOfBiasClient(self.session)
        self.summary = SummaryClient(self.session)

    def authenticate(self, email: str, password: str):
        """
        Authenticate a user session

        Args:
            email (str): email to authenticate
            password (str): password to authenticate
        """

        self.session.authenticate(email, password)<|MERGE_RESOLUTION|>--- conflicted
+++ resolved
@@ -27,8 +27,6 @@
 
     Allows user authentication and keeps track of root url.
     """
-
-    ENCODING_OPTION_JSON = "json"
 
     def __init__(self, root_url: str = "https://hawcproject.org"):
         self.root_url = root_url
@@ -65,11 +63,7 @@
         self._handle_hawc_response(response)
         return response
 
-<<<<<<< HEAD
-    def post(self, url: str, data: Dict, encoding_option: str = None) -> Dict:
-=======
     def post(self, url: str, data: Dict) -> Response:
->>>>>>> dfa8fff1
         """
         Sends a POST request using the session instance
 
@@ -80,20 +74,10 @@
         Returns:
             Response: The response.
         """
-<<<<<<< HEAD
-        post_params = {"url": url, "data": data}
-
-        if encoding_option == HawcSession.ENCODING_OPTION_JSON:
-            del post_params["data"]
-            post_params["json"] = data
-
-        response = self._session.post(**post_params)
-        return self._handle_hawc_response(response)
-=======
+
         response = self._session.post(url=url, data=data)
         self._handle_hawc_response(response)
         return response
->>>>>>> dfa8fff1
 
     def authenticate(self, email: str, password: str):
         """
@@ -222,7 +206,7 @@
             "scores": scores,
         }
         url = f"{self.session.root_url}/rob/api/review/"
-        response_json = self.session.post(url, payload, HawcSession.ENCODING_OPTION_JSON)
+        response_json = self.session.post(url, payload)
 
         return response_json
 
