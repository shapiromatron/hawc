-r base.txt

# lint and formatting tools
black==19.10b0
flake8==3.9.2
<<<<<<< HEAD
isort==5.9.1
=======
isort==5.9.2
>>>>>>> 8df03f31
flake8-isort==4.0.0

# django development
django-debug-toolbar==3.2.1
django-extensions==3.1.3
<<<<<<< HEAD
faker==8.9.1
=======
faker==8.10.1
>>>>>>> 8df03f31

# tests
coverage==5.5
selenium==3.141.0
pytest==6.2.4
pytest-django==4.4.0
vcrpy==4.1.1
pytest-vcr==1.0.2
helium==3.0.7

# docs
<<<<<<< HEAD
Sphinx==4.0.2
=======
Sphinx==4.1.1

# distribution tools
wheel==0.36.2
pex==2.1.43; platform_system != "Windows"
>>>>>>> 8df03f31

# hawc; save in editable mode so it doesn't copy to venv
# but instead stays in place
-e .
-e client/<|MERGE_RESOLUTION|>--- conflicted
+++ resolved
@@ -3,21 +3,13 @@
 # lint and formatting tools
 black==19.10b0
 flake8==3.9.2
-<<<<<<< HEAD
-isort==5.9.1
-=======
 isort==5.9.2
->>>>>>> 8df03f31
 flake8-isort==4.0.0
 
 # django development
 django-debug-toolbar==3.2.1
 django-extensions==3.1.3
-<<<<<<< HEAD
-faker==8.9.1
-=======
 faker==8.10.1
->>>>>>> 8df03f31
 
 # tests
 coverage==5.5
@@ -29,15 +21,11 @@
 helium==3.0.7
 
 # docs
-<<<<<<< HEAD
-Sphinx==4.0.2
-=======
 Sphinx==4.1.1
 
 # distribution tools
 wheel==0.36.2
 pex==2.1.43; platform_system != "Windows"
->>>>>>> 8df03f31
 
 # hawc; save in editable mode so it doesn't copy to venv
 # but instead stays in place
