-r base.txt
-r docs.txt

# build
flit==3.9.0

# lint and formatting tools
<<<<<<< HEAD
black==23.3.0
ruff==0.0.291
=======
ruff==0.1.3
>>>>>>> ccf4a5b3

# django development
django-debug-toolbar==4.2.0
django-browser-reload==1.12.0
django-extensions==3.2.3
faker==19.10.0

# tests
coverage==7.3.2
pytest==7.4.2
pytest-django==4.5.2
vcrpy==5.1.0
pytest-vcr==1.0.2
playwright==1.39.0
pytest-playwright==0.4.3

# hawc; save in editable mode so it doesn't copy to venv
# but instead stays in place
-e .
-e client/<|MERGE_RESOLUTION|>--- conflicted
+++ resolved
@@ -5,12 +5,7 @@
 flit==3.9.0
 
 # lint and formatting tools
-<<<<<<< HEAD
-black==23.3.0
-ruff==0.0.291
-=======
 ruff==0.1.3
->>>>>>> ccf4a5b3
 
 # django development
 django-debug-toolbar==4.2.0
