-r base.txt
-r docs.txt

# build
build==0.8.0
twine==4.0.2

# lint and formatting tools
black==22.3.0
flake8==4.0.1
isort==5.10.1
flake8-isort==4.1.1

# django development
django-debug-toolbar==3.2.4
django-extensions==3.1.5
faker==13.3.0

# tests
coverage==6.3.2
pytest==7.0.1
pytest-django==4.5.2
vcrpy==4.1.1
pytest-vcr==1.0.2
<<<<<<< HEAD
playwright==1.29.1
=======
playwright==1.31.1
>>>>>>> cdda8bc7
pytest-playwright==0.3.0

# hawc; save in editable mode so it doesn't copy to venv
# but instead stays in place
-e .
-e client/<|MERGE_RESOLUTION|>--- conflicted
+++ resolved
@@ -17,16 +17,12 @@
 faker==13.3.0
 
 # tests
-coverage==6.3.2
+coverage==7.2.3
 pytest==7.0.1
 pytest-django==4.5.2
 vcrpy==4.1.1
 pytest-vcr==1.0.2
-<<<<<<< HEAD
-playwright==1.29.1
-=======
 playwright==1.31.1
->>>>>>> cdda8bc7
 pytest-playwright==0.3.0
 
 # hawc; save in editable mode so it doesn't copy to venv
