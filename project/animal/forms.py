--- conflicted
+++ resolved
@@ -488,19 +488,10 @@
             err = "An observation-time must be reported if time-units are specified"
             self.add_error('observation_time', err)
 
-<<<<<<< HEAD
-        experiment_type = self.instance.animal_group.experiment.type
-
-        if experiment_type in ["Rp", "Dv"]:
-            if litter_effects == "NA":
-                self.add_error('litter_effects', self.LIT_EFF_REQ)
-        elif experiment_type != "Ot" and litter_effects != "NA":
-=======
         if self.instance.litter_effect_required():
             if litter_effects == "NA":
                 self.add_error('litter_effects', self.LIT_EFF_REQ)
         elif not self.instance.litter_effect_optional() and litter_effects != "NA":
->>>>>>> 6648fa1f
             self.add_error('litter_effects', self.LIT_EFF_NOT_REQ)
 
         if litter_effects == "O" and litter_effect_notes == "":
