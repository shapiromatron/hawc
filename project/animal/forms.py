--- conflicted
+++ resolved
@@ -736,12 +736,9 @@
         system = self.cleaned_data.get('system')
         organ = self.cleaned_data.get('organ')
         effect = self.cleaned_data.get('effect')
-<<<<<<< HEAD
         NOEL = self.cleaned_data.get('NOEL')
         LOEL = self.cleaned_data.get('LOEL')
-=======
         effect_subtype = self.cleaned_data.get('effect_subtype')
->>>>>>> 8888f862
         tags = self.cleaned_data.get('tags')
         dose_units = self.cleaned_data.get('dose_units')
 
@@ -770,15 +767,12 @@
             query &= Q(organ__icontains=organ)
         if effect:
             query &= Q(effect__icontains=effect)
-<<<<<<< HEAD
         if NOEL:
             query &= Q(NOEL__icontains=NOEL)
         if LOEL:
             query &= Q(LOEL__icontains=LOEL)
-=======
         if effect_subtype:
             query &= Q(effect_subtype__icontains=effect_subtype)
->>>>>>> 8888f862
         if tags:
             query &= Q(effects__name__icontains=tags)
         if dose_units:
