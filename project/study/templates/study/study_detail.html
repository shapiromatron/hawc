--- conflicted
+++ resolved
@@ -21,13 +21,7 @@
         <ul class="dropdown-menu">
 
             <li class="disabled"><a tabindex="-1" href="#">Study editing</a></li>
-<<<<<<< HEAD
-            {% if obj_perms.edit_assessment %}
-            <li><a href="{% url 'study:editability_update' object.pk object.editable|yesno:"False,True"%}">{{ object.editable|yesno:"Lock study,Unlock study" }}</a></li>
-            {% endif %}
-=======
             {% if object.editable %}
->>>>>>> 6648fa1f
             <li><a href="{% url 'study:update' object.pk %}">Update study details</a></li>
             <li><a href="{% url 'lit:ref_edit' object.pk %}">Update reference</a></li>
             {% endif %}
