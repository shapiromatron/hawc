from django.core.exceptions import PermissionDenied
from django.core.urlresolvers import reverse_lazy
from django.apps import apps
from django.http import HttpResponseRedirect
from django.shortcuts import get_object_or_404, redirect
from django.views.generic import FormView

from assessment.models import Assessment
from lit.models import Reference
from mgmt.views import EnsurePreparationStartedMixin
from utils.views import (MessageMixin, BaseDetail, BaseDelete,
                         BaseUpdate, BaseCreate, BaseList,
                         TeamMemberOrHigherMixin)

from . import models, forms


class StudyList(BaseList):
    parent_model = Assessment
    model = models.Study

    def get_queryset(self):
        perms = self.get_obj_perms()
        if not perms['edit']:
            return self.model.objects.published(self.assessment)
        return self.model.objects.get_qs(self.assessment.id)


class StudyCreateFromReference(EnsurePreparationStartedMixin, BaseCreate):
    # Create Study from an existing lit.Reference.

    parent_model = Reference
    parent_template_name = 'reference'
    model = models.Study
    form_class = forms.NewStudyFromReferenceForm
    success_message = 'Study created.'

    def dispatch(self, *args, **kwargs):
        # ensure if study already exists you can't create another
        study = self.model.objects.filter(pk=kwargs['pk']).first()
        if study:
            return HttpResponseRedirect(study.get_update_url())
        return super().dispatch(*args, **kwargs)

    def get_initial(self):
        self.initial = dict(
            assessment=self.assessment,
            reference=self.parent,
            short_citation=self.parent.get_short_citation_estimate(),
            full_citation=self.parent.reference_citation
        )
        return self.initial

    def get_form(self, form_class=None):
        form = super().get_form(form_class)
        form.instance.assessment = self.assessment
        return form

    def form_valid(self, form):
        self.object = self.model.save_new_from_reference(self.parent, form.cleaned_data)
        self.send_message()
        return HttpResponseRedirect(self.get_success_url())


class ReferenceStudyCreate(EnsurePreparationStartedMixin, BaseCreate):
    """
    Creation of both a reference and study. Easier because there is no
    existing Reference instance in table, so we just create both at once.
    """
    success_message = 'Study created.'
    parent_model = Assessment
    parent_template_name = 'assessment'
    model = models.Study
    form_class = forms.ReferenceStudyForm

    def form_valid(self, form):
        self.object = form.save()
        search = apps.get_model('lit', 'Search').objects.get_manually_added(self.assessment)
        self.object.searches.add(search)
        return super().form_valid(form)


class StudyRead(BaseDetail):
    model = models.Study

    def get_context_data(self, **kwargs):
        context = super().get_context_data(**kwargs)
        context['attachments_viewable'] = self.assessment.user_is_part_of_team(self.request.user)
        return context


class StudyUpdate(BaseUpdate):
    model = models.Study
    form_class = forms.StudyForm
    success_message = 'Study updated.'


class StudyDelete(BaseDelete):
    model = models.Study
    success_message = 'Study deleted.'

    def get_success_url(self):
        return reverse_lazy('study:list', kwargs={'pk': self.assessment.pk})


class StudiesCopy(TeamMemberOrHigherMixin, MessageMixin, FormView):
    """
    Copy one or more studies from one assessment to another. This will copy
    all nested data as well.
    """
    model = Assessment
    template_name = "study/studies_copy.html"
    form_class = forms.StudiesCopy

    def get_assessment(self, request, *args, **kwargs):
        return get_object_or_404(Assessment, pk=self.kwargs.get('pk'))

    def get_context_data(self, **kwargs):
        context = super().get_context_data(**kwargs)
        return context

    def get_form_kwargs(self):
        kwargs = super().get_form_kwargs()
        kwargs['user'] = self.request.user
        kwargs['assessment'] = self.assessment
        return kwargs

    def form_valid(self, form):
        models.Study.copy_across_assessment(
            form.cleaned_data['studies'],
            form.cleaned_data['assessment'])
        msg = "Studies copied!"
        self.success_message = msg
        return super().form_valid(form)

    def get_success_url(self):
        return reverse_lazy('study:list', kwargs={'pk': self.assessment.id})


class StudyRoBRedirect(StudyRead):
    # permanent redirect of RoB results; link is required to work based on
    # older OHAT reports which use this legacy URL route.

    def get(self, request, *args, **kwargs):
        self.object = self.get_object()
        return redirect(self.object.get_final_rob_url(), permanent=True)


# Attachment views
class AttachmentCreate(BaseCreate):
    success_message = 'Attachment added to study.'
    parent_model = models.Study
    parent_template_name = 'study'
    model = models.Attachment
    form_class = forms.AttachmentForm

    def get_success_url(self):
        return reverse_lazy('study:detail', kwargs={'pk': self.parent.pk})


class AttachmentDelete(BaseDelete):
    success_message = 'Attachment deleted.'
    model = models.Attachment

    def get_success_url(self):
        self.parent = self.object.study
        return reverse_lazy('study:detail', kwargs={'pk': self.parent.pk})


class AttachmentRead(BaseDetail):
    model = models.Attachment

    def get(self, request, *args, **kwargs):
        self.object = self.get_object()
        if self.assessment.user_is_part_of_team(self.request.user):
            return HttpResponseRedirect(self.object.attachment.url)
        else:
            raise PermissionDenied

<<<<<<< HEAD
class EditabilityUpdate(BaseDetail):
=======

class EditabilityUpdate(BaseUpdate):
    # TODO - change to DRF or add new option to standard StudyUpdate view

>>>>>>> 6648fa1f
    model = models.Study

    def get(self, request, *args, **kwargs):
        self.object = self.get_object()

        if self.assessment.user_can_edit_assessment(self.request.user):
            probe = kwargs['updated_value']
            if probe == 'True':
                self.object.editable = True
            elif probe == 'False':
                self.object.editable = False
            else:
                raise Exception('invalid input value')

            self.object.save()
            return HttpResponseRedirect(self.object.get_absolute_url())
        else:
            raise PermissionDenied<|MERGE_RESOLUTION|>--- conflicted
+++ resolved
@@ -177,14 +177,10 @@
         else:
             raise PermissionDenied
 
-<<<<<<< HEAD
-class EditabilityUpdate(BaseDetail):
-=======
 
 class EditabilityUpdate(BaseUpdate):
     # TODO - change to DRF or add new option to standard StudyUpdate view
 
->>>>>>> 6648fa1f
     model = models.Study
 
     def get(self, request, *args, **kwargs):
