--- conflicted
+++ resolved
@@ -4,16 +4,9 @@
     port = 3000,
     HappyPack = require('happypack');
 
-<<<<<<< HEAD
-config.devPort = devPort;
-config.devtool = 'eval-source-map';
-config.entry = [
-    'webpack-hot-middleware/client?path=http://localhost:' + devPort + '/__webpack_hmr',
-=======
 config.devtool = 'cheap-module-eval-source-map';
 config.entry.main = [
     'webpack-hot-middleware/client?path=http://localhost:' + port + '/__webpack_hmr',
->>>>>>> eb96470b
     './assets/index',
 ];
 config.output.publicPath = 'http://localhost:' + port + '/dist/';
