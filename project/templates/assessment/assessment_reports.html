--- conflicted
+++ resolved
@@ -68,11 +68,7 @@
       {% endif %}
 
       <li>
-<<<<<<< HEAD
-        <b>Risk of Bias (fixed report)</b><br>
-=======
         <b>Risk of bias (fixed report)</b><br>
->>>>>>> ef0fcf3c
         <p class="help-block">Select Microsoft Word template</p>
         <a class='btn btn-primary'
            href="{% url 'riskofbias:rob_fixedreport' assessment.pk %}">Download</a><br>
