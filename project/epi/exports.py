from study.models import Study
from utils.helper import FlatFileExporter
from riskofbias.models import RiskOfBias

from . import models


class OutcomeComplete(FlatFileExporter):
    def _get_header_row(self):
        header = []
        header.extend(Study.flat_complete_header_row())
        header.extend(models.StudyPopulation.flat_complete_header_row())
        header.extend(models.Outcome.flat_complete_header_row())
        header.extend(models.Exposure.flat_complete_header_row())
        header.extend(models.ComparisonSet.flat_complete_header_row())
        header.extend(models.Result.flat_complete_header_row())
        header.extend(models.Group.flat_complete_header_row())
        header.extend(models.GroupResult.flat_complete_header_row())
        return header

    def _get_data_rows(self):
        rows = []
        for obj in self.queryset:
            ser = obj.get_json(json_encode=False)
            row = []
            row.extend(Study.flat_complete_data_row(ser["study_population"]["study"]))
            row.extend(
                models.StudyPopulation.flat_complete_data_row(ser["study_population"])
            )
            row.extend(models.Outcome.flat_complete_data_row(ser))
            for res in ser["results"]:
                row_copy = list(row)
                row_copy.extend(
                    models.Exposure.flat_complete_data_row(
                        res["comparison_set"]["exposure"]
                    )
                )
                row_copy.extend(
                    models.ComparisonSet.flat_complete_data_row(res["comparison_set"])
                )
                row_copy.extend(models.Result.flat_complete_data_row(res))
                for rg in res["results"]:
                    row_copy2 = list(row_copy)
                    row_copy2.extend(models.Group.flat_complete_data_row(rg["group"]))
                    row_copy2.extend(models.GroupResult.flat_complete_data_row(rg))
                    rows.append(row_copy2)
        return rows


class OutcomeDataPivot(FlatFileExporter):
    def _get_header_row(self):
        if self.queryset.first() is None:
            self.rob_headers, self.rob_data = {}, {}
        else:
            self.rob_headers, self.rob_data = RiskOfBias.get_dp_export(
                self.queryset.first().assessment_id,
                list(self.queryset.values_list('study_population__study_id', flat=True).distinct()),
                "epi"
            )

        headers = [
            "study id",
            "study name",
            "study identifier",
            "study published",
            "study population id",
            "study population name",
            "study population age profile",
            "study population source",
            "design",
            "outcome id",
            "outcome name",
            "outcome system",
            "outcome effect",
            "outcome effect subtype",
            "diagnostic",
            "age of outcome measurement",
            "tags",
        ]

        headers.extend(list(self.rob_headers.values()))

        headers.extend([
            "comparison set id",
            "comparison set name",

            "exposure id",
            "exposure name",
            "exposure metric",
            "exposure measured",
            "dose units",
            "age of exposure",

            "exposure estimate",
            "exposure estimate type",
            "exposure variance",
            "exposure variance type",
            "exposure lower bound interval",
            "exposure upper bound interval",
            "exposure lower ci",
            "exposure upper ci",
            "exposure lower range",
            "exposure upper range",

            "result id",
            "result name",
            "result population description",
            "result tags",
            "statistical metric",
            "statistical metric abbreviation",
            "statistical metric description",
            "result summary",
            "dose response",
            "statistical power",
            "statistical test results",
            "CI units",

            "exposure group order",
            "exposure group name",
            "exposure group comparison name",
            "exposure group numeric",
            "Reference/Exposure group",
            "Result, summary numerical",
            "key",
            "result group id",
            "N",
            "estimate",
            "lower CI",
            "upper CI",
            "lower range",
            "upper range",
            "lower bound interval",
            "upper bound interval",
            "variance",
            "statistical significance",
            "statistical significance (numeric)",
            "main finding",
            "main finding support",
            "percent control mean",
            "percent control low",
            "percent control high",
        ])

        return headers

    def _get_data_rows(self):
        rows = []
        for obj in self.queryset:
            ser = obj.get_json(json_encode=False)
            row = [
                ser["study_population"]["study"]["id"],
                ser["study_population"]["study"]["short_citation"],
                ser["study_population"]["study"]["study_identifier"],
                ser["study_population"]["study"]["published"],
                ser["study_population"]["id"],
                ser["study_population"]["name"],
                ser["study_population"]["age_profile"],
                ser["study_population"]["source"],
                ser["study_population"]["design"],
                ser["id"],
                ser["name"],
                ser["system"],
                ser["effect"],
                ser["effect_subtype"],
                ser["diagnostic"],
                ser["age_of_measurement"],
                self._get_tags(ser),
            ]
            study_id = ser["study_population"]["study"]["id"]
            study_robs = [self.rob_data[(study_id, metric_id)] for metric_id in self.rob_headers.keys()]
            row.extend(study_robs)

            for res in ser["results"]:
                row_copy = list(row)

                # comparison set
                row_copy.extend(
                    [res["comparison_set"]["id"], res["comparison_set"]["name"]]
                )

                # exposure (may be missing)
                if res["comparison_set"]["exposure"]:
                    row_copy.extend(
                        [
                            res["comparison_set"]["exposure"]["id"],
                            res["comparison_set"]["exposure"]["name"],
                            res["comparison_set"]["exposure"]["metric"],
                            res["comparison_set"]["exposure"]["measured"],
                            res["comparison_set"]["exposure"]["metric_units"]["name"],
                            res["comparison_set"]["exposure"]["age_of_exposure"],
                        ]
                    )

                    num_rows_for_ct = len(res["comparison_set"]["exposure"]["central_tendencies"])
                    if num_rows_for_ct == 0:
                        row_copy.extend(["-"] * 10)
                        self.addOutcomesAndGroupsToRowAndAppend(rows, res, ser, row_copy)
                    else:
                        for ct in res["comparison_set"]["exposure"]["central_tendencies"]:
                            row_copy_ct = list(row_copy)
                            row_copy_ct.extend(
                                [
<<<<<<< HEAD
                                    ct["estimate_type"],
                                    ct["estimate"],
                                    ct["variance_type"],
                                    ct["variance"],
=======
                                    ct["estimate"],
                                    ct["estimate_type"],
                                    ct["variance"],
                                    ct["variance_type"],
>>>>>>> 6648fa1f
                                    ct["lower_bound_interval"],
                                    ct["upper_bound_interval"],
                                    ct["lower_ci"],
                                    ct["upper_ci"],
                                    ct["lower_range"],
                                    ct["upper_range"],
                                ]
                            )
                            self.addOutcomesAndGroupsToRowAndAppend(rows, res, ser, row_copy_ct)

                else:
                    row_copy.extend(["-"] * (6 + 10))  # exposure + exposure.central_tendencies

        return rows

    def addOutcomesAndGroupsToRowAndAppend(self, rows, res, ser, row):
        # outcome details
        row.extend(
            [
                res["id"],
                res["name"],
                res["population_description"],
                self._get_tags(res),
                res["metric"]["metric"],
                res["metric"]["abbreviation"],
                res["metric_description"],
                res["comments"],
                res["dose_response"],
                res["statistical_power"],
                res["statistical_test_results"],
                res["ci_units"],
            ]
        )

        for rg in res["results"]:
            row_copy = list(row)
            row_copy.extend(
                [
                    rg["group"]["group_id"],
                    rg["group"]["name"],
                    rg["group"]["comparative_name"],
                    rg["group"]["numeric"],
                    f'{ser["study_population"]["study"]["short_citation"]} ({rg["group"]["name"]}, n={rg["n"]})',
                    f'{rg["estimate"]} ({rg["lower_ci"]} - {rg["upper_ci"]})',
                    rg["id"],
                    rg["id"],  # repeat for data-pivot key
                    rg["n"],
                    rg["estimate"],
                    rg["lower_ci"],
                    rg["upper_ci"],
                    rg["lower_range"],
                    rg["upper_range"],
                    rg["lower_bound_interval"],
                    rg["upper_bound_interval"],
                    rg["variance"],
                    rg["p_value_text"],
                    rg["p_value"],
                    rg["is_main_finding"],
                    rg["main_finding_support"],
                    rg["percentControlMean"],
                    rg["percentControlLow"],
                    rg["percentControlHigh"],
                ]
            )
            rows.append(row_copy)<|MERGE_RESOLUTION|>--- conflicted
+++ resolved
@@ -200,17 +200,10 @@
                             row_copy_ct = list(row_copy)
                             row_copy_ct.extend(
                                 [
-<<<<<<< HEAD
-                                    ct["estimate_type"],
-                                    ct["estimate"],
-                                    ct["variance_type"],
-                                    ct["variance"],
-=======
                                     ct["estimate"],
                                     ct["estimate_type"],
                                     ct["variance"],
                                     ct["variance_type"],
->>>>>>> 6648fa1f
                                     ct["lower_bound_interval"],
                                     ct["upper_bound_interval"],
                                     ct["lower_ci"],
