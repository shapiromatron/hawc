--- conflicted
+++ resolved
@@ -4,19 +4,14 @@
 import Root from 'containers/Root';
 import configureStore from 'store/configureStore';
 
-<<<<<<< HEAD
-import RobRoot from './robVisual/containers/Root';
-import configureRobStore from './robVisual/store/configureStore';
+import RobRoot from 'robVisual/containers/Root';
+import configureRobStore from 'robVisual/store/configureStore';
 
 
 if (document.getElementById('root')){
     const store = configureStore();
     render(<Root store={store}/>, document.getElementById('root'));
 }
-=======
-
-const store = configureStore();
->>>>>>> 9ea06f7d
 
 if (document.getElementById('rootRobFilter')){
     const store = configureRobStore();
