--- conflicted
+++ resolved
@@ -1,7 +1,6 @@
 .score-display {
     flex: 1;
-<<<<<<< HEAD
-    padding-bottom: .8rem;
+    padding: .8rem 0;
 }
 
 .score-notes {
@@ -13,7 +12,4 @@
     align-items: flex-end;
     justify-content: flex-end;
     max-width: 250px;
-=======
-    padding: .8rem 0;
->>>>>>> 57ddf786
 }