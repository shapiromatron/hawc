/* environment banner */
.env-banner {
    color: white;
    display: inline;
    font-weight: bold;
    text-align: center;
    text-transform: uppercase;
    opacity: 80%;
    margin: 0 40%;
}

/* main  */
#main-container {
    padding-left: 1em;
}

/* adjust links w/ a .sticky-header offset */
.sticky-offset-anchor {
    /* height of sticky header plus some padding */
    display: block;
    height: 95px;
    margin-top: -95px;
    visibility: hidden;
}

input[type="submit"].btn, section button.btn, section input[type="button"].btn, section a.btn, .modal-content .btn {
    border: 0;
    cursor: pointer;
    display: inline-block;
    font-weight: bold;
    line-height: 1;
    text-align: center;
    text-decoration: none;
    vertical-align: baseline;
    white-space: normal;
}

/* sidebar  */
.sidebar {
    width: 230px;
    background-color: #323a45;
}
/* md/lg breakpoint: https://getbootstrap.com/docs/4.6/layout/overview/#containers */
@media only screen and (max-width: 992px) {
    .sidebar {
        width: 50px;
    }
}
.sidebar a {
    color: #f8f9fa !important;
}
.sidebar .nav {
    font-weight: bold;
}
.sidebar .nav.flex-column .nav-item .nav-link:hover {
    background-color: #252b31;
}
.nav.flex-column.sub-list .nav-item .nav-link {
    padding-left: 2rem;
    font-weight: normal;
}
/* end sidebar */

.unpublishedBadge+.actionsMenu, .unpublishedBadge+button.close {
    margin-left: unset !important;
}

iframe {
    resize: both;
}
tfoot > tr > td {
    font-size: 80%;
    border-top: none;
}
.hidden {
    display: none;
}
.resize-y {
    overflow-y: auto;
    resize:vertical;
}
.vw50 {
    max-width: 50vw;
}
.vw75 {
    max-width: 75vw;
}
.clickable, .clickable .bg-gray {
    transition: background-color 0.25s ease;
}
.clickable:hover, .clickable:hover .bg-white {
    cursor: pointer;
    background-color: #f3f3f3 !important;
    text-decoration: none;
}
.box-shadow.clickable:hover {
    box-shadow: rgba(0, 0, 0, 0.45) 0px 3px 11px;
}
.box-shadow-minor.clickable:hover {
    box-shadow: rgba(0, 0, 0, 0.35) 2px 2px 6px 0px;
}
.box-shadow.clickable, .box-shadow-minor.clickable {
    transition: background-color 0.25s ease, box-shadow 0.25s ease;
}
.bg-lightblue {
    background-color: #eaf6ff;
}
.bg-gray {
    background-color: #e8e8e8;
}
.clickable:hover .bg-gray {
    background-color: #d1d1d1;
}
.bg-pink {
    background-color: #ff9393;
}
.btn.bg-pink:hover {
    background-color: #df7575;
}
.box-shadow {
    box-shadow: rgba(0, 0, 0, 0.24) 0px 3px 8px;
}
<<<<<<< HEAD
.box-shadow-minor {
    box-shadow: #0000003d 0px 1px 6px -1px;
}
.text-black {
    color: black !important;
=======
.dark-link, .dark-link:visited {
    color: #495057;
>>>>>>> f5f68125
}
.showOptsCaret:hover .optsCaret {
    opacity: 1;
    -webkit-transition: all 0.5s ease-in-out;
    -moz-transition: all 0.5s ease-in-out;
    -o-transition: all 0.5s ease-in-out;
    transition: all 0.5s ease-in-out;
}
.optsCaret {
    opacity: 0;
    -webkit-transition: all 0.5s ease-in-out;
    -moz-transition: all 0.5s ease-in-out;
    -o-transition: all 0.5s ease-in-out;
    transition: all 0.5s ease-in-out;
}
p {
    margin-bottom: 0rem !important;
}

select[multiple]{
    resize: vertical;
}

fieldset.fieldset-border {
    border: #c2c7c9 2px solid;
    border-radius: 12px;
    padding: 0.25rem 1rem;
}

fieldset.fieldset-border>legend {
    width: fit-content;
    margin-left: 0.2rem;
    padding: 0rem 0.5rem;
}
fieldset.fieldset-border>div{
    padding: 0 0.75rem;
}

/* BOOTSTRAP 4 OVERRIDES */
body {
    font-family: "Helvetica Neue", Helvetica, Arial, sans-serif;
}
h1,h2,h3,h4,h5,h6 {
    font-weight: bold;
}
small.form-text {
    font-size: 90%;
}
.dropdown-header {
    color: #006dcc;
    font-weight: bold;
}
mark,.mark {
    padding: 0;
    background-color: yellow;
}
.card-header {
    font-size: 1.15rem;
}
/* END BOOTSTRAP 4 OVERRIDES */

.float-right-absolute {
    /*
    float in the top right, but remove from html layout; the parent container may need
    to be `position: relative` or something similar
    */
    position: absolute;
    top: 0;
    right: 0;
}

/* Disable html5 number spinners in Chrome */
input[type='number']::-webkit-inner-spin-button,
input[type='number']::-webkit-outer-spin-button {
    -webkit-appearance: none;
    margin: 0;
}

/* Disable html5 number spinners in Firefox */
input[type='number'] {
    -moz-appearance: textfield;
}

/* Override bootstrap modal width */
.modal-dialog {
    min-width: 950px;
    max-width: 1200px;
}

.modal-body {
    max-height: 600px;
    overflow-y: auto;
}
.modal.fade.in {
    top: 2%;
}

/* adapted; carried over from bootstrap2 */
.well,
.form-actions {
    border: 1px solid #e3e3e3;
    background-color: #f5f5f5;
    padding: 0.5rem !important;
    margin: 0.5rem 0 !important;
}

/* increase contrast more from bootstrap4 defaults */
.btn-light {
    background-color: #e6e6e6
}
.btn-light:hover {
    background-color: #cccccc
}

/* About-us page */
.videoTab iframe {
    border: 2px black solid;
}

/* Formset field labels */
.formsetFieldLabel {
    cursor: pointer;
    color: inherit;
    -webkit-transition: all 0.2s ease-in-out;
    -moz-transition: all 0.2s ease-in-out;
    -o-transition: all 0.2s ease-in-out;
    transition: all 0.2s ease-in-out;
}
.formsetFieldLabel:hover {
    color: #738ffe;
    -webkit-transition: all 0.2s ease-in-out;
    -moz-transition: all 0.2s ease-in-out;
    -o-transition: all 0.2s ease-in-out;
    transition: all 0.2s ease-in-out;
}

/* Risk of Bias */
.rob_score {
    border-radius: 25px;
    height: 50px;
    width: 50px;
    border: 2px solid gray;
    text-align: center;
    line-height: 3em;
    font-weight: bold;
    font-size: larger;
    color: white;
}
.rob_score_bar {
    height: 25px;
    font-weight: bold;
    border: 1px solid gray;
    text-align: end;
    color: white;
}
.rob-copy-reviewers {
    vertical-align: top;
}

/* Data Pivot */
.data_pivot_table {
    display: block;
    height: 600px;
    overflow-y: scroll;
}
.data_pivot_table th {
    background-color: #ddd;
    border: thin solid black;
}
.data_pivot_table td {
    border: thin solid black;
}

/* Smart Tags */
span.smart-tag.active {
    color: navy;
    font-weight: bold;
    padding: 0 2px;
    background-color: #efefef;
    cursor: pointer;
}
span.smart-tag.active:hover {
    color: orange;
}
div.smart-tag.active {
    border: 2px solid gray;
    border-radius: 5px;
    padding: 1em;
}
.inlineSmartTagContainer {
    margin: 0 2em 0 2em;
    border: 2px solid #b2b2b2;
    border-radius: 5px;
    box-shadow: 0 0 1em #888888;
    padding: 0 7px 0 7px;
}
.inlineSmartTagCaption {
    padding: 7px 0 7px 0;
}
.summary_toc {
    margin: 0;
    padding-left: 3px;
    cursor: pointer;
    border: 2px solid white;
}
.summary_toc:hover {
    background-color: orange;
    color: navy;
    border: 2px solid gray;
    font-weight: bold;
}

.summaryTable  p {
    margin-bottom: 0 !important;  /* same as .mb-0  */
}
.summaryTable ul {
    padding-left: 1rem !important;  /* same as .pl-3  */
    margin-bottom: 0 !important;  /* same as .mb-0  */
}

/* mgmt/task-assignment status  */
.mgmt-circle {
    padding: 0 5px;
}

.mgmt-circle.s10 {
    color: #CFCFCF;
}

.mgmt-circle.s20 {
    color: #FFCC00;
}

.mgmt-circle.s30 {
    color: #00CC00;
}

.mgmt-circle.s40 {
    color: #CC3333;
}

/* LITERATURE MODULE */
.lit-review-box {
    border-radius: 5px;
    padding: 16px;
    margin-bottom: 24px;
    min-height: 6.5rem;
    display: flex;
    justify-content: center;
    flex-direction:column;
    color: black !important;
    height: fit-content;
}
.lit-review-box.with-icon {
    justify-content: space-between;
    flex-direction: row;
}
.lit-review-box.with-icon div {
    display: flex;
    flex-direction: column;
    justify-content: center;
}
.lit-icon {
    padding-left: 16px;
}
.lit-icon .icon-bg {
    display: flex !important;
    justify-content: center;
    background: #aacdec;
    border-radius: 8px;
    height: 55px;
    width: 55px;
    color: white;
    font-size: 2em;
    align-items:center;
}
.small-tag-icon {
    height: 20px;
    width: 20px;
    border-radius: 4px;
    display: flex;
    flex-direction: column;
    justify-content: center;
    font-size: 0.75rem;
}
.small-tag-icon.consensus {
    color: white;
    background-color: rgb(22, 46, 81);
}
.small-tag-icon.user {
    color: rgb(22, 46, 81);
    border: 2px dotted rgb(22, 46, 81);
    background-color: white;
}
.lit-review-box>.btn {
    padding: 0.35rem;
    width: 70%;
    font-size: large;
}
#refFilter h4,
#fullRefList p {
    overflow: hidden;
    word-wrap: normal;
}
#refFilter {
    transition-property: all !important;
    transition: width 250ms ease-out;
    max-width: 22%;
    width: 22%;
    padding: 0rem 1rem;
}
#refFilter.slideAway {
    transition: all 250ms ease-in;
    max-width: 0%;
    padding: 0px 0px 0px 0px;
    overflow: hidden;
}
#refFilter.slideAway div p {
    /* prevent squashing on collapse */
    max-height: 26px;
}
#taggingCol {
    transition: width 250ms ease-out;
    width: 53%;
    padding: 0rem 1rem;
}
#taggingCol.slideAway {
    transition: width 250ms ease-in;
    width: 75%;
}
#filter-btn {
    transition: transform 250ms ease-in-out;
}
#filter-btn.slideAway>#caret-left {
    transform: scaleX(-1);
    transition: transform 250ms ease-in-out;
}
#litTagtree {
    background-color: #e0f0ff;
    border-radius: 7px;
    height: 50rem;
}
.ref_small {
    font-size: 0.8465em;
    display: block;
    margin: 0;
    color: #555555;
}
.ref_title {
    margin: 0;
    font-size: 1.2rem;
    line-height: 1.4;
    color: #1b1b1b;
}
.referenceTag{
    text-align: left;
    white-space: pre-wrap;
}
.abstract_label {
    font-weight: bold;
}
 .nestedTag {
    cursor: pointer;
    border: 1px solid transparent;
}

.nestedTag > div.tagHoverAdd {
    display: inline-block;
    position: relative;
    background: linear-gradient(0deg, #484848, #484848) no-repeat right bottom / 0 var(--bg-h);
    transition: background-size 200ms;
    --bg-h: 2px;
    text-decoration: none;
    padding-left: 5px;
    padding-right: 15px;
    border: 3px solid transparent;
}

.nestedTag > div.tagHoverAdd:where(:hover, :focus-visible) {
    background-size: 100% var(--bg-h);
    background-position-x: left;
}

.nestedTag>div.tagHoverAdd::before {
    color: #484848;
    content: "\f067";
    font-family: FontAwesome;
    font-size: 10px;
    display: flex;
    align-items: center;
    justify-content: center;
    position: absolute;
    top: -1px;
    right: -1px;
    width: 25px;
    height: 110%;
    transform: scale(1, 0);
    transform-origin: bottom;
    transition: all 75ms ease-in 125ms;
}

.nestedTag>div.tagHoverAdd:hover::before {
    transform: scale(1, 1);
}
.tagHover {
    padding-left: 5px;
    display: inline-block;
    position: relative;
    border: 2px solid transparent;
    text-decoration: none;
}
.tagHover:hover, .tagSelected {
    font-weight: bold;
    font-style: italic;
}

.tagSelected {
    background-color: #747474;
    color: white;
    border-radius: 5px;
    font-style: normal !important;
}
.reference {
    border-bottom: 3px solid lightgray;
    padding: 0.3rem 0rem 0.3rem 0.5rem;
}
.reference:hover {
    cursor: pointer;
    background-color: #d6d6d6;
}
.reference.selected {
    color: #ffffff;
    background-color: #7f7f7f;
}

.hawc-mk {
    background-color: transparent;
    color: inherit;
    text-decoration: none;
    overflow-wrap: break-word;
    word-break: break-word;
    word-wrap: break-word;
}

.conflict-reference-li {
    border-bottom: 5px solid #b0b0b0 !important;
}
.abstracts {
    font-size: 0.95rem;
    line-height: 1.4rem;
    height: 15rem;
    display: block;
    cursor: pointer;
    background-color: #f8f8f8;
    transition: all 0.15s ease-out;
    scrollbar-gutter: stable;
    overflow-y: scroll;
}
.abstracts:hover {
    background-color: #f8f8f8;
}
.abstract-collapsed {
    height: 4.2rem;
    overflow: hidden;
    background-color: unset;
}
.referenceDetail.expanded .ref_title {
    font-size: 1.35rem;
    text-shadow: 0 0 0 black;
}
.referenceDetail.expanded .abstracts {
    height: fit-content;
    cursor: unset;
}
.referenceDetail.expanded .abstracts:hover{
    background-color: unset;
}
.refTag {
    color: #ffffff !important;
    background-color: #162e51;
    border-radius: 10px;
    border: 0.1rem dotted transparent;
    padding: 2px 5px;
    margin: 0 10px 14px 0;
    display: inline-block;
    font-size: 0.95rem;
}
.refUserTag {
    color: #162e51 !important;
    background-color: #ffffff;
    border: 0.1rem dotted #162e51;
}
.refTagDiff,
.refTagSame {
    color: #ffffff !important;
    border-radius: 8px;
    font-weight: bold;
    margin: 4px 2px 4px 8px;
    display: inline-block;
}

.refUserTagRemove {
    color: rgb(128,0,0) !important;
    background-color: #ffffff;
    border: 0.1rem dotted rgb(128,0,0);
    text-decoration: line-through rgba(128,0,0,0.5);
}
.refTagSame {
    font-size: 0.85rem;
    background-color: #7e7e7e;
}
.tagLink:hover {
    text-decoration: none;
    background-color: #29559c;
}
.tagLink {
    transition: background-color 0.15s ease-out;
    font-size: 0.85rem;
    margin: 0 4px 3px 0;
}
.referenceDetail.expanded .tagLink {
    font-size: 1rem;
    padding: 4px 7px;
    margin: 0 10px 14px 0;
}

/* custom button classes */
.outline-btn {
    height: fit-content;
    color: #666666 !important;
    border: 1px solid #666666;
    transition: all 0.15s ease;
    font-weight: bold;
    line-height: 1;
    font-size: 0.9rem;
    padding: 0.3rem 0.3rem;
}
input[type="submit"].outline-btn, section button.outline-btn, section input[type="button"].outline-btn, section a.outline-btn, .modal-content .outline-btn {
    border: 1px solid #666666;
}
a.outline-btn:hover, .dropdown.outline-btn:hover, .btn.outline-btn:hover {
    text-decoration:none;
    color: black !important;
    background-color: #d4d4d4;
}
.btn-tny {
    font-size: 0.75rem;
    padding: 0.25em 0.4em;
    line-height: 0.8rem !important;
    margin-bottom: 2px;
    height: fit-content;
}

/* preview modal icon */
.previewModalParent:hover .previewModalIcon{
    display: inherit;
}
.previewModalIcon {
    display: none;
    cursor: pointer;
}

/* custom inline filterset forms */
.form-sm-field {
    font-size: 0.88rem;
    height: auto;
    width: auto;
    border-radius: 0;
    line-height: 1.7;
}

#ff-expand-form {
    border-radius: 0 0 10px 10px;
    box-shadow: rgb(127 142 153 / 31%) 0px 8px 15px;
    background-color: #eaf6ff;
}

#ff-expand-form .form-group, .pad-form .form-group {
    padding: 0.2rem 0.75rem;
}

div.input-group span.autocompletetextwidget {
    height: 37.5px;
    line-height: 1.7;
}

div.input-group-append select {
    height: 100%;
}

/* BMD APPLICATION STYLES */

/* BMD output table */
#bmd_recommended_model {
    background-color: #bced91;
}
#bmd_selected_model {
    background-color: yellow;
}
.bmd_recommendation {
    font-size: 1rem;
    padding: 5px 10px;
}

/* FORM FORMATTING */
label {
    font-weight: bold;
}

/* Table-sorting
https://github.com/tristen/tablesort/blob/HEAD/tablesort.css
*/
th[role=columnheader]:not(.no-sort) {
	cursor: pointer;
}
th[role=columnheader]:not(.no-sort):after {
	content: '';
	float: right;
	margin-top: 7px;
	border-width: 0 4px 4px;
	border-style: solid;
	border-color: #404040 transparent;
	visibility: hidden;
	opacity: 0;
	-ms-user-select: none;
	-webkit-user-select: none;
	-moz-user-select: none;
	user-select: none;
}
th[aria-sort=ascending]:not(.no-sort):after {
	border-bottom: none;
	border-width: 4px 4px 0;
}
th[aria-sort]:not(.no-sort):after {
	visibility: visible;
	opacity: 0.4;
}
th[role=columnheader]:not(.no-sort):hover:after {
	visibility: visible;
	opacity: 1;
}

/* server-side order_by functionality for endpoint listings */
table th.sort-header.active-sort {
    cursor: default;
}

table th.sort-header.potential-sort-down:after {
    border-bottom: none;
    border-width: 4px 4px 0;
}

table th.sort-header a {
    color: black;
    text-decoration: none;
}

/* Print styling */
@media print {
    .no-print {
        display: none !important;
        height: 0;
    }
}

/* Risk of Bias */
.rob_footer {
    border-top: none !important;
}

.review-item {
    font-size: 14px;
}

.review-item td {
    padding-right: 20px;
}

.is-complete {
    font-weight: bold;
    color: darkgreen;
}

.form-text .help-text-notes {
    font-style: italic;
}

.form-text .important-note {
    font-style: italic;
    color: red;
}

.form-text .optional {
    color: #999999;
}

table.bordered th,
table.bordered td {
    border: 1px solid #dddddd;
}

/* react-datepicker */
.react-datepicker-wrapper {
    display: block !important;
}

.react-datepicker__input-container {
    display: block !important;
}

/* base header/footer */
.base-footer-div {
  background-color: #646D76;
  padding-top: 2em;
  padding-bottom: 3em;
}
.last-updated {
    font-size: 0.85em;
    font-weight: 500;
    padding: 0.8333em 0 0;
}

.edit-form-background {
    background-color: #D5E6FF;
}

/* htmx */
.htmx-swapping {
    opacity: 0;
    transition: opacity 1s ease-out;
}
.htmx-indicator {
    opacity: 0;
    transition: opacity 500ms ease-in;
}
.htmx-request .htmx-indicator,
.htmx-request.htmx-indicator {
    opacity: 1
}

/* fade in/out */
.fade-in-out {
    animation: fadeInOutKeyFrame 2s linear;
}
@keyframes fadeInOutKeyFrame {
    0%,100% { opacity: 0 }
    20%,80% { opacity: 1 }
}

/* quill */
.ql-editor {
    background-color: white !important;
}
.ql-toolbar {
    background-color: #E1E7F3 !important;
}

/* Utility classes */
.cursor-pointer {
    cursor: pointer;
}
.w-30 {
    width: 30%!important;
}
.w-60 {
    width: 60%!important;
}
.betatester {
    background-color: #ec744c;
    border-color: #ec744c;
}
.unstyled-action-button {
    background: none;
    border: none;
    padding: 0;
}
.smaller {
    font-size: .8em;
    font-weight: 400;
}

/* table column text alignment */
.col-r-1 td:nth-child(1),
.col-r-1 th:nth-child(1),
.col-r-2 td:nth-child(2),
.col-r-2 th:nth-child(2),
.col-r-3 td:nth-child(3),
.col-r-3 th:nth-child(3),
.col-r-4 td:nth-child(4),
.col-r-4 th:nth-child(4),
.col-r-5 td:nth-child(5),
.col-r-5 th:nth-child(5),
.col-r-6 td:nth-child(6),
.col-r-6 th:nth-child(6),
.col-r-7 td:nth-child(7),
.col-r-7 th:nth-child(7),
.col-r-8 td:nth-child(8),
.col-r-8 th:nth-child(8),
.col-r-9 td:nth-child(9),
.col-r-9 th:nth-child(9),
.col-r-10 td:nth-child(10),
.col-r-10 th:nth-child(10),
.col-r-11 td:nth-child(11),
.col-r-11 th:nth-child(11),
.col-r-12 td:nth-child(12),
.col-r-12 th:nth-child(12) {
    text-align: right;
}
.col-l-1 td:nth-child(1),
.col-l-1 th:nth-child(1),
.col-l-2 td:nth-child(2),
.col-l-2 th:nth-child(2),
.col-l-3 td:nth-child(3),
.col-l-3 th:nth-child(3),
.col-l-4 td:nth-child(4),
.col-l-4 th:nth-child(4),
.col-l-5 td:nth-child(5),
.col-l-5 th:nth-child(5),
.col-l-6 td:nth-child(6),
.col-l-6 th:nth-child(6),
.col-l-7 td:nth-child(7),
.col-l-7 th:nth-child(7),
.col-l-8 td:nth-child(8),
.col-l-8 th:nth-child(8),
.col-l-9 td:nth-child(9),
.col-l-9 th:nth-child(9),
.col-l-10 td:nth-child(10),
.col-l-10 th:nth-child(10),
.col-l-11 td:nth-child(11),
.col-l-11 th:nth-child(11),
.col-l-12 td:nth-child(12),
.col-l-12 th:nth-child(12) {
    text-align: left;
}

/* anchor links */
.anchor-link {
    opacity: 0;
    text-decoration: none;
    color: #738ffe;
    transition: 0.5s;
}
h2:hover > .anchor-link,
h3:hover > .anchor-link,
h4:hover > .anchor-link,
h5:hover > .anchor-link,
h6:hover > .anchor-link {
    opacity: 1;
}

/* vendor data table css: https://cdn.datatables.net/1.12.1/css/jquery.dataTables.min.css */
table.dataTable td.dt-control{text-align:center;cursor:pointer}table.dataTable td.dt-control:before{height:1em;width:1em;margin-top:-9px;display:inline-block;color:white;border:.15em solid white;border-radius:1em;box-shadow:0 0 .2em #444;box-sizing:content-box;text-align:center;text-indent:0 !important;font-family:"Courier New",Courier,monospace;line-height:1em;content:"+";background-color:#31b131}table.dataTable tr.dt-hasChild td.dt-control:before{content:"-";background-color:#d33333}table.dataTable thead>tr>th.sorting,table.dataTable thead>tr>th.sorting_asc,table.dataTable thead>tr>th.sorting_desc,table.dataTable thead>tr>th.sorting_asc_disabled,table.dataTable thead>tr>th.sorting_desc_disabled,table.dataTable thead>tr>td.sorting,table.dataTable thead>tr>td.sorting_asc,table.dataTable thead>tr>td.sorting_desc,table.dataTable thead>tr>td.sorting_asc_disabled,table.dataTable thead>tr>td.sorting_desc_disabled{cursor:pointer;position:relative;padding-right:26px}table.dataTable thead>tr>th.sorting:before,table.dataTable thead>tr>th.sorting:after,table.dataTable thead>tr>th.sorting_asc:before,table.dataTable thead>tr>th.sorting_asc:after,table.dataTable thead>tr>th.sorting_desc:before,table.dataTable thead>tr>th.sorting_desc:after,table.dataTable thead>tr>th.sorting_asc_disabled:before,table.dataTable thead>tr>th.sorting_asc_disabled:after,table.dataTable thead>tr>th.sorting_desc_disabled:before,table.dataTable thead>tr>th.sorting_desc_disabled:after,table.dataTable thead>tr>td.sorting:before,table.dataTable thead>tr>td.sorting:after,table.dataTable thead>tr>td.sorting_asc:before,table.dataTable thead>tr>td.sorting_asc:after,table.dataTable thead>tr>td.sorting_desc:before,table.dataTable thead>tr>td.sorting_desc:after,table.dataTable thead>tr>td.sorting_asc_disabled:before,table.dataTable thead>tr>td.sorting_asc_disabled:after,table.dataTable thead>tr>td.sorting_desc_disabled:before,table.dataTable thead>tr>td.sorting_desc_disabled:after{position:absolute;display:block;opacity:.125;right:10px;line-height:9px;font-size:.9em}table.dataTable thead>tr>th.sorting:before,table.dataTable thead>tr>th.sorting_asc:before,table.dataTable thead>tr>th.sorting_desc:before,table.dataTable thead>tr>th.sorting_asc_disabled:before,table.dataTable thead>tr>th.sorting_desc_disabled:before,table.dataTable thead>tr>td.sorting:before,table.dataTable thead>tr>td.sorting_asc:before,table.dataTable thead>tr>td.sorting_desc:before,table.dataTable thead>tr>td.sorting_asc_disabled:before,table.dataTable thead>tr>td.sorting_desc_disabled:before{bottom:50%;content:"▴"}table.dataTable thead>tr>th.sorting:after,table.dataTable thead>tr>th.sorting_asc:after,table.dataTable thead>tr>th.sorting_desc:after,table.dataTable thead>tr>th.sorting_asc_disabled:after,table.dataTable thead>tr>th.sorting_desc_disabled:after,table.dataTable thead>tr>td.sorting:after,table.dataTable thead>tr>td.sorting_asc:after,table.dataTable thead>tr>td.sorting_desc:after,table.dataTable thead>tr>td.sorting_asc_disabled:after,table.dataTable thead>tr>td.sorting_desc_disabled:after{top:50%;content:"▾"}table.dataTable thead>tr>th.sorting_asc:before,table.dataTable thead>tr>th.sorting_desc:after,table.dataTable thead>tr>td.sorting_asc:before,table.dataTable thead>tr>td.sorting_desc:after{opacity:.6}table.dataTable thead>tr>th.sorting_desc_disabled:after,table.dataTable thead>tr>th.sorting_asc_disabled:before,table.dataTable thead>tr>td.sorting_desc_disabled:after,table.dataTable thead>tr>td.sorting_asc_disabled:before{display:none}table.dataTable thead>tr>th:active,table.dataTable thead>tr>td:active{outline:none}div.dataTables_scrollBody table.dataTable thead>tr>th:before,div.dataTables_scrollBody table.dataTable thead>tr>th:after,div.dataTables_scrollBody table.dataTable thead>tr>td:before,div.dataTables_scrollBody table.dataTable thead>tr>td:after{display:none}div.dataTables_processing{position:absolute;top:50%;left:50%;width:200px;margin-left:-100px;margin-top:-26px;text-align:center;padding:2px}div.dataTables_processing>div:last-child{position:relative;width:80px;height:15px;margin:1em auto}div.dataTables_processing>div:last-child>div{position:absolute;top:0;width:13px;height:13px;border-radius:50%;background:rgba(13, 110, 253, 0.9);animation-timing-function:cubic-bezier(0, 1, 1, 0)}div.dataTables_processing>div:last-child>div:nth-child(1){left:8px;animation:datatables-loader-1 .6s infinite}div.dataTables_processing>div:last-child>div:nth-child(2){left:8px;animation:datatables-loader-2 .6s infinite}div.dataTables_processing>div:last-child>div:nth-child(3){left:32px;animation:datatables-loader-2 .6s infinite}div.dataTables_processing>div:last-child>div:nth-child(4){left:56px;animation:datatables-loader-3 .6s infinite}@keyframes datatables-loader-1{0%{transform:scale(0)}100%{transform:scale(1)}}@keyframes datatables-loader-3{0%{transform:scale(1)}100%{transform:scale(0)}}@keyframes datatables-loader-2{0%{transform:translate(0, 0)}100%{transform:translate(24px, 0)}}table.dataTable.nowrap th,table.dataTable.nowrap td{white-space:nowrap}table.dataTable th.dt-left,table.dataTable td.dt-left{text-align:left}table.dataTable th.dt-center,table.dataTable td.dt-center,table.dataTable td.dataTables_empty{text-align:center}table.dataTable th.dt-right,table.dataTable td.dt-right{text-align:right}table.dataTable th.dt-justify,table.dataTable td.dt-justify{text-align:justify}table.dataTable th.dt-nowrap,table.dataTable td.dt-nowrap{white-space:nowrap}table.dataTable thead th,table.dataTable thead td,table.dataTable tfoot th,table.dataTable tfoot td{text-align:left}table.dataTable thead th.dt-head-left,table.dataTable thead td.dt-head-left,table.dataTable tfoot th.dt-head-left,table.dataTable tfoot td.dt-head-left{text-align:left}table.dataTable thead th.dt-head-center,table.dataTable thead td.dt-head-center,table.dataTable tfoot th.dt-head-center,table.dataTable tfoot td.dt-head-center{text-align:center}table.dataTable thead th.dt-head-right,table.dataTable thead td.dt-head-right,table.dataTable tfoot th.dt-head-right,table.dataTable tfoot td.dt-head-right{text-align:right}table.dataTable thead th.dt-head-justify,table.dataTable thead td.dt-head-justify,table.dataTable tfoot th.dt-head-justify,table.dataTable tfoot td.dt-head-justify{text-align:justify}table.dataTable thead th.dt-head-nowrap,table.dataTable thead td.dt-head-nowrap,table.dataTable tfoot th.dt-head-nowrap,table.dataTable tfoot td.dt-head-nowrap{white-space:nowrap}table.dataTable tbody th.dt-body-left,table.dataTable tbody td.dt-body-left{text-align:left}table.dataTable tbody th.dt-body-center,table.dataTable tbody td.dt-body-center{text-align:center}table.dataTable tbody th.dt-body-right,table.dataTable tbody td.dt-body-right{text-align:right}table.dataTable tbody th.dt-body-justify,table.dataTable tbody td.dt-body-justify{text-align:justify}table.dataTable tbody th.dt-body-nowrap,table.dataTable tbody td.dt-body-nowrap{white-space:nowrap}table.dataTable{width:100%;margin:0 auto;clear:both;border-collapse:separate;border-spacing:0}table.dataTable thead th,table.dataTable tfoot th{font-weight:bold}table.dataTable thead th,table.dataTable thead td{padding:10px;border-bottom:1px solid rgba(0, 0, 0, 0.3)}table.dataTable thead th:active,table.dataTable thead td:active{outline:none}table.dataTable tfoot th,table.dataTable tfoot td{padding:10px 10px 6px 10px;border-top:1px solid rgba(0, 0, 0, 0.3)}table.dataTable tbody tr{background-color:transparent}table.dataTable tbody tr.selected>*{box-shadow:inset 0 0 0 9999px rgba(13, 110, 253, 0.9);color:white}table.dataTable tbody th,table.dataTable tbody td{padding:8px 10px}table.dataTable.row-border tbody th,table.dataTable.row-border tbody td,table.dataTable.display tbody th,table.dataTable.display tbody td{border-top:1px solid rgba(0, 0, 0, 0.15)}table.dataTable.row-border tbody tr:first-child th,table.dataTable.row-border tbody tr:first-child td,table.dataTable.display tbody tr:first-child th,table.dataTable.display tbody tr:first-child td{border-top:none}table.dataTable.cell-border tbody th,table.dataTable.cell-border tbody td{border-top:1px solid rgba(0, 0, 0, 0.15);border-right:1px solid rgba(0, 0, 0, 0.15)}table.dataTable.cell-border tbody tr th:first-child,table.dataTable.cell-border tbody tr td:first-child{border-left:1px solid rgba(0, 0, 0, 0.15)}table.dataTable.cell-border tbody tr:first-child th,table.dataTable.cell-border tbody tr:first-child td{border-top:none}table.dataTable.stripe>tbody>tr.odd>*,table.dataTable.display>tbody>tr.odd>*{box-shadow:inset 0 0 0 9999px rgba(0, 0, 0, 0.023)}table.dataTable.stripe>tbody>tr.odd.selected>*,table.dataTable.display>tbody>tr.odd.selected>*{box-shadow:inset 0 0 0 9999px rgba(13, 110, 253, 0.923)}table.dataTable.hover>tbody>tr:hover>*,table.dataTable.display>tbody>tr:hover>*{box-shadow:inset 0 0 0 9999px rgba(0, 0, 0, 0.035)}table.dataTable.hover>tbody>tr.selected:hover>*,table.dataTable.display>tbody>tr.selected:hover>*{box-shadow:inset 0 0 0 9999px rgba(13, 110, 253, 0.935)}table.dataTable.order-column>tbody tr>.sorting_1,table.dataTable.order-column>tbody tr>.sorting_2,table.dataTable.order-column>tbody tr>.sorting_3,table.dataTable.display>tbody tr>.sorting_1,table.dataTable.display>tbody tr>.sorting_2,table.dataTable.display>tbody tr>.sorting_3{box-shadow:inset 0 0 0 9999px rgba(0, 0, 0, 0.019)}table.dataTable.order-column>tbody tr.selected>.sorting_1,table.dataTable.order-column>tbody tr.selected>.sorting_2,table.dataTable.order-column>tbody tr.selected>.sorting_3,table.dataTable.display>tbody tr.selected>.sorting_1,table.dataTable.display>tbody tr.selected>.sorting_2,table.dataTable.display>tbody tr.selected>.sorting_3{box-shadow:inset 0 0 0 9999px rgba(13, 110, 253, 0.919)}table.dataTable.display>tbody>tr.odd>.sorting_1,table.dataTable.order-column.stripe>tbody>tr.odd>.sorting_1{box-shadow:inset 0 0 0 9999px rgba(0, 0, 0, 0.054)}table.dataTable.display>tbody>tr.odd>.sorting_2,table.dataTable.order-column.stripe>tbody>tr.odd>.sorting_2{box-shadow:inset 0 0 0 9999px rgba(0, 0, 0, 0.047)}table.dataTable.display>tbody>tr.odd>.sorting_3,table.dataTable.order-column.stripe>tbody>tr.odd>.sorting_3{box-shadow:inset 0 0 0 9999px rgba(0, 0, 0, 0.039)}table.dataTable.display>tbody>tr.odd.selected>.sorting_1,table.dataTable.order-column.stripe>tbody>tr.odd.selected>.sorting_1{box-shadow:inset 0 0 0 9999px rgba(13, 110, 253, 0.954)}table.dataTable.display>tbody>tr.odd.selected>.sorting_2,table.dataTable.order-column.stripe>tbody>tr.odd.selected>.sorting_2{box-shadow:inset 0 0 0 9999px rgba(13, 110, 253, 0.947)}table.dataTable.display>tbody>tr.odd.selected>.sorting_3,table.dataTable.order-column.stripe>tbody>tr.odd.selected>.sorting_3{box-shadow:inset 0 0 0 9999px rgba(13, 110, 253, 0.939)}table.dataTable.display>tbody>tr.even>.sorting_1,table.dataTable.order-column.stripe>tbody>tr.even>.sorting_1{box-shadow:inset 0 0 0 9999px rgba(0, 0, 0, 0.019)}table.dataTable.display>tbody>tr.even>.sorting_2,table.dataTable.order-column.stripe>tbody>tr.even>.sorting_2{box-shadow:inset 0 0 0 9999px rgba(0, 0, 0, 0.011)}table.dataTable.display>tbody>tr.even>.sorting_3,table.dataTable.order-column.stripe>tbody>tr.even>.sorting_3{box-shadow:inset 0 0 0 9999px rgba(0, 0, 0, 0.003)}table.dataTable.display>tbody>tr.even.selected>.sorting_1,table.dataTable.order-column.stripe>tbody>tr.even.selected>.sorting_1{box-shadow:inset 0 0 0 9999px rgba(13, 110, 253, 0.919)}table.dataTable.display>tbody>tr.even.selected>.sorting_2,table.dataTable.order-column.stripe>tbody>tr.even.selected>.sorting_2{box-shadow:inset 0 0 0 9999px rgba(13, 110, 253, 0.911)}table.dataTable.display>tbody>tr.even.selected>.sorting_3,table.dataTable.order-column.stripe>tbody>tr.even.selected>.sorting_3{box-shadow:inset 0 0 0 9999px rgba(13, 110, 253, 0.903)}table.dataTable.display tbody tr:hover>.sorting_1,table.dataTable.order-column.hover tbody tr:hover>.sorting_1{box-shadow:inset 0 0 0 9999px rgba(0, 0, 0, 0.082)}table.dataTable.display tbody tr:hover>.sorting_2,table.dataTable.order-column.hover tbody tr:hover>.sorting_2{box-shadow:inset 0 0 0 9999px rgba(0, 0, 0, 0.074)}table.dataTable.display tbody tr:hover>.sorting_3,table.dataTable.order-column.hover tbody tr:hover>.sorting_3{box-shadow:inset 0 0 0 9999px rgba(0, 0, 0, 0.062)}table.dataTable.display tbody tr:hover.selected>.sorting_1,table.dataTable.order-column.hover tbody tr:hover.selected>.sorting_1{box-shadow:inset 0 0 0 9999px rgba(13, 110, 253, 0.982)}table.dataTable.display tbody tr:hover.selected>.sorting_2,table.dataTable.order-column.hover tbody tr:hover.selected>.sorting_2{box-shadow:inset 0 0 0 9999px rgba(13, 110, 253, 0.974)}table.dataTable.display tbody tr:hover.selected>.sorting_3,table.dataTable.order-column.hover tbody tr:hover.selected>.sorting_3{box-shadow:inset 0 0 0 9999px rgba(13, 110, 253, 0.962)}table.dataTable.no-footer{border-bottom:1px solid rgba(0, 0, 0, 0.3)}table.dataTable.compact thead th,table.dataTable.compact thead td{padding:4px 17px}table.dataTable.compact tfoot th,table.dataTable.compact tfoot td{padding:4px}table.dataTable.compact tbody th,table.dataTable.compact tbody td{padding:4px}table.dataTable th,table.dataTable td{box-sizing:content-box}.dataTables_wrapper{position:relative;clear:both}.dataTables_wrapper .dataTables_length{float:left}.dataTables_wrapper .dataTables_length select{border:1px solid #aaa;border-radius:3px;padding:5px;background-color:transparent;padding:4px}.dataTables_wrapper .dataTables_filter{float:right;text-align:right}.dataTables_wrapper .dataTables_filter input{border:1px solid #aaa;border-radius:3px;padding:5px;background-color:transparent;margin-left:3px}.dataTables_wrapper .dataTables_info{clear:both;float:left;padding-top:.755em}.dataTables_wrapper .dataTables_paginate{float:right;text-align:right;padding-top:.25em}.dataTables_wrapper .dataTables_paginate .paginate_button{box-sizing:border-box;display:inline-block;min-width:1.5em;padding:.5em 1em;margin-left:2px;text-align:center;text-decoration:none !important;cursor:pointer;color:#333 !important;border:1px solid transparent;border-radius:2px}.dataTables_wrapper .dataTables_paginate .paginate_button.current,.dataTables_wrapper .dataTables_paginate .paginate_button.current:hover{color:#333 !important;border:1px solid rgba(0, 0, 0, 0.3);background-color:rgba(230, 230, 230, 0.1);background:-webkit-gradient(linear, left top, left bottom, color-stop(0%, rgba(230, 230, 230, 0.1)), color-stop(100%, rgba(0, 0, 0, 0.1)));background:-webkit-linear-gradient(top, rgba(230, 230, 230, 0.1) 0%, rgba(0, 0, 0, 0.1) 100%);background:-moz-linear-gradient(top, rgba(230, 230, 230, 0.1) 0%, rgba(0, 0, 0, 0.1) 100%);background:-ms-linear-gradient(top, rgba(230, 230, 230, 0.1) 0%, rgba(0, 0, 0, 0.1) 100%);background:-o-linear-gradient(top, rgba(230, 230, 230, 0.1) 0%, rgba(0, 0, 0, 0.1) 100%);background:linear-gradient(to bottom, rgba(230, 230, 230, 0.1) 0%, rgba(0, 0, 0, 0.1) 100%)}.dataTables_wrapper .dataTables_paginate .paginate_button.disabled,.dataTables_wrapper .dataTables_paginate .paginate_button.disabled:hover,.dataTables_wrapper .dataTables_paginate .paginate_button.disabled:active{cursor:default;color:#666 !important;border:1px solid transparent;background:transparent;box-shadow:none}.dataTables_wrapper .dataTables_paginate .paginate_button:hover{color:white !important;border:1px solid #111;background-color:#585858;background:-webkit-gradient(linear, left top, left bottom, color-stop(0%, #585858), color-stop(100%, #111));background:-webkit-linear-gradient(top, #585858 0%, #111 100%);background:-moz-linear-gradient(top, #585858 0%, #111 100%);background:-ms-linear-gradient(top, #585858 0%, #111 100%);background:-o-linear-gradient(top, #585858 0%, #111 100%);background:linear-gradient(to bottom, #585858 0%, #111 100%)}.dataTables_wrapper .dataTables_paginate .paginate_button:active{outline:none;background-color:#2b2b2b;background:-webkit-gradient(linear, left top, left bottom, color-stop(0%, #2b2b2b), color-stop(100%, #0c0c0c));background:-webkit-linear-gradient(top, #2b2b2b 0%, #0c0c0c 100%);background:-moz-linear-gradient(top, #2b2b2b 0%, #0c0c0c 100%);background:-ms-linear-gradient(top, #2b2b2b 0%, #0c0c0c 100%);background:-o-linear-gradient(top, #2b2b2b 0%, #0c0c0c 100%);background:linear-gradient(to bottom, #2b2b2b 0%, #0c0c0c 100%);box-shadow:inset 0 0 3px #111}.dataTables_wrapper .dataTables_paginate .ellipsis{padding:0 1em}.dataTables_wrapper .dataTables_length,.dataTables_wrapper .dataTables_filter,.dataTables_wrapper .dataTables_info,.dataTables_wrapper .dataTables_processing,.dataTables_wrapper .dataTables_paginate{color:#333}.dataTables_wrapper .dataTables_scroll{clear:both}.dataTables_wrapper .dataTables_scroll div.dataTables_scrollBody{-webkit-overflow-scrolling:touch}.dataTables_wrapper .dataTables_scroll div.dataTables_scrollBody>table>thead>tr>th,.dataTables_wrapper .dataTables_scroll div.dataTables_scrollBody>table>thead>tr>td,.dataTables_wrapper .dataTables_scroll div.dataTables_scrollBody>table>tbody>tr>th,.dataTables_wrapper .dataTables_scroll div.dataTables_scrollBody>table>tbody>tr>td{vertical-align:middle}.dataTables_wrapper .dataTables_scroll div.dataTables_scrollBody>table>thead>tr>th>div.dataTables_sizing,.dataTables_wrapper .dataTables_scroll div.dataTables_scrollBody>table>thead>tr>td>div.dataTables_sizing,.dataTables_wrapper .dataTables_scroll div.dataTables_scrollBody>table>tbody>tr>th>div.dataTables_sizing,.dataTables_wrapper .dataTables_scroll div.dataTables_scrollBody>table>tbody>tr>td>div.dataTables_sizing{height:0;overflow:hidden;margin:0 !important;padding:0 !important}.dataTables_wrapper.no-footer .dataTables_scrollBody{border-bottom:1px solid rgba(0, 0, 0, 0.3)}.dataTables_wrapper.no-footer div.dataTables_scrollHead table.dataTable,.dataTables_wrapper.no-footer div.dataTables_scrollBody>table{border-bottom:none}.dataTables_wrapper:after{visibility:hidden;display:block;content:"";clear:both;height:0}@media screen and (max-width: 767px){.dataTables_wrapper .dataTables_info,.dataTables_wrapper .dataTables_paginate{float:none;text-align:center}.dataTables_wrapper .dataTables_paginate{margin-top:.5em}}@media screen and (max-width: 640px){.dataTables_wrapper .dataTables_length,.dataTables_wrapper .dataTables_filter{float:none;text-align:center}.dataTables_wrapper .dataTables_filter{margin-top:.5em}}<|MERGE_RESOLUTION|>--- conflicted
+++ resolved
@@ -120,16 +120,14 @@
 .box-shadow {
     box-shadow: rgba(0, 0, 0, 0.24) 0px 3px 8px;
 }
-<<<<<<< HEAD
 .box-shadow-minor {
     box-shadow: #0000003d 0px 1px 6px -1px;
 }
 .text-black {
     color: black !important;
-=======
+}
 .dark-link, .dark-link:visited {
     color: #495057;
->>>>>>> f5f68125
 }
 .showOptsCaret:hover .optsCaret {
     opacity: 1;
