--- conflicted
+++ resolved
@@ -309,8 +309,6 @@
     font-size: 2em;
     align-items:center;
 }
-<<<<<<< HEAD
-=======
 .small-tag-icon {
     height: 20px;
     width: 20px;
@@ -329,7 +327,6 @@
     border: 2px dotted rgb(22, 46, 81);
     background-color: white;
 }
->>>>>>> 0f2306e1
 #refFilter h4,
 #fullRefList p {
     overflow: hidden;
@@ -369,16 +366,9 @@
     transition: transform 250ms ease-in-out;
 }
 #litTagtree {
-<<<<<<< HEAD
-    max-height: 120vh;
-    background-color: #e0f0ff;
-    border-radius: 7px;
-    height: 25rem;
-=======
     background-color: #e0f0ff;
     border-radius: 7px;
     height: 50rem;
->>>>>>> 0f2306e1
 }
 .abstracts {
     font-size: 1.15rem;
@@ -456,29 +446,6 @@
     transform: scale(1, 0);
     transform-origin: bottom;
     transition: all 75ms ease-in 125ms;
-<<<<<<< HEAD
-}
-
-.nestedTag>div.tagHoverAdd:hover::before {
-    transform: scale(1, 1);
-}
-.tagHoverSimple {
-    padding-left: 5px;
-    display: inline-block;
-    position: relative;
-    border: 2px solid transparent;
-    text-decoration: none;
-}
-.tagHoverSimple:hover, .tagSelected {
-    --bg-h: 2px;
-    background: linear-gradient(0deg, #484848, #484848) no-repeat right bottom / 0 var(--bg-h);
-    background-size: 100% var(--bg-h);
-    background-position-x: left;
-}
-
-.tagSelected {
-    font-weight: bold;
-=======
 }
 
 .nestedTag>div.tagHoverAdd:hover::before {
@@ -497,7 +464,6 @@
 
 .tagSelected {
     text-decoration: underline;
->>>>>>> 0f2306e1
 }
 .reference {
     border-bottom: 3px solid lightgray;
@@ -509,11 +475,7 @@
 }
 .reference.selected {
     color: #ffffff;
-<<<<<<< HEAD
-    background-color: #162e51;
-=======
     background-color: #7f7f7f;
->>>>>>> 0f2306e1
 }
 
 .hawc-mk {
@@ -566,62 +528,6 @@
 
 .refTagSame {
     color: #ffffff;
-<<<<<<< HEAD
-    background-color: #1c4fb7;
-}
-
-.hawc-mk {
-    background-color: transparent;
-    color: inherit;
-    text-decoration: none;
-    overflow-wrap: break-word;
-    word-break: break-word;
-    word-wrap: break-word;
-}
-
-.conflict-reference-li {
-    border-bottom: 5px solid #b0b0b0 !important;
-}
-
-.abstract_collapsed {
-    overflow: hidden;
-    white-space: nowrap !important;
-    width: 800px !important;
-    height: 30px;
-}
-
-.abstract {
-    text-overflow: ellipsis;
-    display: block;
-    white-space: unset;
-    width: auto;
-}
-
-.list-item-clicked,
-.list-item-clicked:hover {
-    background-color: #eeeeee;
-}
-
-.refTagDiff,
-.refTagSame {
-    color: #ffffff;
-    border-radius: 8px;
-    font-weight: bold;
-    margin: 4px 2px 4px 8px;
-    display: inline-block;
-}
-
-.refUserTagRemove {
-    color: rgb(128,0,0);
-    background-color: #ffffff;
-    border: 0.15rem dotted rgb(128,0,0);
-    text-decoration: line-through rgba(128,0,0,0.5);
-}
-
-.refTagSame {
-    color: #ffffff;
-=======
->>>>>>> 0f2306e1
     font-size: 0.85rem;
     padding: 5px 7px 5px 7px;
     background-color: #7e7e7e;
