import os
import sys

__version__ = "0.1"


def manage():
    os.environ.setdefault("DJANGO_SETTINGS_MODULE", "hawc.main.settings.dev")
    from django.core.management import execute_from_command_line

<<<<<<< HEAD
    # Setuptools generate entry point scripts with "-script.py" appended
    # to the end of them in Windows
    # if platform.system() == "Windows":
    #     sys.argv[0] += "-script.py"

=======
>>>>>>> 7c610a5d
    execute_from_command_line(sys.argv)<|MERGE_RESOLUTION|>--- conflicted
+++ resolved
@@ -8,12 +8,4 @@
     os.environ.setdefault("DJANGO_SETTINGS_MODULE", "hawc.main.settings.dev")
     from django.core.management import execute_from_command_line
 
-<<<<<<< HEAD
-    # Setuptools generate entry point scripts with "-script.py" appended
-    # to the end of them in Windows
-    # if platform.system() == "Windows":
-    #     sys.argv[0] += "-script.py"
-
-=======
->>>>>>> 7c610a5d
     execute_from_command_line(sys.argv)