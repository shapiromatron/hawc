{% load static %}

<!DOCTYPE html>
<html class="js" lang="en-us">
  <head>
    <meta http-equiv="X-UA-Compatible" content="IE=Edge" />
    <meta charset="UTF-8" />
    <meta name="viewport" content="width=device-width, initial-scale=1.0" />
    <meta name="robots" content="NONE,NOARCHIVE" />
    <title>500 | HAWC</title>
    <link id="favicon" href="{% static 'img/favicon-256.png' %}" rel="shortcut icon" sizes="256x256" />
    <link id="favicon" href="{% static 'img/favicon-128.png' %}" rel="shortcut icon" sizes="128x128" />
    <link id="favicon" href="{% static 'img/favicon-64.png' %}" rel="shortcut icon" sizes="64x64" />
    <link id="favicon" href="{% static 'img/favicon-32.png' %}" rel="shortcut icon" sizes="32x32" />
    <link rel="stylesheet" type="text/css" href="{% static 'vendor/bootstrap/4.5.3/css/bootstrap.min.css' %}" />
    <link rel="stylesheet" type="text/css" href="{% static 'css/hawc.css' %}" />
  </head>
  <body class="html">
    <nav class="navbar navbar-expand-sm navbar-light bg-light">
<<<<<<< HEAD
      <a class="ml-3 navbar-brand" href="{% url 'home' %}"><img alt="The website logo" src="{% static 'img/HAWC-40.png' %}"></a>
=======
      <a class="ml-3 navbar-brand" href="{% url 'home' %}"><img alt="The website logo" src="/static/img/HAWC-40.png"></a>
>>>>>>> a1536126
      <ul class="navbar-nav navbar-collapse justify-content-end">
        <li class="nav-item">
          <a class="nav-link" href="{% url 'contact' %}">Contact Us</a>
        </li>
        <li class="nav-item">
          <a class="nav-link" href="{% url 'about' %}">About</a>
        </li>
      </ul>
    </nav>
    <div class="container-fluid">
      <div class="row">
        <div class="col-8 offset-2">
          <div class="jumbotron mt-5">
<<<<<<< HEAD
            <div id="observablehq-graphic-24aaae82"></div>
            <h1>Error 500.</h1>
            <p>Ohh goodness, something went wrong on HAWC server-side. An administrator has already been emailed what went wrong, but please <a href="{% url 'contact' %}">contact us</a> if it's urgent.</p>
            <p class="font-italic">Credit for graphic: <a href="https://observablehq.com/@mbostock/epicyclic-gearing">Epicyclic Gearing by Mike Bostock</a></p>
=======
            <h1>Error 500.</h1>
            <p>Ohh goodness, something went wrong on HAWC server-side. An administrator has already been emailed what went wrong, but please <a href="{% url 'contact' %}">contact us</a> if it's urgent.</p>
>>>>>>> a1536126
          </div>
        </div>
      </div>
      </div>
    </div>
<<<<<<< HEAD
  <script type="module">
    import { Runtime, Inspector } from "https://cdn.jsdelivr.net/npm/@observablehq/runtime@4/dist/runtime.js";
    import define from "https://api.observablehq.com/@munnsmunns/epicyclic-gearing.js?v=3";
    new Runtime().module(define, name => {
      if (name === "graphic") return new Inspector(document.querySelector("#observablehq-graphic-24aaae82"));
      return ["update"].includes(name);
    });
  </script>
  </body>
</html>
=======
  </body>
</html>
>>>>>>> a1536126
<|MERGE_RESOLUTION|>--- conflicted
+++ resolved
@@ -17,11 +17,9 @@
   </head>
   <body class="html">
     <nav class="navbar navbar-expand-sm navbar-light bg-light">
-<<<<<<< HEAD
-      <a class="ml-3 navbar-brand" href="{% url 'home' %}"><img alt="The website logo" src="{% static 'img/HAWC-40.png' %}"></a>
-=======
-      <a class="ml-3 navbar-brand" href="{% url 'home' %}"><img alt="The website logo" src="/static/img/HAWC-40.png"></a>
->>>>>>> a1536126
+      <a class="ml-3 navbar-brand" href="{% url 'home' %}">
+        <img alt="The website logo" src="{% static 'img/HAWC-40.png' %}" />
+      </a>
       <ul class="navbar-nav navbar-collapse justify-content-end">
         <li class="nav-item">
           <a class="nav-link" href="{% url 'contact' %}">Contact Us</a>
@@ -35,32 +33,24 @@
       <div class="row">
         <div class="col-8 offset-2">
           <div class="jumbotron mt-5">
-<<<<<<< HEAD
-            <div id="observablehq-graphic-24aaae82"></div>
             <h1>Error 500.</h1>
             <p>Ohh goodness, something went wrong on HAWC server-side. An administrator has already been emailed what went wrong, but please <a href="{% url 'contact' %}">contact us</a> if it's urgent.</p>
-            <p class="font-italic">Credit for graphic: <a href="https://observablehq.com/@mbostock/epicyclic-gearing">Epicyclic Gearing by Mike Bostock</a></p>
-=======
-            <h1>Error 500.</h1>
-            <p>Ohh goodness, something went wrong on HAWC server-side. An administrator has already been emailed what went wrong, but please <a href="{% url 'contact' %}">contact us</a> if it's urgent.</p>
->>>>>>> a1536126
+            <div id="graphic"></div>
+            <p class="text-center pt-3">
+              <b>Graphic credit:</b>
+              <a href="https://observablehq.com/@mbostock/epicyclic-gearing">Epicyclic Gearing by Mike Bostock</a>
+            </p>
           </div>
         </div>
       </div>
-      </div>
     </div>
-<<<<<<< HEAD
-  <script type="module">
-    import { Runtime, Inspector } from "https://cdn.jsdelivr.net/npm/@observablehq/runtime@4/dist/runtime.js";
-    import define from "https://api.observablehq.com/@munnsmunns/epicyclic-gearing.js?v=3";
-    new Runtime().module(define, name => {
-      if (name === "graphic") return new Inspector(document.querySelector("#observablehq-graphic-24aaae82"));
-      return ["update"].includes(name);
-    });
-  </script>
+    <script type="module">
+      import { Runtime, Inspector } from "https://cdn.jsdelivr.net/npm/@observablehq/runtime@4/dist/runtime.js";
+      import define from "https://api.observablehq.com/@munnsmunns/epicyclic-gearing.js?v=3";
+      new Runtime().module(define, name => {
+        if (name === "graphic") return new Inspector(document.querySelector("#graphic"));
+        return ["update"].includes(name);
+      });
+    </script>
   </body>
 </html>
-=======
-  </body>
-</html>
->>>>>>> a1536126
