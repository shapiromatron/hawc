--- conflicted
+++ resolved
@@ -1,15 +1,5 @@
 {% load static %}
 
-<<<<<<< HEAD
-{% block title %}500 | HAWC{% endblock %}
-
-{% block content %}
-  <div class="jumbotron">
-    <h2>Error 500.</h2>
-    <p>Ohh goodness, something went wrong on HAWC server-side. An administrator has already been emailed what went wrong, but please <a href="{% url 'contact' %}">contact us</a> if urgent.</p>
-  </div>
-{% endblock content %}
-=======
 <!DOCTYPE html>
 <html class="js" lang="en-us">
   <head>
@@ -41,7 +31,7 @@
       <div class="row">
         <div class="col-8 offset-2">
           <div class="jumbotron mt-5">
-            <h1>Error 500.</h1>
+            <h2>Error 500.</h2>
             <p>Ohh goodness, something went wrong on HAWC server-side. An administrator has already been emailed what went wrong, but please <a href="{% url 'contact' %}">contact us</a> if it's urgent.</p>
           </div>
         </div>
@@ -49,5 +39,4 @@
       </div>
     </div>
   </body>
-</html>
->>>>>>> a1536126
+</html>