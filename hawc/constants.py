--- conflicted
+++ resolved
@@ -12,12 +12,8 @@
 
 class FeatureFlags(BaseModel):
     THIS_IS_AN_EXAMPLE: bool = True
-<<<<<<< HEAD
     ENABLE_ECO: bool = True
-=======
-    ENABLE_ECO: bool = False
     FIPS_MODE: bool = False
->>>>>>> 99fa863e
 
     @classmethod
     def from_env(cls, variable) -> "FeatureFlags":
