import json
import os
from enum import Enum

from pydantic import BaseModel


class AuthProvider(str, Enum):
    django = "django"
    external = "external"


class FeatureFlags(BaseModel):
    THIS_IS_AN_EXAMPLE: bool = True
<<<<<<< HEAD
    ENABLE_ECO: bool = True
    ENABLE_EPI_V2: bool = False
=======
    ENABLE_ECO: bool = False
>>>>>>> 23a94735

    @classmethod
    def from_env(cls, variable) -> "FeatureFlags":
        return cls.parse_obj(json.loads(os.environ.get(variable, "{}")))<|MERGE_RESOLUTION|>--- conflicted
+++ resolved
@@ -12,12 +12,7 @@
 
 class FeatureFlags(BaseModel):
     THIS_IS_AN_EXAMPLE: bool = True
-<<<<<<< HEAD
-    ENABLE_ECO: bool = True
-    ENABLE_EPI_V2: bool = False
-=======
     ENABLE_ECO: bool = False
->>>>>>> 23a94735
 
     @classmethod
     def from_env(cls, variable) -> "FeatureFlags":
