import json
import os
from enum import Enum

from pydantic import BaseModel


class AuthProvider(str, Enum):
    django = "django"
    external = "external"


class FeatureFlags(BaseModel):
    THIS_IS_AN_EXAMPLE: bool = True
    ENABLE_ECO: bool = False
<<<<<<< HEAD
    ENABLE_EPI_V2: bool = False
    ENABLE_VALUES: bool = False
=======
>>>>>>> 2ea659a2

    @classmethod
    def from_env(cls, variable) -> "FeatureFlags":
        return cls.parse_obj(json.loads(os.environ.get(variable, "{}")))<|MERGE_RESOLUTION|>--- conflicted
+++ resolved
@@ -13,11 +13,6 @@
 class FeatureFlags(BaseModel):
     THIS_IS_AN_EXAMPLE: bool = True
     ENABLE_ECO: bool = False
-<<<<<<< HEAD
-    ENABLE_EPI_V2: bool = False
-    ENABLE_VALUES: bool = False
-=======
->>>>>>> 2ea659a2
 
     @classmethod
     def from_env(cls, variable) -> "FeatureFlags":
