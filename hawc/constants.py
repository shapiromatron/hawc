import json
import os
from enum import Enum

from pydantic import BaseModel


class AuthProvider(str, Enum):
    django = "django"
    external = "external"


class FeatureFlags(BaseModel):
    THIS_IS_AN_EXAMPLE: bool = True
    ENABLE_ECO: bool = False
    FIPS_MODE: bool = False
<<<<<<< HEAD
    ANONYMOUS_ACCOUNT_CREATION: bool = True
=======
    ALLOW_RIS_IMPORTS: bool = True
>>>>>>> 5b46f73f

    @classmethod
    def from_env(cls, variable) -> "FeatureFlags":
        return cls.parse_obj(json.loads(os.environ.get(variable, "{}")))<|MERGE_RESOLUTION|>--- conflicted
+++ resolved
@@ -14,11 +14,8 @@
     THIS_IS_AN_EXAMPLE: bool = True
     ENABLE_ECO: bool = False
     FIPS_MODE: bool = False
-<<<<<<< HEAD
+    ALLOW_RIS_IMPORTS: bool = True
     ANONYMOUS_ACCOUNT_CREATION: bool = True
-=======
-    ALLOW_RIS_IMPORTS: bool = True
->>>>>>> 5b46f73f
 
     @classmethod
     def from_env(cls, variable) -> "FeatureFlags":
