import os
import sys
from datetime import datetime
from pathlib import Path
from subprocess import CalledProcessError

from django.urls import reverse_lazy

from hawc.constants import AuthProvider, FeatureFlags
from hawc.services.utils.git import Commit

PROJECT_PATH = Path(__file__).parents[2].absolute()
PROJECT_ROOT = PROJECT_PATH.parent
PUBLIC_DATA_ROOT = Path(os.environ.get("PUBLIC_DATA_ROOT", PROJECT_ROOT / "public"))
PRIVATE_DATA_ROOT = Path(os.environ.get("PRIVATE_DATA_ROOT", PROJECT_ROOT / "private"))
LOGS_ROOT = Path(os.environ.get("LOGS_PATH", PROJECT_ROOT))

DEBUG = False

# Basic setup
WSGI_APPLICATION = "hawc.main.wsgi.application"
SECRET_KEY = "io^^q^q1))7*r0u@6i+6kx&ek!yxyf6^5vix_6io6k4kdn@@5t"  # noqa: S105
LANGUAGE_CODE = "en-us"
SITE_ID = 1
TIME_ZONE = os.getenv("TIME_ZONE", "US/Eastern")
USE_I18N = False
USE_TZ = True

ADMINS: list[tuple[str, str]] = []
_admin_names = os.getenv("DJANGO_ADMIN_NAMES", "")
_admin_emails = os.getenv("DJANGO_ADMIN_EMAILS", "")
if len(_admin_names) > 0 and len(_admin_emails) > 0:
    ADMINS = list(zip(_admin_names.split("|"), _admin_emails.split("|"), strict=True))
MANAGERS = ADMINS

# add randomness to admin url
ADMIN_URL_PREFIX = os.getenv("ADMIN_URL_PREFIX", "f09ea0b8-c3d5-4ff9-86c4-27f00e8f643d")
ADMIN_ROOT = os.environ.get("ADMIN_ROOT", "")

# add randomness to healthcheck url
HEALTHCHECK_URL_PREFIX = os.getenv("HEALTHCHECK_URL_PREFIX", "4df02970-c4f8-4e16-8a75-e9eaf4dabac7")

# {PRIME, EPA}
HAWC_FLAVOR = os.getenv("HAWC_FLAVOR", "PRIME")

# Feature flags
HAWC_FEATURES = FeatureFlags.from_env("HAWC_FEATURE_FLAGS")

# Template processors
TEMPLATES = [
    {
        "BACKEND": "django.template.backends.django.DjangoTemplates",
        "APP_DIRS": True,
        "DIRS": [str(PROJECT_PATH / "templates")],
        "OPTIONS": {
            "context_processors": (
                "django.contrib.auth.context_processors.auth",
                "django.template.context_processors.debug",
                "django.template.context_processors.i18n",
                "django.template.context_processors.media",
                "django.template.context_processors.static",
                "django.template.context_processors.tz",
                "django.contrib.messages.context_processors.messages",
                "django.template.context_processors.request",
                "hawc.apps.common.context_processors.from_settings",
            ),
        },
    },
]

# Middleware
MIDDLEWARE = (
    "django.contrib.sessions.middleware.SessionMiddleware",
    "django.middleware.common.CommonMiddleware",
    "django.middleware.csrf.CsrfViewMiddleware",
    "hawc.apps.common.middleware.CsrfRefererCheckMiddleware",
    "django.contrib.auth.middleware.AuthenticationMiddleware",
    "reversion.middleware.RevisionMiddleware",
    "django.contrib.messages.middleware.MessageMiddleware",
    "django.middleware.clickjacking.XFrameOptionsMiddleware",
    "django.middleware.security.SecurityMiddleware",
    "hawc.apps.common.middleware.MicrosoftOfficeLinkMiddleware",
    "hawc.apps.common.middleware.RequestLogMiddleware",
)

# Install applications
INSTALLED_APPS = (
    # Django apps
    "django.contrib.auth",
    "django.contrib.contenttypes",
    "django.contrib.sessions",
    "django.contrib.sites",
    "django.contrib.messages",
    "django.contrib.staticfiles",
    "dal",
    "dal_select2",
    "django.contrib.admin",
    "django.contrib.humanize",
    "django.contrib.postgres",
    "django_filters",
    # External apps
    "rest_framework",
    "rest_framework.authtoken",
    "reversion",
    "taggit",
    "treebeard",
    "crispy_forms",
    "webpack_loader",
    # Custom apps
    "hawc.apps.common",
    "hawc.apps.myuser",
    "hawc.apps.assessment",
    "hawc.apps.vocab",
    "hawc.apps.lit",
    "hawc.apps.riskofbias",
    "hawc.apps.study",
    "hawc.apps.animal",
    "hawc.apps.eco",
    "hawc.apps.epi",
    "hawc.apps.epimeta",
    "hawc.apps.invitro",
    "hawc.apps.bmd",
    "hawc.apps.summary",
    "hawc.apps.mgmt",
    "hawc.apps.hawc_admin",
    "hawc.apps.materialized",
    "hawc.apps.epiv2",
<<<<<<< HEAD
    "hawc.apps.form_library",
=======
    "hawc.apps.udf",
>>>>>>> 9954ef10
)
# DB settings
DATABASES = {
    "default": {
        "ENGINE": "django.db.backends.postgresql",
        "NAME": os.getenv("DJANGO_DB_NAME", "hawc"),
        "USER": os.getenv("DJANGO_DB_USER", "hawc"),
        "PASSWORD": os.getenv("DJANGO_DB_PW", ""),
        "HOST": os.getenv("DJANGO_DB_HOST", "localhost"),
        "PORT": os.getenv("DJANGO_DB_PORT", ""),
        "CONN_MAX_AGE": 300,
    }
}
DEFAULT_AUTO_FIELD = "django.db.models.AutoField"

# Celery settings
CELERY_BROKER_URL = os.getenv("DJANGO_BROKER_URL")
CELERY_RESULT_BACKEND = os.getenv("DJANGO_CELERY_RESULT_BACKEND")
CELERY_RESULT_EXPIRES = 60 * 60 * 5  # 5 hours
CELERY_TASK_ACKS_LATE = True
CELERY_TASK_SOFT_TIME_LIMIT = 660
CELERY_TASK_TIME_LIMIT = 600
CELERY_WORKER_MAX_TASKS_PER_CHILD = 10
CELERY_WORKER_PREFETCH_MULTIPLIER = 1

# Cache settings
CACHES = {
    "default": {
        "BACKEND": "django_redis.cache.RedisCache",
        "LOCATION": os.getenv("DJANGO_CACHE_LOCATION"),
        "OPTIONS": {"CLIENT_CLASS": "django_redis.client.DefaultClient"},
        "TIMEOUT": 60 * 60 * 24 * 10,  # 10 days
    }
}
CACHE_1_HR = 60 * 60
CACHE_10_MIN = 60 * 10

# Email settings
EMAIL_SUBJECT_PREFIX = os.environ.get("EMAIL_SUBJECT_PREFIX", "[HAWC] ")
DEFAULT_FROM_EMAIL = os.environ.get("DEFAULT_FROM_EMAIL", "admin@hawcproject.org")
SERVER_EMAIL = os.environ.get("SERVER_EMAIL", "admin@hawcproject.org")

# External page handlers
EXTERNAL_CONTACT_US = os.getenv("HAWC_EXTERNAL_CONTACT_US", "")
EXTERNAL_ABOUT = os.getenv("HAWC_EXTERNAL_ABOUT", "")
EXTERNAL_HOME = os.getenv("HAWC_EXTERNAL_HOME", "")
EXTERNAL_RESOURCES = os.getenv("HAWC_EXTERNAL_RESOURCES", "")

# Session and authentication
AUTH_USER_MODEL = "myuser.HAWCUser"
AUTH_PROVIDERS = {AuthProvider(p) for p in os.getenv("HAWC_AUTH_PROVIDERS", "django").split("|")}
AUTHENTICATION_BACKENDS = [
    "django.contrib.auth.backends.ModelBackend",
    "hawc.apps.common.auth.TokenBackend",
]
PASSWORD_RESET_TIMEOUT = 259200  # 3 days, in seconds
CSRF_TRUSTED_ORIGINS = os.getenv("HAWC_CSRF_TRUSTED_ORIGINS", "https://").split("|")
SESSION_COOKIE_AGE = int(os.getenv("HAWC_SESSION_DURATION", "604800"))  # 1 week
SESSION_COOKIE_DOMAIN = os.getenv("HAWC_SESSION_COOKIE_DOMAIN", None)
SESSION_COOKIE_NAME = os.getenv("HAWC_SESSION_COOKIE_NAME", "sessionid")
SESSION_ENGINE = "django.contrib.sessions.backends.cached_db"
SESSION_CACHE_ALIAS = "default"
TURNSTYLE_SITE = os.environ.get("TURNSTYLE_SITE", "")
TURNSTYLE_KEY = os.environ.get("TURNSTYLE_KEY", "")
INCLUDE_ADMIN = bool(os.environ.get("HAWC_INCLUDE_ADMIN", "True") == "True")

# Server URL settings
ROOT_URLCONF = "hawc.main.urls"
LOGIN_URL = reverse_lazy("user:login")
LOGIN_REDIRECT_URL = reverse_lazy("portal")
LOGOUT_REDIRECT_URL = os.getenv("HAWC_LOGOUT_REDIRECT", reverse_lazy("home"))
DISABLED_LOGIN_HOSTS = os.getenv("HAWC_DISABLED_LOGIN_HOSTS", "").split("|")

# Static files
STATIC_URL = "/static/"
STATIC_ROOT = str(PUBLIC_DATA_ROOT / "static")
STATICFILES_DIRS = (str(PROJECT_PATH / "static"),)
STATICFILES_FINDERS = (
    "django.contrib.staticfiles.finders.FileSystemFinder",
    "django.contrib.staticfiles.finders.AppDirectoriesFinder",
)

# Media files
MEDIA_URL = "/media/"
MEDIA_ROOT = str(PUBLIC_DATA_ROOT / "media")
FILE_UPLOAD_PERMISSIONS = 0o755

# Logging configuration
LOGGING = {
    "version": 1,
    "disable_existing_loggers": True,
    "formatters": {
        "verbose": {
            "format": "%(levelname)s %(asctime)s %(module)s %(process)d %(thread)d %(message)s"
        },
        "simple": {"format": "%(levelname)s %(asctime)s %(name)s %(message)s"},
    },
    "filters": {"require_debug_false": {"()": "django.utils.log.RequireDebugFalse"}},
    "handlers": {
        "null": {"level": "DEBUG", "class": "logging.NullHandler"},
        "console": {"level": "DEBUG", "class": "logging.StreamHandler", "formatter": "simple"},
        "mail_admins": {
            "level": "ERROR",
            "class": "django.utils.log.AdminEmailHandler",
            "filters": ["require_debug_false"],
            "include_html": True,
        },
        "file_500s": {
            "level": "ERROR",
            "class": "logging.handlers.RotatingFileHandler",
            "formatter": "simple",
            "filename": str(LOGS_ROOT / "hawc_500s.log"),
            "maxBytes": 10 * 1024 * 1024,  # 10 MB
            "backupCount": 10,
        },
        "file": {
            "level": "INFO",
            "class": "logging.handlers.RotatingFileHandler",
            "formatter": "simple",
            "filename": str(LOGS_ROOT / "hawc.log"),
            "maxBytes": 10 * 1024 * 1024,  # 10 MB
            "backupCount": 10,
        },
        "hawc-request": {
            "level": "INFO",
            "class": "logging.handlers.RotatingFileHandler",
            "formatter": "simple",
            "filename": str(LOGS_ROOT / "hawc-request.log"),
            "maxBytes": 10 * 1024 * 1024,  # 10 MB
            "backupCount": 10,
        },
    },
    "loggers": {
        "": {"handlers": ["null"], "level": "INFO"},
        "django": {"handlers": ["null"], "propagate": False, "level": "INFO"},
        "django.request": {
            "handlers": ["console", "file_500s", "mail_admins"],
            "level": "ERROR",
            "propagate": False,
        },
        "hawc": {"handlers": ["null"], "propagate": False, "level": "INFO"},
        "hawc.request": {"handlers": ["null"], "propagate": False, "level": "INFO"},
    },
}


# commit information
def get_git_commit() -> Commit:
    if GIT_COMMIT_FILE.exists():
        return Commit.parse_file(GIT_COMMIT_FILE)
    try:
        return Commit.current(str(PROJECT_ROOT))
    except (CalledProcessError, FileNotFoundError):
        return Commit(sha="<undefined>", dt=datetime.now())


GIT_COMMIT_FILE = PROJECT_PATH / "gitcommit.json"
COMMIT = get_git_commit()

# Google Tag Manager settings
GTM_ID = os.getenv("GTM_ID")

# PubMed settings
PUBMED_API_KEY = os.getenv("PUBMED_API_KEY")
PUBMED_MAX_QUERY_SIZE = 10000

# CCTE API key
CCTE_API_KEY = os.getenv("CCTE_API_KEY")

# increase allowable fields in POST for updating reviewers
DATA_UPLOAD_MAX_NUMBER_FIELDS = 10000

# Django rest framework settings
REST_FRAMEWORK = {
    "DEFAULT_AUTHENTICATION_CLASSES": [
        "rest_framework.authentication.SessionAuthentication",
        "rest_framework.authentication.TokenAuthentication",
    ],
    "DEFAULT_PAGINATION_CLASS": "rest_framework.pagination.PageNumberPagination",
    "DEFAULT_PERMISSION_CLASSES": ("rest_framework.permissions.AllowAny",),
    "PAGE_SIZE": 50,
    "COERCE_DECIMAL_TO_STRING": False,
}
REST_FRAMEWORK_EXTENSIONS = {"DEFAULT_BULK_OPERATION_HEADER_NAME": "X-CUSTOM-BULK-OPERATION"}

# Django crispy-forms settings
CRISPY_TEMPLATE_PACK = "bootstrap4"

WEBPACK_LOADER = {
    "DEFAULT": {
        "BUNDLE_DIR_NAME": "bundles/",
        "STATS_FILE": str(PROJECT_PATH / "webpack-stats.json"),
        "POLL_INTERVAL": 0.1,
        "IGNORE": [".+/.map"],
    }
}

# can anyone create a new assessment; or can only those in the group `can-create-assessments`
ANYONE_CAN_CREATE_ASSESSMENTS = True

# can project-managers for an assessment make that assessments public, or only administrators?
PM_CAN_MAKE_PUBLIC = True

# are users required to accept a license
ACCEPT_LICENSE_REQUIRED = True

MODIFY_HELP_TEXT = "makemigrations" not in sys.argv

IS_TESTING = False

TEST_DB_FIXTURE = PROJECT_ROOT / "tests/data/fixtures/db.yaml"

DISCLAIMER_TEXT = ""<|MERGE_RESOLUTION|>--- conflicted
+++ resolved
@@ -125,11 +125,7 @@
     "hawc.apps.hawc_admin",
     "hawc.apps.materialized",
     "hawc.apps.epiv2",
-<<<<<<< HEAD
-    "hawc.apps.form_library",
-=======
     "hawc.apps.udf",
->>>>>>> 9954ef10
 )
 # DB settings
 DATABASES = {
