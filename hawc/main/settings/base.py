--- conflicted
+++ resolved
@@ -146,11 +146,8 @@
     "hawc.apps.materialized",
     "hawc.apps.epiv2",
     "hawc.apps.udf",
-<<<<<<< HEAD
+    "hawc.apps.docs",
     "hawc.apps.animalv2",
-=======
-    "hawc.apps.docs",
->>>>>>> 786bb4fe
 )
 # DB settings
 DATABASES = {
