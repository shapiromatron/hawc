# flake8: noqa

import logging

from hawc.constants import AuthProvider

from .dev import *

DEBUG = True

# enable feature flags for tests
HAWC_FEATURES.ENABLE_BMDS_33 = True
<<<<<<< HEAD
HAWC_FEATURES.ENABLE_DYNAMIC_FORMS = True
=======
HAWC_FEATURES.ENABLE_UDF = True
>>>>>>> 9954ef10

# remove toolbar for integration tests
INSTALLED_APPS = [app for app in INSTALLED_APPS if app != "debug_toolbar"]
MIDDLEWARE = [middleware for middleware in MIDDLEWARE if "debug_toolbar" not in middleware]

AUTH_PROVIDERS = {AuthProvider.django, AuthProvider.external}

HAWC_FLAVOR = "PRIME"
ANYONE_CAN_CREATE_ASSESSMENTS = True

# default database name; this is used when managing fixtures
DATABASES["default"]["NAME"] = "hawc-fixture"
# default test database name; this is used when the test suite is ran
DATABASES["default"]["TEST"] = {"NAME": "hawc-test"}

IS_TESTING = True

PRIVATE_DATA_ROOT = PROJECT_ROOT / "tests/data/private-data"

PASSWORD_HASHERS = ("django.contrib.auth.hashers.MD5PasswordHasher",)

ANYONE_CAN_CREATE_ASSESSMENTS = True
PM_CAN_MAKE_PUBLIC = True
ACCEPT_LICENSE_REQUIRED = True

EXTERNAL_CONTACT_US = None
EXTERNAL_ABOUT = None
EXTERNAL_RESOURCES = None

logging.disable(logging.CRITICAL)<|MERGE_RESOLUTION|>--- conflicted
+++ resolved
@@ -10,11 +10,7 @@
 
 # enable feature flags for tests
 HAWC_FEATURES.ENABLE_BMDS_33 = True
-<<<<<<< HEAD
-HAWC_FEATURES.ENABLE_DYNAMIC_FORMS = True
-=======
 HAWC_FEATURES.ENABLE_UDF = True
->>>>>>> 9954ef10
 
 # remove toolbar for integration tests
 INSTALLED_APPS = [app for app in INSTALLED_APPS if app != "debug_toolbar"]
