--- conflicted
+++ resolved
@@ -9,11 +9,6 @@
 DEBUG = True
 
 # enable feature flags for tests
-<<<<<<< HEAD
-HAWC_FEATURES.ENABLE_BMDS_33 = True
-=======
-HAWC_FEATURES.ENABLE_UDF = True
->>>>>>> e91fffe2
 HAWC_FEATURES.ENABLE_DOCS_LINK = True
 
 # remove toolbar for integration tests
