--- conflicted
+++ resolved
@@ -40,11 +40,7 @@
     path("common/", include("hawc.apps.common.urls")),
     path("study/", include("hawc.apps.study.urls")),
     path("ani/", include("hawc.apps.animal.urls")),
-<<<<<<< HEAD
-    path("aniv2/", include("hawc.apps.animalv2.urls")),
-=======
     path("animal-bioassay/", include("hawc.apps.animalv2.urls")),
->>>>>>> 97c8f1a8
     path("eco/", include("hawc.apps.eco.urls")),
     path("epi/", include("hawc.apps.epi.urls")),
     path("epidemiology/", include("hawc.apps.epiv2.urls")),
