--- conflicted
+++ resolved
@@ -28,42 +28,7 @@
         return qs.prefetch_related("entities")
 
     def has_delete_permission(self, request, obj=None):
-<<<<<<< HEAD
         return False
-
-
-class EntityTermRelationAdmin(admin.TabularInline):
-    model = models.EntityTermRelation
-    extra = 1
-    raw_id_fields = ("term",)
-
-
-@admin.register(models.Entity)
-class EntityAdmin(admin.ModelAdmin):
-    inlines = (EntityTermRelationAdmin,)
-    list_display = (
-        "ontology",
-        "get_uid",
-        "get_terms",
-        "deprecated_on",
-        "created_on",
-        "last_updated",
-    )
-    list_filter = ("ontology",)
-    search_fields = ("uid",)
-    inlines = (EntityTermRelationAdmin,)
-
-    def get_queryset(self, request):
-        qs = super().get_queryset(request)
-        return qs.prefetch_related("terms")
-
-    @admin.display(description="UID")
-    def get_uid(self, obj):
-        return format_html(f"<a href='{obj.get_external_url()}'>{obj.uid}</a>")
-
-    @admin.display(description="Related terms")
-    def get_terms(self, obj):
-        return ul_items(obj.terms.all(), lambda el: f"<a href={el.get_admin_edit_url()}>{el}</a>")
 
 
 @admin.register(models.GuidelineProfile)
@@ -76,7 +41,4 @@
         "description",
     )
     list_filter = ("guideline_id", "obs_status")
-    search_fields = ("guideline id", "obs_status")
-=======
-        return False
->>>>>>> f2021815
+    search_fields = ("guideline id", "obs_status")