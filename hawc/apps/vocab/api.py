--- conflicted
+++ resolved
@@ -1,11 +1,7 @@
 from typing import Optional
 
 from django.db.models import QuerySet
-<<<<<<< HEAD
-from rest_framework import exceptions, viewsets
-=======
-from rest_framework import status, viewsets
->>>>>>> 8c46a45f
+from rest_framework import exceptions, status, viewsets
 from rest_framework.decorators import action
 from rest_framework.permissions import IsAuthenticated
 from rest_framework.request import Request
@@ -65,7 +61,6 @@
         serializer = self.get_serializer(qs, many=True)
         return Response(serializer.data)
 
-<<<<<<< HEAD
     @action(detail=True, url_path="endpoint-name-lookup")
     def endpoint_name_lookup(self, request: Request, pk: int) -> Response:
         try:
@@ -78,7 +73,7 @@
         except models.Term.DoesNotExist:
             raise exceptions.NotFound()
         return Response(term.ehv_endpoint_name())
-=======
+
     @action(detail=True, methods=("post",), url_path="related-entity")
     def related_entity(self, request: Request, pk: int = None) -> Response:
         term = self.get_object()
@@ -87,5 +82,4 @@
         entity, _ = models.Entity.objects.get_or_create(**entity_serializer.validated_data)
         entity.terms.add(term, through_defaults={"notes": request.data.get("notes", "")})
         serializer = self.get_serializer(entity.terms.all(), many=True)
-        return Response(serializer.data, status=status.HTTP_201_CREATED)
->>>>>>> 8c46a45f
+        return Response(serializer.data, status=status.HTTP_201_CREATED)