from django.db.models import IntegerChoices
from django.urls import reverse_lazy
from django.utils.functional import classproperty


class VocabularyNamespace(IntegerChoices):
    """
    A namespace for a vocabulary. HAWC will not enforce a single vocabulary, this can be controlled
    at the assessment level.
    """

    EHV = 1, "EHV"
<<<<<<< HEAD
    ToxRef = 2, "ToxRef"

    @classproperty
    def display_dict(cls) -> dict:
        return {1: "EPA Environmental health vocabulary", 2: "EPA ToxRef vocabulary"}

    @classproperty
    def display_urls(cls) -> dict:
        return {1: "EHV", 2: "ToxRef"}
=======
    ToxRefDB = 2, "ToxRefDB"

    @classproperty
    def display_dict(cls) -> dict:
        return {1: "EPA Environmental health vocabulary", 2: "EPA ToxRefDB vocabulary"}

    @classproperty
    def display_urls(cls) -> dict:
        return {1: reverse_lazy("vocab:ehv-browse"), 2: reverse_lazy("vocab:toxrefdb-browse")}
>>>>>>> 87f9d7f3

    @classmethod
    def display_choices(cls) -> list:
        return [(key, value) for key, value in cls.display_dict.items()]

    @property
    def display_url(self) -> str:
        return self.display_urls[self.value].lower()

    @property
    def display_name(self) -> str:
        return self.display_dict[self.value]


class VocabularyTermType(IntegerChoices):
    """
    Vocabulary will be associated with certain fields in HAWC. This enum allows us to map the vocab.
    """

    system = 1, "system"
    organ = 2, "organ"
    effect = 3, "effect"
    effect_subtype = 4, "effect_subtype"
    endpoint_name = 5, "endpoint_name"

    @classmethod
    def value_to_text_field(cls) -> dict:
        return {
            cls.system.value: "system",
            cls.organ.value: "organ",
            cls.effect.value: "effect",
            cls.effect_subtype.value: "effect_subtype",
            cls.endpoint_name.value: "name",
        }

    @classmethod
    def value_to_term_field(cls) -> dict:
        return {
            cls.system.value: "system_term_id",
            cls.organ.value: "organ_term_id",
            cls.effect.value: "effect_term_id",
            cls.effect_subtype.value: "effect_subtype_term_id",
            cls.endpoint_name.value: "name_term_id",
        }


class Ontology(IntegerChoices):
    """
    Ontology for for UID
    """

    umls = 1, "UMLS"<|MERGE_RESOLUTION|>--- conflicted
+++ resolved
@@ -10,17 +10,6 @@
     """
 
     EHV = 1, "EHV"
-<<<<<<< HEAD
-    ToxRef = 2, "ToxRef"
-
-    @classproperty
-    def display_dict(cls) -> dict:
-        return {1: "EPA Environmental health vocabulary", 2: "EPA ToxRef vocabulary"}
-
-    @classproperty
-    def display_urls(cls) -> dict:
-        return {1: "EHV", 2: "ToxRef"}
-=======
     ToxRefDB = 2, "ToxRefDB"
 
     @classproperty
@@ -30,7 +19,6 @@
     @classproperty
     def display_urls(cls) -> dict:
         return {1: reverse_lazy("vocab:ehv-browse"), 2: reverse_lazy("vocab:toxrefdb-browse")}
->>>>>>> 87f9d7f3
 
     @classmethod
     def display_choices(cls) -> list:
