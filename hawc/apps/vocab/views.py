import json
from typing import List

from django.conf import settings
from django.contrib.auth.decorators import login_required
from django.core.cache import cache
from django.urls import reverse
from django.utils.decorators import method_decorator
from django.views.generic import ListView, TemplateView
from django.views.generic.edit import CreateView

<<<<<<< HEAD
from ..common.crumbs import Breadcrumb
from ..common.views import MessageMixin
=======
from ..common.views import MessageMixin, get_referrer
>>>>>>> 7573ecde
from . import forms, models


def build_ehv_breadcrumbs(user, name: str) -> List[Breadcrumb]:
    return Breadcrumb.build_crumbs(
        user,
        name,
        [Breadcrumb(name="Environmental Health Vocabulary", url=reverse("vocab:ehv-browse"))],
    )


@method_decorator(login_required, name="dispatch")
class EhvBrowse(TemplateView):
    template_name = "vocab/ehv_browse.html"

    def _get_ehv_json(self) -> str:
        # get EHV in json; use cache if possible
        key = "ehv-dataframe-json"
        data = cache.get(key)
        if data is None:
            data = json.dumps({"data": models.Term.ehv_dataframe().to_csv(index=False)})
            cache.set(key, data, settings.CACHE_10_MIN)
        return data

    def get_context_data(self, **kwargs):
        context = super().get_context_data(**kwargs)
        context["config"] = self._get_ehv_json()
        context["breadcrumbs"] = Breadcrumb.build_crumbs(
            self.request.user, "Environmental Health Vocabulary"
        )
        return context


@method_decorator(login_required, name="dispatch")
class CreateComment(MessageMixin, CreateView):
    model = models.Comment
    form_class = forms.CommentForm
    success_message = "Your comment has been submitted!"

    def get_success_url(self):
        return self.object.last_url_visited

    def get_form_kwargs(self):
        kwargs = super().get_form_kwargs()
        kwargs.update(last_url_visited=get_referrer(self.request, reverse("portal")))
        return kwargs

    def form_valid(self, form):
        form.instance.commenter = self.request.user
        return super().form_valid(form)

    def get_context_data(self, **kwargs):
        context = super().get_context_data(**kwargs)
        context["breadcrumbs"] = build_ehv_breadcrumbs(self.request.user, "Comment")
        return context


@method_decorator(login_required, name="dispatch")
class CommentList(ListView):
    model = models.Comment

    def get_context_data(self, **kwargs):
        context = super().get_context_data(**kwargs)
        context["breadcrumbs"] = build_ehv_breadcrumbs(self.request.user, "Comments")
        return context


@method_decorator(login_required, name="dispatch")
class EntityTermList(ListView):
    model = models.EntityTermRelation

    def get_context_data(self, **kwargs):
        context = super().get_context_data(**kwargs)
        context["breadcrumbs"] = build_ehv_breadcrumbs(self.request.user, "Entity term list")
        return context


@method_decorator(login_required, name="dispatch")
class ProposedEntityTermList(ListView):
    model = models.EntityTermRelation
    template_name = "vocab/proposed_entitytermrelation_list.html"

    def get_queryset(self):
        return self.model.objects.filter(approved_on=None)

    def get_context_data(self, **kwargs):
        context = super().get_context_data(**kwargs)
        context["breadcrumbs"] = build_ehv_breadcrumbs(self.request.user, "Proposed relations")
        return context


@method_decorator(login_required, name="dispatch")
class TermList(ListView):
    model = models.Term

    def get_context_data(self, **kwargs):
        context = super().get_context_data(**kwargs)
        context["breadcrumbs"] = build_ehv_breadcrumbs(self.request.user, "Terms")
        return context<|MERGE_RESOLUTION|>--- conflicted
+++ resolved
@@ -9,12 +9,8 @@
 from django.views.generic import ListView, TemplateView
 from django.views.generic.edit import CreateView
 
-<<<<<<< HEAD
 from ..common.crumbs import Breadcrumb
-from ..common.views import MessageMixin
-=======
 from ..common.views import MessageMixin, get_referrer
->>>>>>> 7573ecde
 from . import forms, models
 
 
