--- conflicted
+++ resolved
@@ -52,16 +52,6 @@
         Retrieve epidemiology at the study level for assessment.
         """
         assessment: Assessment = self.get_object()
-<<<<<<< HEAD
-        published_only = not assessment.user_can_edit_object(request.user)
-        qs = (
-            models.DataExtraction.objects.get_qs(assessment)
-            .published_only(published_only)
-            .complete()
-        )
-        exporter = exports.EpiStudyComplete(qs, filename=f"{assessment}-epi-study")
-        return Response(exporter.build_export())
-=======
         published_only = get_published_only(assessment, request)
         qs = (
             Study.objects.assessment_qs(assessment.id)
@@ -72,7 +62,6 @@
         df = models.Design.objects.study_df(qs)
         export = FlatExport(df=df, filename=f"epi-study-{assessment.id}")
         return Response(export)
->>>>>>> 5350fedf
 
 
 class DesignViewSet(EditPermissionsCheckMixin, AssessmentEditViewSet):
