--- conflicted
+++ resolved
@@ -74,12 +74,9 @@
     serializer_class = serializers.DesignSerializer
     filter_backends = (InAssessmentFilter, DjangoFilterBackend)
     filterset_fields = ("study",)
-<<<<<<< HEAD
 
     def get_queryset(self, *args, **kwargs):
         return super().get_queryset()
-=======
->>>>>>> 0aac8d26
 
 
 class MetadataViewSet(viewsets.ViewSet):
