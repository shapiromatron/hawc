from rest_framework import viewsets
from rest_framework.decorators import action
from rest_framework.response import Response

from ..assessment.api import AssessmentEditViewSet, BaseAssessmentViewSet, EditPermissionsCheckMixin
from ..assessment.constants import AssessmentViewSetPermissions
from ..assessment.models import Assessment
from ..common.renderers import PandasRenderers
from . import exports, models, serializers
from .actions.model_metadata import EpiV2Metadata


<<<<<<< HEAD
class EpiAssessmentViewSet(BaseAssessmentViewset):
=======
class EpiAssessmentViewSet(BaseAssessmentViewSet):
>>>>>>> 5075e0f9
    model = Assessment

    @action(
        detail=True,
        url_path="export",
        action_perms=AssessmentViewSetPermissions.CAN_VIEW_OBJECT,
        renderer_classes=PandasRenderers,
    )
    def export(self, request, pk):
        """
        Retrieve epidemiology data for assessment.
        """
        assessment: Assessment = self.get_object()
        published_only = not assessment.user_can_edit_object(request.user)
        qs = (
            models.DataExtraction.objects.get_qs(assessment)
            .published_only(published_only)
            .complete()
        )
        exporter = exports.EpiFlatComplete(qs, filename=f"{assessment}-epi")
        return Response(exporter.build_export())


<<<<<<< HEAD
class DesignViewSet(EditPermissionsCheckMixin, AssessmentEditViewset):
=======
class Design(EditPermissionsCheckMixin, AssessmentEditViewSet):
>>>>>>> 5075e0f9
    edit_check_keys = ["study"]
    assessment_filter_args = "study__assessment"
    model = models.Design
    serializer_class = serializers.DesignSerializer

    def get_queryset(self, *args, **kwargs):
        return self.model.objects.all()


class MetadataViewSet(viewsets.ViewSet):
    def list(self, request):
        return EpiV2Metadata.handle_request(request)


class ChemicalViewSet(EditPermissionsCheckMixin, AssessmentEditViewset):
    edit_check_keys = ["design"]
    assessment_filter_args = "design__study__assessment"
    model = models.Chemical
    serializer_class = serializers.ChemicalSerializer


class ExposureViewSet(EditPermissionsCheckMixin, AssessmentEditViewset):
    edit_check_keys = ["design"]
    assessment_filter_args = "design__study__assessment"
    model = models.Exposure
    serializer_class = serializers.ExposureSerializer


class ExposureLevelViewSet(EditPermissionsCheckMixin, AssessmentEditViewset):
    edit_check_keys = ["design"]
    assessment_filter_args = "design__study__assessment"
    model = models.ExposureLevel
    serializer_class = serializers.ExposureLevelSerializer


class OutcomeViewSet(EditPermissionsCheckMixin, AssessmentEditViewset):
    edit_check_keys = ["design"]
    assessment_filter_args = "design__study__assessment"
    model = models.Outcome
    serializer_class = serializers.OutcomeSerializer


class AdjustmentFactorViewSet(EditPermissionsCheckMixin, AssessmentEditViewset):
    edit_check_keys = ["design"]
    assessment_filter_args = "design__study__assessment"
    model = models.AdjustmentFactor
    serializer_class = serializers.AdjustmentFactorSerializer


class DataExtractionViewSet(EditPermissionsCheckMixin, AssessmentEditViewset):
    edit_check_keys = ["design"]
    assessment_filter_args = "design__study__assessment"
    model = models.DataExtraction
    serializer_class = serializers.DataExtractionSerializer<|MERGE_RESOLUTION|>--- conflicted
+++ resolved
@@ -10,11 +10,7 @@
 from .actions.model_metadata import EpiV2Metadata
 
 
-<<<<<<< HEAD
-class EpiAssessmentViewSet(BaseAssessmentViewset):
-=======
 class EpiAssessmentViewSet(BaseAssessmentViewSet):
->>>>>>> 5075e0f9
     model = Assessment
 
     @action(
@@ -38,11 +34,7 @@
         return Response(exporter.build_export())
 
 
-<<<<<<< HEAD
-class DesignViewSet(EditPermissionsCheckMixin, AssessmentEditViewset):
-=======
-class Design(EditPermissionsCheckMixin, AssessmentEditViewSet):
->>>>>>> 5075e0f9
+class DesignViewSet(EditPermissionsCheckMixin, AssessmentEditViewSet):
     edit_check_keys = ["study"]
     assessment_filter_args = "study__assessment"
     model = models.Design
