from hawc.apps.common.helper import FlatFileExporter
from hawc.apps.study.models import Study

from . import models


class EpiFlatComplete(FlatFileExporter):
    """
    Returns a complete export of all data required to rebuild the the
    epidemiological meta-result study type from scratch.
    """

    def _get_header_row(self):
        header = []
        header.extend(Study.flat_complete_header_row())
        header.extend(models.Design.flat_complete_header_row())
        header.extend(models.Chemical.flat_complete_header_row())
        header.extend(models.Exposure.flat_complete_header_row())
        header.extend(models.ExposureLevel.flat_complete_header_row())
        header.extend(models.Outcome.flat_complete_header_row())
        header.extend(models.DataExtraction.flat_complete_header_row())
        header.extend(models.AdjustmentFactor.flat_complete_header_row())
        return header

    def get_optimized_queryset(self):
        return self.queryset.select_related(
            "exposure_level__exposure_measurement",
            "exposure_level__chemical__dsstox",
            "factors",
            "outcome",
            "design__study",
        ).prefetch_related("design__countries")

    def _get_data_rows(self):
        rows = []
        identifiers_df = Study.identifiers_df(self.queryset, "design__study_id")
<<<<<<< HEAD
=======
        n_col_factors = len(models.AdjustmentFactor.flat_complete_header_row())
>>>>>>> 5350fedf
        for obj in self.get_optimized_queryset():
            row = []
            row.extend(
                Study.flat_complete_data_row(
                    obj.design.study.get_json(json_encode=False), identifiers_df
                )
            )
            row.extend(obj.design.flat_complete_data_row())
            row.extend(obj.exposure_level.chemical.flat_complete_data_row())
            row.extend(obj.exposure_level.exposure_measurement.flat_complete_data_row())
            row.extend(obj.exposure_level.flat_complete_data_row())
            row.extend(obj.outcome.flat_complete_data_row())
            row.extend(obj.flat_complete_data_row())
            row.extend(
                obj.factors.flat_complete_data_row() if obj.factors else [None] * n_col_factors
            )
            rows.append(row)
        return rows


class EpiStudyComplete(FlatFileExporter):
    def _get_header_row(self):
        header = []
        header.extend(Study.flat_complete_header_row())
        return header

    def get_optimized_queryset(self):
        return self.queryset.select_related(
            "exposure_level__exposure_measurement",
            "exposure_level__chemical__dsstox",
            "factors",
            "outcome",
            "design__study",
        ).prefetch_related("design__countries")

    def _get_data_rows(self):
        rows = []
        identifiers_df = Study.identifiers_df(self.queryset, "design__study_id")
        for obj in self.get_optimized_queryset():
            row = []
            row.extend(
                Study.flat_complete_data_row(
                    obj.design.study.get_json(json_encode=False), identifiers_df
                )
            )
            rows.append(row)
        return rows


class EpiStudyComplete(FlatFileExporter):
    def _get_header_row(self):
        header = []
        header.extend(Study.flat_complete_header_row())
        return header

    def get_optimized_queryset(self):
        return self.queryset.select_related(
            "exposure_level__exposure_measurement",
            "exposure_level__chemical__dsstox",
            "factors",
            "outcome",
            "design__study",
        ).prefetch_related("design__countries")

    def _get_data_rows(self):
        rows = []
        identifiers_df = Study.identifiers_df(self.queryset, "design__study_id")
        for obj in self.get_optimized_queryset():
            row = []
            row.extend(
                Study.flat_complete_data_row(
                    obj.design.study.get_json(json_encode=False), identifiers_df
                )
            )
            rows.append(row)
        return rows<|MERGE_RESOLUTION|>--- conflicted
+++ resolved
@@ -34,10 +34,7 @@
     def _get_data_rows(self):
         rows = []
         identifiers_df = Study.identifiers_df(self.queryset, "design__study_id")
-<<<<<<< HEAD
-=======
         n_col_factors = len(models.AdjustmentFactor.flat_complete_header_row())
->>>>>>> 5350fedf
         for obj in self.get_optimized_queryset():
             row = []
             row.extend(
@@ -84,33 +81,4 @@
                 )
             )
             rows.append(row)
-        return rows
-
-
-class EpiStudyComplete(FlatFileExporter):
-    def _get_header_row(self):
-        header = []
-        header.extend(Study.flat_complete_header_row())
-        return header
-
-    def get_optimized_queryset(self):
-        return self.queryset.select_related(
-            "exposure_level__exposure_measurement",
-            "exposure_level__chemical__dsstox",
-            "factors",
-            "outcome",
-            "design__study",
-        ).prefetch_related("design__countries")
-
-    def _get_data_rows(self):
-        rows = []
-        identifiers_df = Study.identifiers_df(self.queryset, "design__study_id")
-        for obj in self.get_optimized_queryset():
-            row = []
-            row.extend(
-                Study.flat_complete_data_row(
-                    obj.design.study.get_json(json_encode=False), identifiers_df
-                )
-            )
-            rows.append(row)
         return rows