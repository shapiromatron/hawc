from django.urls import include, path
from rest_framework.routers import DefaultRouter

from . import api, views

router = DefaultRouter()
router.register(r"study", api.Study, basename="study")
router.register(r"study-cleanup", api.StudyCleanupFieldsView, basename="study-cleanup")

app_name = "study"
urlpatterns = [
    path("api/", include((router.urls, "api"))),
    # study
    path("assessment/<int:pk>/", views.StudyList.as_view(), name="list"),
    path("<int:pk>/add-details/", views.StudyCreateFromReference.as_view(), name="new_study"),
    path("assessment/<int:pk>/new-study/", views.ReferenceStudyCreate.as_view(), name="new_ref"),
    path("assessment/<int:pk>/copy-studies/", views.StudiesCopy.as_view(), name="studies_copy"),
    path("<int:pk>/", views.StudyRead.as_view(), name="detail"),
    path("<int:pk>/toggle-lock/", views.StudyToggleLock.as_view(), name="toggle-lock"),
    path("<int:pk>/update/", views.StudyUpdate.as_view(), name="update"),
    path("<int:pk>/delete/", views.StudyDelete.as_view(), name="delete"),
    path("<int:pk>/risk-of-bias/", views.StudyRoBRedirect.as_view(), name="rob_redirect"),
    # attachment
<<<<<<< HEAD
    path("attachment/<int:pk>/", views.AttachmentRead.as_view(), name="attachment_detail",),
    path(
        "attachment/<int:pk>/create/",
        views.AttachmentViewset.as_view(),
        {"action": "create"},
        name="attachment-create",
    ),
    path(
        "attachment/<int:pk>/read/",
        views.AttachmentViewset.as_view(),
        {"action": "read"},
        name="attachment-read",
    ),
    path(
        "attachment/<int:pk>/delete/",
        views.AttachmentViewset.as_view(),
        {"action": "delete"},
        name="attachment-delete",
    ),
    path("<int:pk>/attachments/", views.AttachmentList.as_view(), name="attachment_list"),
=======
    path("attachment/<int:pk>/", views.AttachmentRead.as_view(), name="attachment_detail"),
    path("<int:pk>/attachment/add/", views.AttachmentCreate.as_view(), name="attachment_create"),
    path("attachment/<int:pk>/delete/", views.AttachmentDelete.as_view(), name="attachment_delete"),
>>>>>>> 9dfa2eec
]<|MERGE_RESOLUTION|>--- conflicted
+++ resolved
@@ -21,30 +21,7 @@
     path("<int:pk>/delete/", views.StudyDelete.as_view(), name="delete"),
     path("<int:pk>/risk-of-bias/", views.StudyRoBRedirect.as_view(), name="rob_redirect"),
     # attachment
-<<<<<<< HEAD
-    path("attachment/<int:pk>/", views.AttachmentRead.as_view(), name="attachment_detail",),
-    path(
-        "attachment/<int:pk>/create/",
-        views.AttachmentViewset.as_view(),
-        {"action": "create"},
-        name="attachment-create",
-    ),
-    path(
-        "attachment/<int:pk>/read/",
-        views.AttachmentViewset.as_view(),
-        {"action": "read"},
-        name="attachment-read",
-    ),
-    path(
-        "attachment/<int:pk>/delete/",
-        views.AttachmentViewset.as_view(),
-        {"action": "delete"},
-        name="attachment-delete",
-    ),
-    path("<int:pk>/attachments/", views.AttachmentList.as_view(), name="attachment_list"),
-=======
     path("attachment/<int:pk>/", views.AttachmentRead.as_view(), name="attachment_detail"),
     path("<int:pk>/attachment/add/", views.AttachmentCreate.as_view(), name="attachment_create"),
     path("attachment/<int:pk>/delete/", views.AttachmentDelete.as_view(), name="attachment_delete"),
->>>>>>> 9dfa2eec
 ]