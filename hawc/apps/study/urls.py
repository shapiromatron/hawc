--- conflicted
+++ resolved
@@ -28,7 +28,6 @@
         {"action": "create"},
         name="attachment-create",
     ),
-<<<<<<< HEAD
     path(
         "attachment/<int:pk>/read/",
         views.AttachmentViewset.as_view(),
@@ -42,11 +41,4 @@
         name="attachment-delete",
     ),
     path("<int:pk>/attachments/", views.AttachmentList.as_view(), name="attachment_list"),
-    re_path(
-        r"^(?P<pk>\d+)/editability-update/(?P<updated_value>.*)/$",
-        views.EditabilityUpdate.as_view(),
-        name="editability_update",
-    ),
-=======
->>>>>>> 109ed120
 ]