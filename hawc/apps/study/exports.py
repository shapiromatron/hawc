--- conflicted
+++ resolved
@@ -58,13 +58,6 @@
         for key in [self.get_column_name("pubmed_id"), self.get_column_name("hero_id")]:
             if key in df.columns:
                 df[key] = pd.to_numeric(df[key], errors="coerce")
-<<<<<<< HEAD
-        for key in [self.get_column_name("doi")]:
-            if key in df.columns:
-                df[key] = df[key].replace("", np.nan)
-        if (key := self.get_column_name("summary")) in df.columns:
-            df.loc[:, key] = df[key].apply(cleanHTML)
-=======
 
         # cast from string to null
         doi = self.get_column_name("doi")
@@ -75,5 +68,4 @@
         summary = self.get_column_name("summary")
         if summary in df.columns:
             df.loc[:, summary] = df[summary].apply(cleanHTML)
->>>>>>> 6e7e6be7
         return df