--- conflicted
+++ resolved
@@ -20,12 +20,9 @@
         {% endactions %}
     {% endif %}
 </div>
-<<<<<<< HEAD
-{% include 'common/filter_list.html' with plural_object_name='studies' %}
-=======
-{% endif %}
+
 {% include 'common/inline_filter_form.html' %}
->>>>>>> b7d18f16
+
 <table id="mainTbl" class="table table-sm table-striped">
     {% if feature_flags.ENABLE_ECO %}
     {% bs4_colgroup '25,40,7,7,7,7,7' %}
