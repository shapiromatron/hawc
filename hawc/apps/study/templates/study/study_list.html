--- conflicted
+++ resolved
@@ -22,65 +22,12 @@
         <a class="dropdown-item" href="{% url 'riskofbias:rob_assignments' assessment.pk %}">View assignments</a>
         {% endif %}
     </div>
-<<<<<<< HEAD
-  </div>
-  {% if study_list %}
-  <table id="mainTbl" class="table table-sm table-striped">
-    <colgroup>
-      <col style="width: 25%;">
-      <col style="width: 40%;">
-      <col style="width: 7%;">
-      <col style="width: 7%;">
-      <col style="width: 7%;">
-      <col style="width: 7%;">
-      <col style="width: 7%;">
-    </colgroup>
-    <thead>
-      <tr>
-        <th>Short citation</th>
-        <th>Full citation</th>
-        <th>Bioassay</th>
-        <th>Epidemiology</th>
-        <th>Epi. meta-analysis</th>
-        <th>In vitro</th>
-        <th>Ecology</th>
-      </tr>
-    </thead>
-    <tbody>
-      {% for study in study_list %}
-      <tr>
-        <td>
-          <a href="{% url 'study:detail' study.pk %}">{{ study.short_citation }}</a>
-          {% if not study.published %}
-          <i class="fa fa-eye-slash" title="Unpublished (not be visible to the public)" aria-hidden="true"></i>
-          {% endif %}
-        </td>
-        <td>
-          {{study.full_citation}}
-          {% for ident in study.identifiers.all %}
-          {% with url=ident.get_url %}
-          {% if url %}
-            <a class="badge badge-secondary" target="_blank" href="{{url}}">
-              {{ident.get_database_display}}
-            </a>
-          {% endif %}
-          {% endwith %}
-          {% endfor %}
-        </td>
-        {% for type in study.STUDY_TYPE_FIELDS %}
-            <td class="{% cycle study.bioassay study.epi study.epi_meta study.in_vitro study.eco as data_type %}">
-              {% if data_type %}
-              <i class="fa fa-check"></i>
-              {% else %}
-              <i class="fa fa-minus"></i>
-              {% endif %}
-=======
 </div>
 {% endif %}
 {% include 'common/filter_list.html' with plural_object_name='studies' %}
 <table id="mainTbl" class="table table-sm table-striped">
-    {% bs4_colgroup '25,45,7,8,8,7' %}
-    {% bs4_thead 'Short citation,Full citation,Bioassay,Epidemiology,Epi. meta-analysis,In vitro' %}
+    {% bs4_colgroup '25,40,7,7,7,7,7' %}
+    {% bs4_thead 'Short citation,Full citation,Bioassay,Epidemiology,Epi. meta-analysis,In vitro,Ecology' %}
     <tbody>
         {% for object in object_list %}
         <tr>
@@ -101,10 +48,9 @@
                 {% endif %}
                 {% endwith %}
                 {% endfor %}
->>>>>>> 5b1e0152
             </td>
             {% for type in object.STUDY_TYPE_FIELDS %}
-            <td class="{% cycle object.bioassay object.epi object.epi_meta object.in_vitro as data_type %}">
+            <td class="{% cycle object.bioassay object.epi object.epi_meta object.in_vitro object.eco as data_type %}">
                 {% if data_type %}
                 <i class="fa fa-check"></i>
                 {% else %}
@@ -115,7 +61,7 @@
         </tr>
         {% empty %}
         <tr>
-            <td colspan="6">
+            <td colspan="7">
                 No studies available
             </td>
         </tr>
