{% extends 'assessment-rooted.html' %}

{% block content %}
  {% if manual_entry_warning %}
    {% alert warning %}
      <p>You can continue to manually enter a study if you wish. However, instead of manually
        entering reference information, we recommend importing the reference from PubMed or HERO
        using one of these approaches instead:</p>
      <ul>
        <li><a href="{% url 'study:create_from_identifier' assessment.pk %}" class="alert-link">Create  Study From Identifier</a> - for a single reference</li>
        <li><a href="{% url 'lit:import_new' assessment.pk %}" class="alert-link">New Literature Import</a> - for multiple references simultaneously</li>
      </ul>
      <p>This requires less work, and ensures that we have links to the reference throughout your assessment.</p>
    {% endalert %}
  {% endif %}
  {% crispy form %}
{% endblock %}

{% block extrajs %}
<<<<<<< HEAD
<script type="text/javascript">
$(document).ready(function () {
    document.getElementById("id_short_citation").focus()
});
window.app.HAWCUtils.dynamicFormListeners();
</script>
=======
  <script type="text/javascript">
    $(document).ready(function () {
      document.getElementById("id_short_citation").focus()
    });
  </script>
>>>>>>> 042492c2
{% endblock extrajs %}<|MERGE_RESOLUTION|>--- conflicted
+++ resolved
@@ -17,18 +17,10 @@
 {% endblock %}
 
 {% block extrajs %}
-<<<<<<< HEAD
 <script type="text/javascript">
 $(document).ready(function () {
     document.getElementById("id_short_citation").focus()
 });
 window.app.HAWCUtils.dynamicFormListeners();
 </script>
-=======
-  <script type="text/javascript">
-    $(document).ready(function () {
-      document.getElementById("id_short_citation").focus()
-    });
-  </script>
->>>>>>> 042492c2
 {% endblock extrajs %}