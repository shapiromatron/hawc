--- conflicted
+++ resolved
@@ -23,18 +23,13 @@
           {% if object.bioassay %}
             <div class="dropdown-divider"></div>
             <span class="dropdown-header">Animal bioassay editing</span>
-<<<<<<< HEAD
-            <a class="dropdown-item" href="{% url 'animal:experiment_new' object.pk %}">Create new experiment</a>
-            <a class="dropdown-item" href="{% url 'animal:experiment_copy' object.pk %}">Copy from existing</a>
-            <a class="dropdown-item" href="{% url 'animalv2:studylevelvalues' object.pk %}">View study level values</a>
-=======
             {% if assessment.animal_version == 1 %}
               <a class="dropdown-item" href="{% url 'animal:experiment_new' object.pk %}">Create new experiment</a>
               <a class="dropdown-item" href="{% url 'animal:experiment_copy' object.pk %}">Copy from existing</a>
             {% elif assessment.animal_version == 2 %}
               <a class="dropdown-item" href="{% url 'animalv2:experiment_create' object.pk %}">Create new experiment</a>
+              <a class="dropdown-item" href="{% url 'animalv2:studylevelvalues' object.pk %}">View study level values</a>
             {% endif %}
->>>>>>> 97c8f1a8
           {% endif %}
 
           {% if object.in_vitro %}
