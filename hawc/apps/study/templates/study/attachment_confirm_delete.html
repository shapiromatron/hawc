--- conflicted
+++ resolved
@@ -9,29 +9,8 @@
 {% endblock %}
 
 {% block content %}
-<<<<<<< HEAD
-
-    <div class="alert alert-block">
-      <h4>Warning!</h4>
-      Are you sure you want to delete this attachment?
-    </div>
-
-    <a href="{{object.get_absolute_url}}">{{object}}</a>
-
-    <form action="." method="post">
-      <div class="form-actions">
-        <button type="submit" class="btn btn-primary">Delete attachment</button>
-        <a href="{{object.study.get_absolute_url}}" class="btn btn-light">Cancel</a>
-      </div>
-      {% csrf_token %}
-      </fieldset>
-    </form>
-
-{% endblock %}
-=======
   <h1>Delete attachment?</h1>
   <p><b>Selected attachment:</b> <a href="{{object.attachment.url}}">{{object}}</a></p>
   <p>{{object.description|safe}}</p>
   {% include "hawc/_delete_block.html" with name="attachment" notes="This will remove the attachment." %}
-{% endblock content %}
->>>>>>> 297b4a92
+{% endblock content %}