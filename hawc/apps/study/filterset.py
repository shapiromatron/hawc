import django_filters as df
from django.db.models import Q

from ..common.filterset import BaseFilterSet, InlineFilterForm
from ..myuser.models import HAWCUser
from . import constants, models


class StudyFilterSet(BaseFilterSet):
    query = df.CharFilter(
        method="filter_query",
        label="Citation",
        help_text="Filter citations (author, year, title, ID)",
    )
    data_type = df.ChoiceFilter(
        method="filter_data_type",
        choices=constants.StudyTypeChoices.filtered_choices(),
        label="Data type",
        help_text="Data type for full-text extraction",
        empty_label="All data types",
    )
    published = df.ChoiceFilter(
        choices=[(True, "Published only"), (False, "Unpublished only")],
        label="Published",
        help_text="Published status for HAWC study",
        empty_label="Published status",
    )
    assigned_user = df.ModelChoiceFilter(
        method="filter_assigned_user",
        queryset=HAWCUser.objects.all(),
        label="Assigned user",
        help_text="A user with active study evaluation assignments",
        empty_label="All users",
    )

    class Meta:
        model = models.Study
        form = InlineFilterForm
        fields = ["query", "data_type", "published", "assigned_user"]
        main_field = "query"
        appended_fields = ["data_type", "assigned_user", "published"]

    def __init__(self, *args, assessment, **kwargs):
        super().__init__(*args, assessment=assessment, **kwargs)

    def filter_queryset(self, queryset):
        queryset = super().filter_queryset(queryset)
        query = Q(assessment=self.assessment)
        if not self.perms["edit"]:
            query &= Q(published=True)
        return queryset.filter(query)

    def filter_query(self, queryset, name, value):
        query = (
            Q(short_citation__icontains=value)
            | Q(full_citation__icontains=value)
            | Q(identifiers__unique_id__icontains=value)
        )
        return queryset.filter(query)

    def filter_data_type(self, queryset, name, value):
        return queryset.filter(**{value: True})

    def filter_assigned_user(self, queryset, name, value):
        return queryset.filter(riskofbiases__author=value, riskofbiases__active=True).distinct()

    def create_form(self):
        form = super().create_form()
<<<<<<< HEAD
        form.fields["assigned_user"].queryset = self.assessment.pms_and_team_users()
        if not self.include_rob_authors:
            form.fields.pop("assigned_user")
        if not self.perms["edit"]:
            form.fields.pop("published")
        if len(form.fields) == 4:
            columns = form.grid_layout.rows[0].columns
            del columns[-1 : len(columns)]
            for column in columns:
                column.width = 3
        if len(form.fields) == 3:
            columns = form.grid_layout.rows[0].columns
            del columns[-2 : len(columns)]
            for column in columns:
                column.width = 4
        return form


class StudyByChemicalFilterSet(df.FilterSet):
    published = df.BooleanFilter(method="filter_published")
    query = df.CharFilter(method="filter_chemical", label="Query", required=True)

    def filter_published(self, queryset, name, value):
        if value is True:
            return queryset.filter(published=True)
        else:
            return queryset.filter(published=False)

    def filter_chemical(self, queryset, name, value):
        # bioassay
        qs1 = (
            queryset.all()
            .filter(
                Q(experiments__chemical__icontains=value)
                | Q(experiments__cas=value)
                | Q(experiments__dtxsid__dtxsid=value)
                | Q(experiments__dtxsid__content__preferredName__icontains=value)
                | Q(experiments__dtxsid__content__casrn=value)
            )
            .annotate()
        )
        # epi
        qs2 = queryset.all().filter(
            Q(study_populations__exposures__name__icontains=value)
            | Q(study_populations__exposures__dtxsid__dtxsid=value)
            | Q(study_populations__exposures__dtxsid__content__preferredName__icontains=value)
            | Q(study_populations__exposures__dtxsid__content__casrn=value)
        )
        # epiv2
        qs3 = queryset.all().filter(
            Q(designs__chemicals__name__icontains=value)
            | Q(designs__chemicals__dsstox__dtxsid=value)
            | Q(designs__chemicals__dsstox__content__preferredName__icontains=value)
            | Q(designs__chemicals__dsstox__content__casrn=value)
        )
        # in vitro
        qs4 = queryset.all().filter(
            Q(ivchemicals__name=value)
            | Q(ivchemicals__cas=value)
            | Q(ivchemicals__dtxsid__dtxsid=value)
            | Q(ivchemicals__dtxsid__content__preferredName__icontains=value)
            | Q(ivchemicals__dtxsid__content__casrn=value)
        )
        ids = qs1.union(qs2, qs3, qs4)
        return queryset.all().filter(id__in=ids.values("id"))  # allows filtering after union
=======
        if "assigned_user" in form.fields:
            form.fields["assigned_user"].queryset = self.assessment.pms_and_team_users()
        return form
>>>>>>> eb4aafd3
<|MERGE_RESOLUTION|>--- conflicted
+++ resolved
@@ -66,22 +66,8 @@
 
     def create_form(self):
         form = super().create_form()
-<<<<<<< HEAD
-        form.fields["assigned_user"].queryset = self.assessment.pms_and_team_users()
-        if not self.include_rob_authors:
-            form.fields.pop("assigned_user")
-        if not self.perms["edit"]:
-            form.fields.pop("published")
-        if len(form.fields) == 4:
-            columns = form.grid_layout.rows[0].columns
-            del columns[-1 : len(columns)]
-            for column in columns:
-                column.width = 3
-        if len(form.fields) == 3:
-            columns = form.grid_layout.rows[0].columns
-            del columns[-2 : len(columns)]
-            for column in columns:
-                column.width = 4
+        if "assigned_user" in form.fields:
+            form.fields["assigned_user"].queryset = self.assessment.pms_and_team_users()
         return form
 
 
@@ -131,9 +117,4 @@
             | Q(ivchemicals__dtxsid__content__casrn=value)
         )
         ids = qs1.union(qs2, qs3, qs4)
-        return queryset.all().filter(id__in=ids.values("id"))  # allows filtering after union
-=======
-        if "assigned_user" in form.fields:
-            form.fields["assigned_user"].queryset = self.assessment.pms_and_team_users()
-        return form
->>>>>>> eb4aafd3
+        return queryset.all().filter(id__in=ids.values("id"))  # allows filtering after union