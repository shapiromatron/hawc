--- conflicted
+++ resolved
@@ -7,39 +7,23 @@
 
 
 class StudyFilterSet(BaseFilterSet):
-<<<<<<< HEAD
-    citation_or_id = df.CharFilter(
-        method="filter_search",
-        label="Citation/Identifier",
-        help_text="Filter by citation (authors, year, title, etc) or identifier (PubMed ID, HERO ID, etc.)",
-=======
     query = df.CharFilter(
         method="filter_query",
         label="Citation",
         help_text="Filter citations (author, year, title, ID)",
->>>>>>> b7d18f16
     )
     data_type = df.ChoiceFilter(
         method="filter_data_type",
         choices=constants.StudyTypeChoices.filtered_choices(),
         label="Data type",
         help_text="Data type for full-text extraction",
-<<<<<<< HEAD
-        empty_label="All study data types",
-=======
         empty_label="All data types",
->>>>>>> b7d18f16
     )
     published = df.ChoiceFilter(
         choices=[(True, "Published only"), (False, "Unpublished only")],
         label="Published",
-<<<<<<< HEAD
-        help_text="Published status for HAWC extraction",
-        empty_label="Published and unpublished",
-=======
         help_text="Published status for HAWC study",
         empty_label="Published status",
->>>>>>> b7d18f16
     )
     assigned_user = df.ModelChoiceFilter(
         method="filter_assigned_user",
@@ -52,13 +36,8 @@
     class Meta:
         model = models.Study
         form = InlineFilterForm
-<<<<<<< HEAD
-        fields = ["citation_or_id", "data_type", "published", "assigned_user"]
-        main_field = "citation_or_id"
-=======
         fields = ["query", "data_type", "published", "assigned_user"]
         main_field = "query"
->>>>>>> b7d18f16
         appended_fields = ["data_type", "assigned_user", "published"]
 
     def __init__(self, *args, assessment, **kwargs):
@@ -71,11 +50,7 @@
             query &= Q(published=True)
         return queryset.filter(query)
 
-<<<<<<< HEAD
-    def filter_search(self, queryset, name, value):
-=======
     def filter_query(self, queryset, name, value):
->>>>>>> b7d18f16
         query = (
             Q(short_citation__icontains=value)
             | Q(full_citation__icontains=value)
@@ -91,10 +66,6 @@
 
     def create_form(self):
         form = super().create_form()
-<<<<<<< HEAD
-        if form.fields.get("assigned_user"):
-=======
         if "assigned_user" in form.fields:
->>>>>>> b7d18f16
             form.fields["assigned_user"].queryset = self.assessment.pms_and_team_users()
         return form