--- conflicted
+++ resolved
@@ -9,9 +9,6 @@
 from ..assessment.models import Assessment
 from ..common.constants import AssessmentViewPermissions
 from ..common.crumbs import Breadcrumb
-<<<<<<< HEAD
-from ..common.views import BaseCreate, BaseDelete, BaseDetail, BaseList, BaseUpdate
-=======
 from ..common.views import (
     BaseCreate,
     BaseDelete,
@@ -21,7 +18,6 @@
     MessageMixin,
     TeamMemberOrHigherMixin,
 )
->>>>>>> 5b9b3c34
 from ..lit.models import Reference
 from ..mgmt.views import EnsurePreparationStartedMixin
 from . import filterset, forms, models
