--- conflicted
+++ resolved
@@ -252,10 +252,9 @@
         if self.assessment.user_is_part_of_team(self.request.user):
             return HttpResponseRedirect(self.object.attachment.url)
         else:
-<<<<<<< HEAD
             raise PermissionDenied
 
-
+            
 class AttachmentList(BaseList):
     model = models.Attachment
     parent_model = models.Study
@@ -273,29 +272,4 @@
     def get(self, request, *args, **kwargs):
         super().get(request, *args, **kwargs)
         context = self.get_context_data()
-        return render(request, "study/_attachment_list.html", context)
-
-
-class EditabilityUpdate(BaseUpdate):
-    # TODO - change to DRF or add new option to standard StudyUpdate view
-
-    model = models.Study
-
-    def get(self, request, *args, **kwargs):
-        self.object = self.get_object()
-
-        if self.assessment.user_can_edit_assessment(self.request.user):
-            probe = kwargs["updated_value"]
-            if probe == "True":
-                self.object.editable = True
-            elif probe == "False":
-                self.object.editable = False
-            else:
-                raise Exception("invalid input value")
-
-            self.object.save()
-            return HttpResponseRedirect(self.object.get_absolute_url())
-        else:
-=======
->>>>>>> 109ed120
-            raise PermissionDenied+        return render(request, "study/_attachment_list.html", context)