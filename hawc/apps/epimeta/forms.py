from functools import partial

from django import forms
from django.db.models import Q
from django.forms.models import modelformset_factory
from django.urls import reverse

<<<<<<< HEAD
from ..common import selectable
from ..common.autocomplete import AutocompleteMultipleChoiceField
from ..common.forms import BaseFormHelper, CopyAsNewSelectorFormV2, form_actions_apply_filters
from ..epi.autocomplete import AdjustmentFactorAutocomplete, CriteriaAutocomplete
from ..study.autocomplete import StudyAutocomplete
from . import autocomplete, lookups, models
=======
from ..common.autocomplete import (
    AutocompleteMultipleChoiceField,
    AutocompleteSelectMultipleWidget,
    AutocompleteTextWidget,
)
from ..common.forms import BaseFormHelper, CopyAsNewSelectorForm, form_actions_apply_filters
from ..epi.autocomplete import AdjustmentFactorAutocomplete, CriteriaAutocomplete
from ..study.autocomplete import StudyAutocomplete
from . import autocomplete, models
>>>>>>> 7c610a5d


class MetaProtocolForm(forms.ModelForm):

    CREATE_LEGEND = "Create a new meta-protocol"

    CREATE_HELP_TEXT = """
        Create a new meta-protocol for an epidemiological
        assessment. A meta-protocol contains the methodology behind a
        meta-analysis or pooled analysis, which are frequently used
        techniques used to quantitatively summarize results from
        multiple studies or reference populations.
    """

    UPDATE_HELP_TEXT = "Update an existing meta-protocol"

<<<<<<< HEAD
    inclusion_criteria = AutocompleteMultipleChoiceField(
        autocomplete_class=CriteriaAutocomplete, required=False
    )

    exclusion_criteria = AutocompleteMultipleChoiceField(
        autocomplete_class=CriteriaAutocomplete, required=False
    )

    CRITERION_FIELDS = [
        "inclusion_criteria",
        "exclusion_criteria",
    ]
=======
    CRITERION_FIELDS = ("inclusion_criteria", "exclusion_criteria")
>>>>>>> 7c610a5d

    class Meta:
        model = models.MetaProtocol
        exclude = ("study",)
        widgets = {
            "lit_search_start_date": forms.DateInput(attrs={"type": "date"}),
            "lit_search_end_date": forms.DateInput(attrs={"type": "date"}),
            "inclusion_criteria": AutocompleteSelectMultipleWidget(
                autocomplete_class=CriteriaAutocomplete
            ),
            "exclusion_criteria": AutocompleteSelectMultipleWidget(
                autocomplete_class=CriteriaAutocomplete
            ),
        }

    def __init__(self, *args, **kwargs):
        parent = kwargs.pop("parent", None)
        super().__init__(*args, **kwargs)
        if parent:
            self.instance.study = parent
<<<<<<< HEAD
        self.fields["inclusion_criteria"].set_filters(
            {"assessment_id": self.instance.study.assessment_id}
        )
        self.fields["exclusion_criteria"].set_filters(
            {"assessment_id": self.instance.study.assessment_id}
        )
=======

        filters = {"assessment_id": self.instance.study.assessment_id}
        for field in self.CRITERION_FIELDS:
            self.fields[field].widget.set_filters(filters)
>>>>>>> 7c610a5d

    @property
    def helper(self):
        for fld in list(self.fields.keys()):
            widget = self.fields[fld].widget
            if type(widget) == forms.Textarea:
                widget.attrs["rows"] = 3

        if self.instance.id:
            inputs = {
                "legend_text": f"Update {self.instance}",
                "help_text": self.UPDATE_HELP_TEXT,
                "cancel_url": self.instance.get_absolute_url(),
            }
        else:
            inputs = {
                "legend_text": self.CREATE_LEGEND,
                "help_text": self.CREATE_HELP_TEXT,
                "cancel_url": self.instance.study.get_absolute_url(),
            }

        helper = BaseFormHelper(self, **inputs)

        helper.add_row("name", 2, "col-md-6")
        helper.add_row("lit_search_strategy", 2, "col-md-6")
        helper.add_row("lit_search_start_date", 3, "col-md-4")
        helper.add_row("inclusion_criteria", 2, "col-md-6")

        url = reverse("epi:studycriteria_create", kwargs={"pk": self.instance.study.assessment.pk})
        helper.add_create_btn("inclusion_criteria", url, "Create criteria")
        helper.add_create_btn("exclusion_criteria", url, "Create criteria")

        return helper


class MetaResultForm(forms.ModelForm):

    CREATE_LEGEND = "Create a new meta-result"

    CREATE_HELP_TEXT = """
        Create a new meta-result for an epidemiological assessment.
        A meta-result is the aggregate result from a meta-analysis or
        pooled analysis from multiple primary literature components.
    """

    UPDATE_HELP_TEXT = "Update an existing meta-result"

<<<<<<< HEAD
    adjustment_factors = AutocompleteMultipleChoiceField(
        help_text="All factors which were included in final model",
        autocomplete_class=AdjustmentFactorAutocomplete,
        required=False,
    )

=======
>>>>>>> 7c610a5d
    class Meta:
        model = models.MetaResult
        exclude = ("protocol",)
        widgets = {
            "health_outcome": AutocompleteTextWidget(
                autocomplete_class=autocomplete.MetaResultAutocomplete, field="health_outcome"
            ),
            "exposure_name": AutocompleteTextWidget(
                autocomplete_class=autocomplete.MetaResultAutocomplete, field="exposure_name"
            ),
            "adjustment_factors": AutocompleteSelectMultipleWidget(
                autocomplete_class=AdjustmentFactorAutocomplete
            ),
        }

    def __init__(self, *args, **kwargs):
        parent = kwargs.pop("parent", None)
        assessment = kwargs.pop("assessment", None)
        super().__init__(*args, **kwargs)

        if parent:
            self.instance.protocol = parent

<<<<<<< HEAD
        self.fields["adjustment_factors"].set_filters({"assessment_id": assessment.id})
        self.fields["health_outcome"].widget.update_query_parameters({"related": assessment.id})
        self.fields["exposure_name"].widget.update_query_parameters({"related": assessment.id})
=======
        self.fields["health_outcome"].widget.update_filters(
            {"protocol__study__assessment_id": assessment.id}
        )
        self.fields["exposure_name"].widget.update_filters(
            {"protocol__study__assessment_id": assessment.id}
        )
        self.fields["adjustment_factors"].widget.set_filters({"assessment_id": assessment.id})
>>>>>>> 7c610a5d

    @property
    def helper(self):
        for fld in list(self.fields.keys()):
            widget = self.fields[fld].widget
            if type(widget) == forms.Textarea:
                widget.attrs["rows"] = 3

        if self.instance.id:
            inputs = {
                "legend_text": f"Update {self.instance}",
                "help_text": self.UPDATE_HELP_TEXT,
                "cancel_url": self.instance.get_absolute_url(),
            }
        else:
            inputs = {
                "legend_text": self.CREATE_LEGEND,
                "help_text": self.CREATE_HELP_TEXT,
                "cancel_url": self.instance.protocol.get_absolute_url(),
            }

        helper = BaseFormHelper(self, **inputs)

        helper.add_row("label", 2, "col-md-6")
        helper.add_row("health_outcome", 2, "col-md-6")
        helper.add_row("exposure_name", 2, "col-md-6")
        helper.add_row("number_studies", 3, "col-md-4")
        helper.add_row("n", 3, "col-md-4")
        helper.add_row("lower_ci", 3, "col-md-4")
        helper.add_row("adjustment_factors", 2, "col-md-6")

        url = reverse(
            "epi:adjustmentfactor_create",
            kwargs={"pk": self.instance.protocol.study.assessment.pk},
        )
        helper.add_create_btn("adjustment_factors", url, "Create criteria")

        return helper


class MetaResultFilterForm(forms.Form):

    ORDER_BY_CHOICES = (
        ("protocol__study__short_citation", "study"),
        ("label", "meta result label"),
        ("protocol__name", "protocol"),
        ("health_outcome", "health outcome"),
        ("exposure", "exposure"),
    )

    studies = AutocompleteMultipleChoiceField(
        label="Study reference",
        autocomplete_class=StudyAutocomplete,
        help_text="ex: Smith et al. 2010",
        required=False,
    )

    label = forms.CharField(
        label="Meta result label",
        widget=AutocompleteTextWidget(
            autocomplete_class=autocomplete.MetaResultAutocomplete, field="label"
        ),
        help_text="ex: ALL, folic acid, any time",
        required=False,
    )

    protocol = forms.CharField(
        label="Protocol",
        widget=AutocompleteTextWidget(
            autocomplete_class=autocomplete.MetaProtocolAutocomplete, field="name"
        ),
        help_text="ex: B vitamins and risk of cancer",
        required=False,
    )

    health_outcome = forms.CharField(
        label="Health outcome",
        widget=AutocompleteTextWidget(
            autocomplete_class=autocomplete.MetaResultAutocomplete, field="health_outcome"
        ),
        help_text="ex: Any adenoma",
        required=False,
    )

    exposure_name = forms.CharField(
        label="Exposure name",
        widget=AutocompleteTextWidget(
            autocomplete_class=autocomplete.MetaResultAutocomplete, field="exposure_name"
        ),
        help_text="ex: Folate",
        required=False,
    )

    order_by = forms.ChoiceField(
        choices=ORDER_BY_CHOICES,
    )

    paginate_by = forms.IntegerField(
        label="Items per page", min_value=10, initial=25, max_value=500, required=False
    )

    def __init__(self, *args, **kwargs):
        assessment = kwargs.pop("assessment")
        super().__init__(*args, **kwargs)
        self.fields["studies"].set_filters({"assessment_id": assessment.id, "epi_meta": True})
<<<<<<< HEAD
        for field in self.fields:
            if field not in ("studies", "order_by", "paginate_by"):
                self.fields[field].widget.update_query_parameters({"related": assessment.id})
=======
        self.fields["protocol"].widget.update_filters({"study__assessment_id": assessment.id})
        for field in self.fields:
            widget = self.fields[field].widget
            if field in ("label", "health_outcome", "exposure_name"):
                widget.update_filters({"protocol__study__assessment_id": assessment.id})
>>>>>>> 7c610a5d

    @property
    def helper(self):
        helper = BaseFormHelper(self, form_actions=form_actions_apply_filters())
        helper.form_method = "GET"

        helper.add_row("studies", 4, "col-md-3")
        helper.add_row("exposure_name", 3, "col-md-3")

        return helper

    def get_query(self):

        studies = self.cleaned_data.get("studies")
        label = self.cleaned_data.get("label")
        protocol = self.cleaned_data.get("protocol")
        health_outcome = self.cleaned_data.get("health_outcome")
        exposure_name = self.cleaned_data.get("exposure_name")

        query = Q()
        if studies:
            query &= Q(protocol__study__in=studies)
        if label:
            query &= Q(label__icontains=label)
        if protocol:
            query &= Q(protocol__name__icontains=protocol)
        if health_outcome:
            query &= Q(health_outcome__icontains=health_outcome)
        if exposure_name:
            query &= Q(exposure_name__icontains=exposure_name)
        return query

    def get_order_by(self):
        return self.cleaned_data.get("order_by", self.ORDER_BY_CHOICES[0][0])


class SingleResultForm(forms.ModelForm):
    class Meta:
        model = models.SingleResult
        fields = (
            "study",
            "exposure_name",
            "weight",
            "n",
            "estimate",
            "lower_ci",
            "upper_ci",
            "ci_units",
            "notes",
        )

    def __init__(self, *args, **kwargs):
        parent = kwargs.pop("parent", None)
        assessment = kwargs.pop("assessment", None)
        super().__init__(*args, **kwargs)

        if parent:
            self.instance.meta_result = parent

        self.fields["study"].queryset = self.fields["study"].queryset.filter(
            assessment=assessment, epi=True
        )


class BaseSingleResultFormset(forms.BaseModelFormSet):
    def __init__(self, **kwargs):
        assessment = kwargs.pop("assessment")
        super().__init__(**kwargs)
        self.form = partial(self.form, assessment=assessment)


SingleResultFormset = modelformset_factory(
    models.SingleResult,
    can_delete=True,
    form=SingleResultForm,
    formset=BaseSingleResultFormset,
    extra=1,
)


class MetaResultSelectorForm(CopyAsNewSelectorFormV2):
    label = "Meta Result"
    parent_field = "protocol_id"
    autocomplete_class = autocomplete.MetaResultAutocomplete<|MERGE_RESOLUTION|>--- conflicted
+++ resolved
@@ -5,14 +5,6 @@
 from django.forms.models import modelformset_factory
 from django.urls import reverse
 
-<<<<<<< HEAD
-from ..common import selectable
-from ..common.autocomplete import AutocompleteMultipleChoiceField
-from ..common.forms import BaseFormHelper, CopyAsNewSelectorFormV2, form_actions_apply_filters
-from ..epi.autocomplete import AdjustmentFactorAutocomplete, CriteriaAutocomplete
-from ..study.autocomplete import StudyAutocomplete
-from . import autocomplete, lookups, models
-=======
 from ..common.autocomplete import (
     AutocompleteMultipleChoiceField,
     AutocompleteSelectMultipleWidget,
@@ -22,7 +14,6 @@
 from ..epi.autocomplete import AdjustmentFactorAutocomplete, CriteriaAutocomplete
 from ..study.autocomplete import StudyAutocomplete
 from . import autocomplete, models
->>>>>>> 7c610a5d
 
 
 class MetaProtocolForm(forms.ModelForm):
@@ -39,22 +30,7 @@
 
     UPDATE_HELP_TEXT = "Update an existing meta-protocol"
 
-<<<<<<< HEAD
-    inclusion_criteria = AutocompleteMultipleChoiceField(
-        autocomplete_class=CriteriaAutocomplete, required=False
-    )
-
-    exclusion_criteria = AutocompleteMultipleChoiceField(
-        autocomplete_class=CriteriaAutocomplete, required=False
-    )
-
-    CRITERION_FIELDS = [
-        "inclusion_criteria",
-        "exclusion_criteria",
-    ]
-=======
     CRITERION_FIELDS = ("inclusion_criteria", "exclusion_criteria")
->>>>>>> 7c610a5d
 
     class Meta:
         model = models.MetaProtocol
@@ -75,19 +51,10 @@
         super().__init__(*args, **kwargs)
         if parent:
             self.instance.study = parent
-<<<<<<< HEAD
-        self.fields["inclusion_criteria"].set_filters(
-            {"assessment_id": self.instance.study.assessment_id}
-        )
-        self.fields["exclusion_criteria"].set_filters(
-            {"assessment_id": self.instance.study.assessment_id}
-        )
-=======
 
         filters = {"assessment_id": self.instance.study.assessment_id}
         for field in self.CRITERION_FIELDS:
             self.fields[field].widget.set_filters(filters)
->>>>>>> 7c610a5d
 
     @property
     def helper(self):
@@ -135,15 +102,6 @@
 
     UPDATE_HELP_TEXT = "Update an existing meta-result"
 
-<<<<<<< HEAD
-    adjustment_factors = AutocompleteMultipleChoiceField(
-        help_text="All factors which were included in final model",
-        autocomplete_class=AdjustmentFactorAutocomplete,
-        required=False,
-    )
-
-=======
->>>>>>> 7c610a5d
     class Meta:
         model = models.MetaResult
         exclude = ("protocol",)
@@ -167,11 +125,6 @@
         if parent:
             self.instance.protocol = parent
 
-<<<<<<< HEAD
-        self.fields["adjustment_factors"].set_filters({"assessment_id": assessment.id})
-        self.fields["health_outcome"].widget.update_query_parameters({"related": assessment.id})
-        self.fields["exposure_name"].widget.update_query_parameters({"related": assessment.id})
-=======
         self.fields["health_outcome"].widget.update_filters(
             {"protocol__study__assessment_id": assessment.id}
         )
@@ -179,7 +132,6 @@
             {"protocol__study__assessment_id": assessment.id}
         )
         self.fields["adjustment_factors"].widget.set_filters({"assessment_id": assessment.id})
->>>>>>> 7c610a5d
 
     @property
     def helper(self):
@@ -285,17 +237,11 @@
         assessment = kwargs.pop("assessment")
         super().__init__(*args, **kwargs)
         self.fields["studies"].set_filters({"assessment_id": assessment.id, "epi_meta": True})
-<<<<<<< HEAD
-        for field in self.fields:
-            if field not in ("studies", "order_by", "paginate_by"):
-                self.fields[field].widget.update_query_parameters({"related": assessment.id})
-=======
         self.fields["protocol"].widget.update_filters({"study__assessment_id": assessment.id})
         for field in self.fields:
             widget = self.fields[field].widget
             if field in ("label", "health_outcome", "exposure_name"):
                 widget.update_filters({"protocol__study__assessment_id": assessment.id})
->>>>>>> 7c610a5d
 
     @property
     def helper(self):
