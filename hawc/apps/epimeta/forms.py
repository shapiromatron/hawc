from functools import partial

from crispy_forms import layout as cfl
from django import forms
from django.db.models import Q
from django.forms.models import modelformset_factory
from django.urls import reverse

from ..common import selectable
from ..common.forms import BaseFormHelper, CopyAsNewSelectorForm
from ..epi.lookups import AdjustmentFactorLookup, CriteriaLookup
from ..study.lookups import EpimetaStudyLookup
from . import lookups, models


class MetaProtocolForm(forms.ModelForm):

    CREATE_LEGEND = "Create a new meta-protocol"

    CREATE_HELP_TEXT = """
        Create a new meta-protocol for an epidemiological
        assessment. A meta-protocol contains the methodology behind a
        meta-analysis or pooled analysis, which are frequently used
        techniques used to quantitatively summarize results from
        multiple studies or reference populations.
    """

    UPDATE_HELP_TEXT = "Update an existing meta-protocol"

    inclusion_criteria = selectable.AutoCompleteSelectMultipleField(
        lookup_class=CriteriaLookup, required=False
    )

    exclusion_criteria = selectable.AutoCompleteSelectMultipleField(
        lookup_class=CriteriaLookup, required=False
    )

    CRITERION_FIELDS = [
        "inclusion_criteria",
        "exclusion_criteria",
    ]

    class Meta:
        model = models.MetaProtocol
        exclude = ("study",)

    def __init__(self, *args, **kwargs):
        parent = kwargs.pop("parent", None)
        super().__init__(*args, **kwargs)
        if parent:
            self.instance.study = parent
        self.fields["inclusion_criteria"].widget.update_query_parameters(
            {"related": self.instance.study.assessment_id}
        )
        self.fields["exclusion_criteria"].widget.update_query_parameters(
            {"related": self.instance.study.assessment_id}
        )

    @property
    def helper(self):
        for fld in list(self.fields.keys()):
            widget = self.fields[fld].widget
<<<<<<< HEAD
            if type(widget) != forms.CheckboxInput:
                widget.attrs["class"] = "col-md-12"
=======
>>>>>>> 613e9c77
            if type(widget) == forms.Textarea:
                widget.attrs["rows"] = 3

        if self.instance.id:
            inputs = {
                "legend_text": f"Update {self.instance}",
                "help_text": self.UPDATE_HELP_TEXT,
                "cancel_url": self.instance.get_absolute_url(),
            }
        else:
            inputs = {
                "legend_text": self.CREATE_LEGEND,
                "help_text": self.CREATE_HELP_TEXT,
                "cancel_url": self.instance.study.get_absolute_url(),
            }

        helper = BaseFormHelper(self, **inputs)

        helper.add_row("name", 2, "col-md-6")
        helper.add_row("lit_search_strategy", 2, "col-md-6")
        helper.add_row("lit_search_start_date", 3, "col-md-4")
        helper.add_row("inclusion_criteria", 2, "col-md-6")

        url = reverse("epi:studycriteria_create", kwargs={"pk": self.instance.study.assessment.pk})
        helper.add_create_btn("inclusion_criteria", url, "Create criteria")
        helper.add_create_btn("exclusion_criteria", url, "Create criteria")

        return helper


class MetaResultForm(forms.ModelForm):

    CREATE_LEGEND = "Create a new meta-result"

    CREATE_HELP_TEXT = """
        Create a new meta-result for an epidemiological assessment.
        A meta-result is the aggregate result from a meta-analysis or
        pooled analysis from multiple primary literature components.
    """

    UPDATE_HELP_TEXT = "Update an existing meta-result"

    adjustment_factors = selectable.AutoCompleteSelectMultipleField(
        help_text="All factors which were included in final model",
        lookup_class=AdjustmentFactorLookup,
        required=False,
    )

    class Meta:
        model = models.MetaResult
        exclude = ("protocol",)

    def __init__(self, *args, **kwargs):
        parent = kwargs.pop("parent", None)
        assessment = kwargs.pop("assessment", None)
        super().__init__(*args, **kwargs)

        self.fields["health_outcome"].widget = selectable.AutoCompleteWidget(
            lookup_class=lookups.MetaResultHealthOutcomeLookup, allow_new=True
        )

        self.fields["exposure_name"].widget = selectable.AutoCompleteWidget(
            lookup_class=lookups.MetaResultExposureNameLookup, allow_new=True
        )

        if parent:
            self.instance.protocol = parent

        self.fields["adjustment_factors"].widget.update_query_parameters({"related": assessment.id})
        self.fields["health_outcome"].widget.update_query_parameters({"related": assessment.id})
        self.fields["exposure_name"].widget.update_query_parameters({"related": assessment.id})

    @property
    def helper(self):
        for fld in list(self.fields.keys()):
            widget = self.fields[fld].widget
<<<<<<< HEAD
            if type(widget) != forms.CheckboxInput:
                widget.attrs["class"] = "col-md-12"
=======
>>>>>>> 613e9c77
            if type(widget) == forms.Textarea:
                widget.attrs["rows"] = 3

        if self.instance.id:
            inputs = {
                "legend_text": f"Update {self.instance}",
                "help_text": self.UPDATE_HELP_TEXT,
                "cancel_url": self.instance.get_absolute_url(),
            }
        else:
            inputs = {
                "legend_text": self.CREATE_LEGEND,
                "help_text": self.CREATE_HELP_TEXT,
                "cancel_url": self.instance.protocol.get_absolute_url(),
            }

        helper = BaseFormHelper(self, **inputs)

        helper.add_row("label", 2, "col-md-6")
        helper.add_row("health_outcome", 2, "col-md-6")
        helper.add_row("exposure_name", 2, "col-md-6")
        helper.add_row("number_studies", 3, "col-md-4")
        helper.add_row("n", 3, "col-md-4")
        helper.add_row("lower_ci", 3, "col-md-4")
        helper.add_row("adjustment_factors", 2, "col-md-6")

        url = reverse(
            "epi:adjustmentfactor_create",
            kwargs={"pk": self.instance.protocol.study.assessment.pk},
        )
        helper.add_create_btn("adjustment_factors", url, "Create criteria")

        return helper


class MetaResultFilterForm(forms.Form):

    ORDER_BY_CHOICES = (
        ("protocol__study__short_citation", "study"),
        ("label", "meta result label"),
        ("protocol__name", "protocol"),
        ("health_outcome", "health outcome"),
        ("exposure", "exposure"),
    )

    studies = selectable.AutoCompleteSelectMultipleField(
        label="Study reference",
        lookup_class=EpimetaStudyLookup,
        help_text="ex: Smith et al. 2010",
        required=False,
    )

    label = forms.CharField(
        label="Meta result label",
        widget=selectable.AutoCompleteWidget(lookups.MetaResultByAssessmentLookup),
        help_text="ex: ALL, folic acid, any time",
        required=False,
    )

    protocol = forms.CharField(
        label="Protocol",
        widget=selectable.AutoCompleteWidget(lookups.MetaProtocolLookup),
        help_text="ex: B vitamins and risk of cancer",
        required=False,
    )

    health_outcome = forms.CharField(
        label="Health outcome",
        widget=selectable.AutoCompleteWidget(lookups.MetaResultHealthOutcomeLookup),
        help_text="ex: Any adenoma",
        required=False,
    )

    exposure_name = forms.CharField(
        label="Exposure name",
        widget=selectable.AutoCompleteWidget(lookups.ExposureLookup),
        help_text="ex: Folate",
        required=False,
    )

    order_by = forms.ChoiceField(choices=ORDER_BY_CHOICES,)

    paginate_by = forms.IntegerField(
        label="Items per page", min_value=1, initial=25, max_value=10000, required=False
    )

    def __init__(self, *args, **kwargs):
        assessment = kwargs.pop("assessment")
        super().__init__(*args, **kwargs)
        for field in self.fields:
            if field not in ("order_by", "paginate_by"):
                self.fields[field].widget.update_query_parameters({"related": assessment.id})

    @property
    def helper(self):
        helper = BaseFormHelper(self, form_actions=[cfl.Submit("submit", "Apply filters")])
        helper.form_method = "GET"

        helper.add_row("studies", 4, "col-md-3")
        helper.add_row("exposure_name", 3, "col-md-3")

        return helper

    def get_query(self):

        studies = self.cleaned_data.get("studies")
        label = self.cleaned_data.get("label")
        protocol = self.cleaned_data.get("protocol")
        health_outcome = self.cleaned_data.get("health_outcome")
        exposure_name = self.cleaned_data.get("exposure_name")

        query = Q()
        if studies:
            query &= Q(protocol__study__in=studies)
        if label:
            query &= Q(label__icontains=label)
        if protocol:
            query &= Q(protocol__name__icontains=protocol)
        if health_outcome:
            query &= Q(health_outcome__icontains=health_outcome)
        if exposure_name:
            query &= Q(exposure_name__icontains=exposure_name)
        return query

    def get_order_by(self):
        return self.cleaned_data.get("order_by", self.ORDER_BY_CHOICES[0][0])


class SingleResultForm(forms.ModelForm):
    class Meta:
        model = models.SingleResult
        fields = (
            "study",
            "exposure_name",
            "weight",
            "n",
            "estimate",
            "lower_ci",
            "upper_ci",
            "ci_units",
            "notes",
        )

    def __init__(self, *args, **kwargs):
        parent = kwargs.pop("parent", None)
        assessment = kwargs.pop("assessment", None)
        super().__init__(*args, **kwargs)

        if parent:
            self.instance.meta_result = parent

        self.fields["study"].queryset = self.fields["study"].queryset.filter(
            assessment=assessment, epi=True
        )


class BaseSingleResultFormset(forms.BaseModelFormSet):
    def __init__(self, **kwargs):
        assessment = kwargs.pop("assessment")
        super().__init__(**kwargs)
        self.form = partial(self.form, assessment=assessment)


SingleResultFormset = modelformset_factory(
    models.SingleResult,
    can_delete=True,
    form=SingleResultForm,
    formset=BaseSingleResultFormset,
    extra=1,
)


class MetaResultSelectorForm(CopyAsNewSelectorForm):
    label = "Meta Result"
    lookup_class = lookups.MetaResultByProtocolLookup<|MERGE_RESOLUTION|>--- conflicted
+++ resolved
@@ -60,11 +60,6 @@
     def helper(self):
         for fld in list(self.fields.keys()):
             widget = self.fields[fld].widget
-<<<<<<< HEAD
-            if type(widget) != forms.CheckboxInput:
-                widget.attrs["class"] = "col-md-12"
-=======
->>>>>>> 613e9c77
             if type(widget) == forms.Textarea:
                 widget.attrs["rows"] = 3
 
@@ -141,11 +136,6 @@
     def helper(self):
         for fld in list(self.fields.keys()):
             widget = self.fields[fld].widget
-<<<<<<< HEAD
-            if type(widget) != forms.CheckboxInput:
-                widget.attrs["class"] = "col-md-12"
-=======
->>>>>>> 613e9c77
             if type(widget) == forms.Textarea:
                 widget.attrs["rows"] = 3
 
