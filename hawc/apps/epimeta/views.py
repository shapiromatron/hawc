--- conflicted
+++ resolved
@@ -139,10 +139,7 @@
         return (
             super()
             .get_queryset()
-<<<<<<< HEAD
-=======
             .select_related("protocol__study")
->>>>>>> 773e2fae
             .annotate(
                 ci_units_percentage=Case(
                     When(ci_units=None, then=None), default=F("ci_units") * 100
