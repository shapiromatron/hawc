{% extends 'assessment-rooted.html' %}

{% block content %}
  <div class="d-flex">
    <h2>{{object}}</h2>
    {% if obj_perms.edit and crud == "Read" %}
      {% actions %}
        <span class="dropdown-header">Meta-protocol editing</span>
        <a class="dropdown-item" href="{% url 'meta:protocol_update' object.pk %}">Update</a>
        <a class="dropdown-item" href="{% url 'meta:protocol_delete' object.pk %}">Delete</a>
        <div class="dropdown-divider"></div>
        <span class="dropdown-header">Meta-result editing</span>
        <a class="dropdown-item" href="{% url 'meta:result_create' object.pk %}">Create new</a>
<<<<<<< HEAD
        <a class="dropdown-item" href="{% url 'meta:result_copy' object.pk %}">Copy from existing</a>
    </div>
=======
        <a class="dropdown-item" href="{% url 'meta:result_copy_selector' object.pk %}">Copy from existing</a>
      {% endactions %}
    {% endif %}
>>>>>>> 1619cf46
  </div>
  <div id="main"></div>
{% endblock %}

{% block extrajs %}
  {{ config|json_script:"config" }}
{% endblock %}<|MERGE_RESOLUTION|>--- conflicted
+++ resolved
@@ -11,14 +11,9 @@
         <div class="dropdown-divider"></div>
         <span class="dropdown-header">Meta-result editing</span>
         <a class="dropdown-item" href="{% url 'meta:result_create' object.pk %}">Create new</a>
-<<<<<<< HEAD
         <a class="dropdown-item" href="{% url 'meta:result_copy' object.pk %}">Copy from existing</a>
-    </div>
-=======
-        <a class="dropdown-item" href="{% url 'meta:result_copy_selector' object.pk %}">Copy from existing</a>
       {% endactions %}
     {% endif %}
->>>>>>> 1619cf46
   </div>
   <div id="main"></div>
 {% endblock %}
