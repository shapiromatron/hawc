--- conflicted
+++ resolved
@@ -1,37 +1,5 @@
 {% extends 'assessment-rooted.html' %}
 
-<<<<<<< HEAD
-{% block content %}
-
-<h2>Meta-analysis/pooled results ({{page_obj.paginator.count}} found)</h2>
-
-{% include 'common/filter_list.html' with plural_object_name='results' %}
-
-<table id="mainTbl" class="table table-sm table-striped">
-
-    <colgroup>
-        <col width="10%" />
-        <col width="16%" />
-        <col width="19%" />
-        <col width="12%" />
-        <col width="11%" />
-        <col width="10%" />
-        <col width="10%" />
-    </colgroup>
-
-    <thead>
-        <tr>
-            <th>Study</th>
-            <th>Meta result</th>
-            <th>Protocol</th>
-            <th>Health outcome</th>
-            <th>Exposure</th>
-            <th>Confidence interval</th>
-            <th>Estimate</th>
-        </tr>
-    </thead>
-
-=======
 {% load bs4 %}
 
 {% block content %}
@@ -40,7 +8,6 @@
 <table id="mainTbl" class="table table-sm table-striped">
     {% bs4_colgroup '13,17,19,14,13,12,12' %}
     {% bs4_thead 'Study,Meta result,Protocol,Health outcome,Exposure,Confidence interval,Estimate' %}
->>>>>>> 90ed4fbf
     <tbody>
         {% for object in object_list %}
         <tr>
@@ -84,11 +51,7 @@
     </tbody>
 </table>
 
-<<<<<<< HEAD
-{% include 'includes/paginator_with_total.html' with plural_object_name='results' %}
-=======
 {% include "includes/paginator.html" with plural_object_name="results" %}
->>>>>>> 90ed4fbf
 
 {% endblock %}
 
