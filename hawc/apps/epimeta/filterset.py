import django_filters as df

from ..common.autocomplete import AutocompleteTextWidget
from ..common.filterset import (
    AutocompleteModelMultipleChoiceFilter,
    BaseFilterSet,
    ExpandableFilterForm,
    PaginationFilter,
)
from ..study.autocomplete import StudyAutocomplete
from . import autocomplete, models


class MetaResultFilterSet(BaseFilterSet):
    studies = AutocompleteModelMultipleChoiceFilter(
        field_name="protocol__study",
        autocomplete_class=StudyAutocomplete,
        label="Study reference",
        help_text="ex: Smith et al. 2010",
    )
    label = df.CharFilter(
        lookup_expr="icontains",
        label="Meta result label",
        widget=AutocompleteTextWidget(
            autocomplete_class=autocomplete.MetaResultAutocomplete,
            field="label",
            attrs={
                "data-placeholder": "Filter by meta result label (ex: ALL, folic acid, any time)"
            },
        ),
<<<<<<< HEAD
        help_text="Filter by meta result label (ex: ALL, folic acid, any time)",
=======
>>>>>>> 6a77981c
    )
    protocol = df.CharFilter(
        field_name="protocol__name",
        lookup_expr="icontains",
        label="Protocol",
        widget=AutocompleteTextWidget(
            autocomplete_class=autocomplete.MetaProtocolAutocomplete, field="name"
        ),
        help_text="ex: B vitamins and risk of cancer",
    )
    health_outcome = df.CharFilter(
        lookup_expr="icontains",
        label="Health outcome",
        widget=AutocompleteTextWidget(
            autocomplete_class=autocomplete.MetaResultAutocomplete, field="health_outcome"
        ),
        help_text="ex: Any adenoma",
    )
    exposure_name = df.CharFilter(
        lookup_expr="icontains",
        label="Exposure name",
        widget=AutocompleteTextWidget(
            autocomplete_class=autocomplete.MetaResultAutocomplete, field="exposure_name"
        ),
        help_text="ex: Folate",
    )
    order_by = df.OrderingFilter(
        fields=(
            ("protocol__study__short_citation", "study"),
            ("label", "meta result label"),
            ("protocol__name", "protocol"),
            ("health_outcome", "health outcome"),
            ("estimate", "estimate"),
        ),
        choices=(
            ("study", "study"),
            ("meta result label", "meta result label"),
            ("protocol", "protocol"),
            ("health outcome", "health outcome"),
            ("estimate", "estimate"),
        ),
        empty_label=("Default Order"),
    )
<<<<<<< HEAD
    paginate_by = PaginationFilter(empty_label="Default Pagination")
=======
    paginate_by = PaginationFilter(initial=25)
>>>>>>> 6a77981c

    class Meta:
        model = models.MetaResult
        form = ExpandableFilterForm
        fields = [
            "studies",
            "label",
            "protocol",
            "health_outcome",
            "exposure_name",
            "order_by",
            "paginate_by",
        ]
        main_field = "label"
        appended_fields = ["order_by", "paginate_by"]
        grid_layout = {
            "rows": [
                {"columns": [{"width": 12}]},
                {"columns": [{"width": 3}, {"width": 3}, {"width": 3}, {"width": 3}]},
            ]
        }

    def filter_queryset(self, queryset):
        queryset = super().filter_queryset(queryset)
        queryset = queryset.filter(protocol__study__assessment=self.assessment)
        if not self.perms["edit"]:
            queryset = queryset.filter(protocol__study__published=True)
        return queryset

    def create_form(self):
        form = super().create_form()
        form.fields["studies"].set_filters({"assessment_id": self.assessment.id, "epi_meta": True})
        form.fields["protocol"].widget.update_filters({"study__assessment_id": self.assessment.id})
        for field in form.fields:
            widget = form.fields[field].widget
            if field in ("label", "health_outcome", "exposure_name"):
                widget.update_filters({"protocol__study__assessment_id": self.assessment.id})
        return form<|MERGE_RESOLUTION|>--- conflicted
+++ resolved
@@ -28,10 +28,6 @@
                 "data-placeholder": "Filter by meta result label (ex: ALL, folic acid, any time)"
             },
         ),
-<<<<<<< HEAD
-        help_text="Filter by meta result label (ex: ALL, folic acid, any time)",
-=======
->>>>>>> 6a77981c
     )
     protocol = df.CharFilter(
         field_name="protocol__name",
@@ -75,11 +71,7 @@
         ),
         empty_label=("Default Order"),
     )
-<<<<<<< HEAD
-    paginate_by = PaginationFilter(empty_label="Default Pagination")
-=======
     paginate_by = PaginationFilter(initial=25)
->>>>>>> 6a77981c
 
     class Meta:
         model = models.MetaResult
