--- conflicted
+++ resolved
@@ -24,13 +24,7 @@
         widget=AutocompleteTextWidget(
             autocomplete_class=autocomplete.MetaResultAutocomplete,
             field="label",
-<<<<<<< HEAD
-            attrs={
-                "data-placeholder": "Filter by meta result label (ex: ALL, folic acid, any time)"
-            },
-=======
             attrs={"data-placeholder": "Filter results (ex: folic acid, any time)"},
->>>>>>> b7d18f16
         ),
     )
     protocol = df.CharFilter(
@@ -73,12 +67,8 @@
             ("health_outcome", "↑ health outcome"),
             ("estimate", "↑ estimate"),
         ),
-<<<<<<< HEAD
-        empty_label=("Default Order"),
-=======
         initial="study",
         empty_label=None,
->>>>>>> b7d18f16
     )
     paginate_by = PaginationFilter(initial=25)
 
