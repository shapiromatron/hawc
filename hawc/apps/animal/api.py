import pandas as pd
from django.db import transaction
from django.db.models import Q
from rest_framework import mixins, status, viewsets
from rest_framework.decorators import action
from rest_framework.exceptions import NotAcceptable
from rest_framework.response import Response

from ..assessment.api import (
    AssessmentViewSet,
    BaseAssessmentViewSet,
    CleanupFieldsBaseViewSet,
    DoseUnitsViewSet,
)
from ..assessment.constants import AssessmentViewSetPermissions
<<<<<<< HEAD
from ..common.api.filters import filtered_qs
from ..common.helper import FlatExport, cacheable
=======
from ..common.api.utils import get_published_only
from ..common.helper import FlatExport, cacheable, try_parse_list_ints
>>>>>>> 92da88bd
from ..common.renderers import PandasRenderers
from ..common.serializers import ExportQuerySerializer, UnusedSerializer
from ..common.views import create_object_log
from . import exports, models, serializers
from .actions.model_metadata import AnimalMetadata
from .actions.term_check import term_check
from .filterset import EndpointFilterSet


class AnimalAssessmentViewSet(BaseAssessmentViewSet):
    model = models.Assessment
    serializer_class = UnusedSerializer

    def get_endpoint_queryset(self, request):
        published_only = get_published_only(self.assessment, request)
        study_ids = try_parse_list_ints(request.query_params.get("study_ids"))
        qs = models.Endpoint.objects.get_qs(self.assessment).published_only(published_only)
        if study_ids:
            qs = qs.filter(animal_group__experiment__study__in=study_ids)
        return qs

    @action(
        detail=True,
        url_path="full-export",
        action_perms=AssessmentViewSetPermissions.CAN_VIEW_OBJECT,
        renderer_classes=PandasRenderers,
    )
    def full_export(self, request, pk):
        """
        Retrieve complete animal data

        By default only shows data from published studies. If the query param `unpublished=true`
        is present then results from all studies are shown.
        """
        self.assessment = self.get_object()
        qs = self.get_endpoint_queryset()
        exporter = exports.EndpointGroupFlatComplete(
<<<<<<< HEAD
            filtered_qs(qs, EndpointFilterSet, request, assessment=self.assessment),
=======
            self.get_endpoint_queryset(request),
>>>>>>> 92da88bd
            filename=f"{self.assessment}-bioassay-complete",
            assessment=self.assessment,
        )
        return Response(exporter.build_export())

    @action(
        detail=True,
        url_path="endpoint-export",
        action_perms=AssessmentViewSetPermissions.CAN_VIEW_OBJECT,
        renderer_classes=PandasRenderers,
    )
    def endpoint_export(self, request, pk):
        """
        Retrieve endpoint animal data

        By default only shows data from published studies. If the query param `unpublished=true`
        is present then results from all studies are shown.
        """
        self.assessment = self.get_object()
        exporter = exports.EndpointSummary(
            self.get_endpoint_queryset(request),
            filename=f"{self.assessment}-bioassay-summary",
            assessment=self.assessment,
        )
        return Response(exporter.build_export())

    @action(
        detail=True,
        url_path="study-heatmap",
        action_perms=AssessmentViewSetPermissions.CAN_VIEW_OBJECT,
        renderer_classes=PandasRenderers,
    )
    def study_heatmap(self, request, pk):
        """
        Return heatmap data for assessment, at the study-level (one row per study).

        By default only shows data from published studies. If the query param `unpublished=true`
        is present then results from all studies are shown.
        """
        self.assessment = self.get_object()
        ser = ExportQuerySerializer(data=request.query_params)
        ser.is_valid(raise_exception=True)
        published_only = get_published_only(self.assessment, request)
        key = f"assessment-{self.assessment.id}-bioassay-study-heatmap-unpublished-{not published_only}"

        def func() -> pd.DataFrame:
            return models.Endpoint.heatmap_study_df(self.assessment, published_only=published_only)

        df = cacheable(func, key)
        return FlatExport.api_response(df=df, filename=f"bio-study-heatmap-{self.assessment.id}")

    @action(
        detail=True,
        url_path="endpoint-heatmap",
        action_perms=AssessmentViewSetPermissions.CAN_VIEW_OBJECT,
        renderer_classes=PandasRenderers,
    )
    def endpoint_heatmap(self, request, pk):
        """
        Return heatmap data for assessment, at the endpoint level (one row per endpoint).

        By default only shows data from published studies. If the query param `unpublished=true`
        is present then results from all studies are shown.
        """
        self.assessment = self.get_object()
        ser = ExportQuerySerializer(data=request.query_params)
        ser.is_valid(raise_exception=True)
        published_only = get_published_only(self.assessment, request)
        key = f"assessment-{self.assessment.id}-bioassay-endpoint-heatmap-unpublished-{not published_only}"

        def df_func() -> pd.DataFrame:
            return models.Endpoint.heatmap_df(self.assessment.id, published_only=published_only)

        df = cacheable(df_func, key)
        return FlatExport.api_response(df=df, filename=f"bio-endpoint-heatmap-{self.assessment.id}")

    @action(
        detail=True,
        url_path="endpoint-doses-heatmap",
        action_perms=AssessmentViewSetPermissions.CAN_VIEW_OBJECT,
        renderer_classes=PandasRenderers,
    )
    def endpoint_doses_heatmap(self, request, pk):
        """
        Return heatmap data with doses for assessment, at the {endpoint + dose unit} level.

        By default only shows data from published studies. If the query param `unpublished=true`
        is present then results from all studies are shown.
        """
        self.assessment = self.get_object()
        ser = ExportQuerySerializer(data=request.query_params)
        ser.is_valid(raise_exception=True)
        published_only = get_published_only(self.assessment, request)
        key = f"assessment-{self.assessment.id}-bioassay-endpoint-doses-heatmap-unpublished-{not published_only}"

        def df_func() -> pd.DataFrame:
            return models.Endpoint.heatmap_doses_df(self.assessment, published_only=published_only)

        df = cacheable(df_func, key)
        return FlatExport.api_response(
            df=df, filename=f"bio-endpoint-doses-heatmap-{self.assessment.id}"
        )

    @action(
        detail=True,
        action_perms=AssessmentViewSetPermissions.CAN_VIEW_OBJECT,
        renderer_classes=PandasRenderers,
    )
    def endpoints(self, request, pk):
        self.assessment = self.get_object()
        ser = ExportQuerySerializer(data=request.query_params)
        ser.is_valid(raise_exception=True)
        published_only = get_published_only(self.assessment, request)
        key = f"assessment-{self.assessment.id}-bioassay-endpoint-list-unpublished-{not published_only}"

        def df_func() -> pd.DataFrame:
            return models.Endpoint.objects.endpoint_df(
                self.assessment, published_only=published_only
            )

        df = cacheable(df_func, key)
        return FlatExport.api_response(df=df, filename=f"bio-endpoint-list-{self.assessment.id}")

    @action(
        detail=True,
        url_path="ehv-check",
        action_perms=AssessmentViewSetPermissions.TEAM_MEMBER_OR_HIGHER,
        renderer_classes=PandasRenderers,
    )
    def ehv_check(self, request, pk):
        _ = self.get_object()
        df = term_check(pk)
        return FlatExport.api_response(df, f"term-report-{pk}")


class Experiment(mixins.CreateModelMixin, AssessmentViewSet):
    assessment_filter_args = "study__assessment"
    model = models.Experiment
    serializer_class = serializers.ExperimentSerializer

    def get_queryset(self):
        return (
            super()
            .get_queryset()
            .select_related("study", "study__assessment", "dtxsid")
            .prefetch_related("study__searches", "study__identifiers")
        ).order_by("id")

    @transaction.atomic
    def perform_create(self, serializer):
        super().perform_create(serializer)
        create_object_log(
            "Created",
            serializer.instance,
            serializer.instance.get_assessment().id,
            self.request.user.id,
        )


class AnimalGroup(mixins.CreateModelMixin, AssessmentViewSet):
    assessment_filter_args = "experiment__study__assessment"
    model = models.AnimalGroup
    serializer_class = serializers.AnimalGroupSerializer

    @transaction.atomic
    def create(self, request, *args, **kwargs):
        kwargs = {"context": self.get_serializer_context()}

        # build dosing regime first if needed
        dosed_animals = False
        if "dosing_regime" in request.data:
            dosed_animals = True
            dr_serializer = serializers.DosingRegimeSerializer(
                data=request.data.pop("dosing_regime"), **kwargs
            )
            dr_serializer.is_valid(raise_exception=True)
            dosing_regime = dr_serializer.save()
            request.data["dosing_regime_id"] = dosing_regime.id

        # build animal-group
        serializer = serializers.AnimalGroupSerializer(data=request.data, **kwargs)
        serializer.is_valid(raise_exception=True)
        animal_group = serializer.save()
        if dosed_animals:
            # save reverse relation
            dosing_regime.dosed_animals = animal_group
            dosing_regime.save()

        # refresh serializer instance and return
        instance = self.model.objects.get(id=animal_group.id)
        serializer = self.get_serializer(instance)

        create_object_log(
            "Created",
            serializer.instance,
            serializer.instance.get_assessment().id,
            self.request.user.id,
        )
        return Response(serializer.data, status=status.HTTP_201_CREATED)


class Endpoint(mixins.CreateModelMixin, AssessmentViewSet):
    assessment_filter_args = "assessment"
    model = models.Endpoint
    serializer_class = serializers.EndpointSerializer
    list_actions = ["list", "effects", "rob_filter", "update_terms"]

    def get_queryset(self):
        return self.model.objects.optimized_qs()

    @transaction.atomic
    def perform_create(self, serializer):
        super().perform_create(serializer)
        create_object_log(
            "Created",
            serializer.instance,
            serializer.instance.get_assessment().id,
            self.request.user.id,
        )

    @action(detail=False, action_perms=AssessmentViewSetPermissions.CAN_VIEW_OBJECT)
    def effects(self, request):
        effects = models.Endpoint.objects.get_effects(self.assessment.id)
        return Response(effects)

    @action(detail=False, action_perms=AssessmentViewSetPermissions.CAN_VIEW_OBJECT)
    def rob_filter(self, request):
        params = request.query_params

        query = Q(assessment=self.assessment)

        effects = params.get("effect[]")
        if effects:
            query &= Q(effect__in=effects.split(","))

        study_ids = params.get("study_id[]")
        if study_ids:
            query &= Q(animal_group__experiment__study__in=study_ids.split(","))

        qs = models.Endpoint.objects.filter(query)

        if qs.count() > 100:
            raise NotAcceptable("Must contain < 100 endpoints")

        serializer = self.get_serializer(qs, many=True)
        return Response(serializer.data)

    @action(
        detail=False, methods=("post",), action_perms=AssessmentViewSetPermissions.CAN_EDIT_OBJECT
    )
    def update_terms(self, request):
        # update endpoint terms (all other validation done in manager)
        updated_endpoints = self.model.objects.update_terms(request.data, self.assessment)
        serializer = serializers.EndpointSerializer(updated_endpoints, many=True)
        self.assessment.bust_cache()
        return Response(serializer.data)


class ExperimentCleanupFieldsView(CleanupFieldsBaseViewSet):
    serializer_class = serializers.ExperimentCleanupFieldsSerializer
    model = models.Experiment
    assessment_filter_args = "study__assessment"

    def get_queryset(self, *args, **kwargs):
        return super().get_queryset().select_related("study")


class AnimalGroupCleanupFieldsView(CleanupFieldsBaseViewSet):
    serializer_class = serializers.AnimalGroupCleanupFieldsSerializer
    model = models.AnimalGroup
    assessment_filter_args = "experiment__study__assessment"

    def get_queryset(self, *args, **kwargs):
        return super().get_queryset().select_related("experiment__study")


class EndpointCleanupFieldsView(CleanupFieldsBaseViewSet):
    serializer_class = serializers.EndpointCleanupFieldsSerializer
    model = models.Endpoint
    assessment_filter_args = "assessment"

    def get_queryset(self, *args, **kwargs):
        return super().get_queryset().select_related("animal_group__experiment__study")


class DosingRegimeCleanupFieldsView(CleanupFieldsBaseViewSet):
    serializer_class = serializers.DosingRegimeCleanupFieldsSerializer
    model = models.DosingRegime
    assessment_filter_args = "dosed_animals__experiment__study__assessment"

    def get_queryset(self, *args, **kwargs):
        return super().get_queryset().select_related("dosed_animals__experiment__study")


class DoseUnits(DoseUnitsViewSet):
    pass


class Metadata(viewsets.ViewSet):
    def list(self, request):
        return AnimalMetadata.handle_request(request)<|MERGE_RESOLUTION|>--- conflicted
+++ resolved
@@ -13,20 +13,14 @@
     DoseUnitsViewSet,
 )
 from ..assessment.constants import AssessmentViewSetPermissions
-<<<<<<< HEAD
-from ..common.api.filters import filtered_qs
-from ..common.helper import FlatExport, cacheable
-=======
 from ..common.api.utils import get_published_only
 from ..common.helper import FlatExport, cacheable, try_parse_list_ints
->>>>>>> 92da88bd
 from ..common.renderers import PandasRenderers
 from ..common.serializers import ExportQuerySerializer, UnusedSerializer
 from ..common.views import create_object_log
 from . import exports, models, serializers
 from .actions.model_metadata import AnimalMetadata
 from .actions.term_check import term_check
-from .filterset import EndpointFilterSet
 
 
 class AnimalAssessmentViewSet(BaseAssessmentViewSet):
@@ -55,13 +49,8 @@
         is present then results from all studies are shown.
         """
         self.assessment = self.get_object()
-        qs = self.get_endpoint_queryset()
         exporter = exports.EndpointGroupFlatComplete(
-<<<<<<< HEAD
-            filtered_qs(qs, EndpointFilterSet, request, assessment=self.assessment),
-=======
             self.get_endpoint_queryset(request),
->>>>>>> 92da88bd
             filename=f"{self.assessment}-bioassay-complete",
             assessment=self.assessment,
         )
