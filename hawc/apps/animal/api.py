from django.db.models import Q
<<<<<<< HEAD
from rest_framework.decorators import action
=======
from rest_framework import viewsets
from rest_framework.decorators import detail_route, list_route
>>>>>>> 69e97c7f
from rest_framework.exceptions import NotAcceptable
from rest_framework.response import Response

from ..assessment.api import AssessmentLevelPermissions, AssessmentViewset, DoseUnitsViewset
from ..assessment.models import Assessment
from ..common.api import CleanupFieldsBaseViewSet, LegacyAssessmentAdapterMixin
from ..common.helper import tryParseInt
from ..common.renderers import PandasRenderers
from ..common.views import AssessmentPermissionsMixin
from . import exports, models, serializers


class AnimalAssessmentViewset(
    AssessmentPermissionsMixin, LegacyAssessmentAdapterMixin, viewsets.GenericViewSet
):
    parent_model = Assessment
    model = models.Endpoint
    permission_classes = (AssessmentLevelPermissions,)

    def get_queryset(self):
        perms = self.get_obj_perms()
        if not perms["edit"]:
            return self.model.objects.published(self.assessment)
        return self.model.objects.get_qs(self.assessment)

    @detail_route(methods=("get",), url_path="full-export", renderer_classes=PandasRenderers)
    def full_export(self, request, pk):
        """
        Retrieve complete animal data
        """
        self.set_legacy_attr(pk)
        exporter = exports.EndpointGroupFlatComplete(
            self.get_queryset(), export_format="excel", assessment=self.assessment,
        )
        return Response(exporter.build_dataframe())

    @detail_route(methods=("get",), url_path="endpoint-export", renderer_classes=PandasRenderers)
    def endpoint_export(self, request, pk):
        """
        Retrieve endpoint animal data
        """
        self.set_legacy_attr(pk)
        exporter = exports.EndpointSummary(
            self.get_queryset(), export_format="excel", assessment=self.assessment,
        )
        return Response(exporter.build_dataframe())


class Experiment(AssessmentViewset):
    assessment_filter_args = "study__assessment"
    model = models.Experiment
    serializer_class = serializers.ExperimentSerializer


class AnimalGroup(AssessmentViewset):
    assessment_filter_args = "experiment__study__assessment"
    model = models.AnimalGroup
    serializer_class = serializers.AnimalGroupSerializer


class Endpoint(AssessmentViewset):
    assessment_filter_args = "assessment"
    model = models.Endpoint
    serializer_class = serializers.EndpointSerializer
    list_actions = [
        "list",
        "effects",
        "rob_filter",
    ]

    def get_queryset(self):
        return self.model.objects.optimized_qs()

    @action(detail=False)
    def effects(self, request):
        assessment_id = tryParseInt(self.request.query_params.get("assessment_id"), -1)
        effects = models.Endpoint.objects.get_effects(assessment_id)
        return Response(effects)

    @action(detail=False)
    def rob_filter(self, request):
        params = self.request.query_params

        assessment_id = tryParseInt(params.get("assessment_id"), -1)
        query = Q(assessment_id=assessment_id)

        effects = params.get("effect[]")
        if effects:
            query &= Q(effect__in=effects.split(","))

        study_ids = params.get("study_id[]")
        if study_ids:
            query &= Q(animal_group__experiment__study__in=study_ids.split(","))

        qs = models.Endpoint.objects.filter(query)

        if qs.count() > 100:
            raise NotAcceptable("Must contain < 100 endpoints")

        serializer = self.get_serializer(qs, many=True)
        return Response(serializer.data)


class ExperimentCleanupFieldsView(CleanupFieldsBaseViewSet):
    serializer_class = serializers.ExperimentCleanupFieldsSerializer
    model = models.Experiment
    assessment_filter_args = "study__assessment"


class AnimalGroupCleanupFieldsView(CleanupFieldsBaseViewSet):
    serializer_class = serializers.AnimalGroupCleanupFieldsSerializer
    model = models.AnimalGroup
    assessment_filter_args = "experiment__study__assessment"


class EndpointCleanupFieldsView(CleanupFieldsBaseViewSet):
    serializer_class = serializers.EndpointCleanupFieldsSerializer
    model = models.Endpoint


class DosingRegimeCleanupFieldsView(CleanupFieldsBaseViewSet):
    serializer_class = serializers.DosingRegimeCleanupFieldsSerializer
    model = models.DosingRegime
    assessment_filter_args = "dosed_animals__experiment__study__assessment"


class DoseUnits(DoseUnitsViewset):
    pass<|MERGE_RESOLUTION|>--- conflicted
+++ resolved
@@ -1,10 +1,6 @@
 from django.db.models import Q
-<<<<<<< HEAD
+from rest_framework import viewsets
 from rest_framework.decorators import action
-=======
-from rest_framework import viewsets
-from rest_framework.decorators import detail_route, list_route
->>>>>>> 69e97c7f
 from rest_framework.exceptions import NotAcceptable
 from rest_framework.response import Response
 
@@ -30,7 +26,7 @@
             return self.model.objects.published(self.assessment)
         return self.model.objects.get_qs(self.assessment)
 
-    @detail_route(methods=("get",), url_path="full-export", renderer_classes=PandasRenderers)
+    @action(detail=True, methods=("get",), url_path="full-export", renderer_classes=PandasRenderers)
     def full_export(self, request, pk):
         """
         Retrieve complete animal data
@@ -41,7 +37,9 @@
         )
         return Response(exporter.build_dataframe())
 
-    @detail_route(methods=("get",), url_path="endpoint-export", renderer_classes=PandasRenderers)
+    @action(
+        detail=True, methods=("get",), url_path="endpoint-export", renderer_classes=PandasRenderers
+    )
     def endpoint_export(self, request, pk):
         """
         Retrieve endpoint animal data
