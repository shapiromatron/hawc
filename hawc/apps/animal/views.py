import json

from django.db import transaction
from django.forms.models import modelformset_factory
from django.http import HttpResponseRedirect
from django.urls import reverse
from django.utils.decorators import method_decorator

from ..assessment.models import Assessment, DoseUnits
from ..common.forms import form_error_lis_to_ul, form_error_list_to_lis
from ..common.helper import WebappConfig
from ..common.views import (
    BaseCreate,
    BaseCreateWithFormset,
    BaseDelete,
    BaseDetail,
    BaseFilterList,
    BaseList,
    BaseUpdate,
    BaseUpdateWithFormset,
    CopyAsNewSelectorMixin,
    HeatmapBase,
    beta_tester_required,
)
from ..mgmt.views import EnsureExtractionStartedMixin
from ..study.models import Study
from ..study.views import StudyRead
from . import filterset, forms, models


# Heatmap views
class HeatmapStudyDesign(HeatmapBase):
    heatmap_data_class = "bioassay-study-design"
    heatmap_data_url = "animal:api:assessment-study-heatmap"
    heatmap_view_title = "Bioassay study design summary"


class HeatmapEndpoint(HeatmapBase):
    heatmap_data_class = "bioassay-endpoint-summary"
    heatmap_data_url = "animal:api:assessment-endpoint-heatmap"
    heatmap_view_title = "Bioassay endpoint heatmap summary"


class HeatmapEndpointDose(HeatmapBase):
    heatmap_data_class = "bioassay-endpoint-doses-summary"
    heatmap_data_url = "animal:api:assessment-endpoint-doses-heatmap"
    heatmap_view_title = "Bioassay endpoint + doses heatmap summary"


# Experiment Views
class ExperimentCreate(EnsureExtractionStartedMixin, BaseCreate):
    success_message = "Experiment created."
    parent_model = Study
    parent_template_name = "study"
    model = models.Experiment
    form_class = forms.ExperimentForm


class ExperimentRead(BaseDetail):
    model = models.Experiment


class ExperimentCopyAsNewSelector(CopyAsNewSelectorMixin, StudyRead):
    copy_model = models.Experiment
    form_class = forms.ExperimentSelectorForm


class ExperimentUpdate(BaseUpdate):
    success_message = "Experiment updated."
    model = models.Experiment
    form_class = forms.ExperimentForm


class ExperimentDelete(BaseDelete):
    success_message = "Experiment deleted."
    model = models.Experiment

    def get_success_url(self):
        return self.object.study.get_absolute_url()


# Animal Group Views
class AnimalGroupCreate(BaseCreate):
    # Create view of AnimalGroup, and sometimes DosingRegime if generational.
    model = models.AnimalGroup
    parent_model = models.Experiment
    parent_template_name = "experiment"
    template_name = "animal/animalgroup_form.html"
    success_message = "Animal Group created."
    crud = "Create"

    def get_form_class(self):
        self.is_generational = self.parent.is_generational()
        return forms.GenerationalAnimalGroupForm if self.is_generational else forms.AnimalGroupForm

    @transaction.atomic
    def form_valid(self, form):
        """
        Save form, and perhaps dosing regime and dosing groups, if appropriate.

        If an animal group is NOT generational, then it requires its own dosing
        regime. Thus, we must make sure the dosing regime is valid before
        attempting to save. If an animal group IS generational, a dosing-regime
        can be specified from parent groups. OR, a dosing-regime can be created.
        """
        self.object = form.save(commit=False)

        # If a dosing-regime is already specified, save as normal
        if self.is_generational and self.object.dosing_regime:
            return super().form_valid(form)

        # Otherwise we create a new dosing-regime, as well as the associated
        # dose-groups using a formset.
        self.form_dosing_regime = forms.DosingRegimeForm(self.request.POST)
        if self.form_dosing_regime.is_valid():
            dosing_regime = self.form_dosing_regime.save(commit=False)

            # unpack dose-groups into formset and validate
            # occasionally POST['dose_groups_json'] will be '', which json.loads
            # will raise an error on. Replace with '{}' on those occasions.
            dose_groups = self.request.POST["dose_groups_json"]
            dose_groups_json = dose_groups if dose_groups != "" else "{}"
            fs_initial = json.loads(dose_groups_json)
            fs = forms.dosegroup_formset_factory(fs_initial, dosing_regime.num_dose_groups)

            if fs.is_valid():
                # save dosing-regime and associate animal-group,
                # setting foreign-key interrelationships
                dosing_regime.save()
                self.object.dosing_regime = dosing_regime
                self.object.save()
                dosing_regime.dosed_animals = self.object
                dosing_regime.save()
                self.create_log(dosing_regime)

                # now save dose-groups, one for each dosing regime
                for dose in fs.forms:
                    dose.instance.dose_regime = dosing_regime

                fs.save()

                return super().form_valid(form)

            else:
                # invalid formset; extract formset errors
                lis = []
                for f in fs.forms:
                    if len(list(f.errors.keys())) > 0:
                        lis.extend(form_error_list_to_lis(f))
                if len(fs._non_form_errors) > 0:
                    lis.extend(fs._non_form_errors)
                self.dose_groups_errors = form_error_lis_to_ul(lis)
                return self.form_invalid(form)
        else:
            # invalid dosing-regime
            return self.form_invalid(form)

    def get_context_data(self, **kwargs):
        context = super().get_context_data(**kwargs)
        context["dose_types"] = DoseUnits.objects.json_all()
        if hasattr(self, "form_dosing_regime"):
            context["form_dosing_regime"] = self.form_dosing_regime
        else:
            context["form_dosing_regime"] = forms.DosingRegimeForm()

        if self.request.method == "POST":  # send back dose-group errors
            context["dose_groups_json"] = self.request.POST["dose_groups_json"]
            if hasattr(self, "dose_groups_errors"):
                context["dose_groups_errors"] = self.dose_groups_errors

        return context


class AnimalGroupRead(BaseDetail):
    model = models.AnimalGroup

    def get_context_data(self, **kwargs):
        context = super().get_context_data(**kwargs)
        endpoints = (
            self.object.endpoints.all()
            .select_related(
                "assessment",
                "animal_group__experiment__dtxsid",
                "animal_group__experiment__study",
                "animal_group__species",
                "animal_group__strain",
            )
            .prefetch_related(
                "bmd_models",
                "effects",
                "groups",
                "animal_group__parents",
                "animal_group__siblings",
                "animal_group__children",
                "animal_group__dosing_regime__doses__dose_units",
                "animal_group__experiment__study__searches",
                "animal_group__experiment__study__identifiers",
            )
        )
        context["config"] = dict(
            id=self.object.id,
            has_dosing_regime=self.object.dosing_regime is not None,
            endpoints=[endpoint.get_json(json_encode=False) for endpoint in endpoints],
        )
        return context


class AnimalGroupCopyAsNewSelector(CopyAsNewSelectorMixin, ExperimentRead):
    copy_model = models.AnimalGroup
    form_class = forms.AnimalGroupSelectorForm


class AnimalGroupUpdate(BaseUpdate):
    """
    Update selected animal-group. Dosing regime cannot be edited.
    """

    model = models.AnimalGroup
    template_name = "animal/animalgroup_form.html"
    form_class = forms.AnimalGroupForm
    success_message = "Animal Group updated."

    def get_object(self, queryset=None):
        obj = super().get_object()
        self.dosing_regime = obj.dosing_regime
        if obj.is_generational:
            self.form_class = forms.GenerationalAnimalGroupForm
        return obj

    def get_context_data(self, **kwargs):
        context = super().get_context_data(**kwargs)
        context["dose_types"] = DoseUnits.objects.json_all()
        return context


class AnimalGroupDelete(BaseDelete):
    success_message = "Animal-group deleted."
    model = models.AnimalGroup

    def get_success_url(self):
        if not self.object.can_delete():
            raise ValueError("Cannot be deleted")
        return self.object.experiment.get_absolute_url()


class EndpointCopyAsNewSelector(CopyAsNewSelectorMixin, AnimalGroupRead):
    copy_model = models.Endpoint
    form_class = forms.EndpointSelectorForm

    def get_related_id(self):
        return self.object.experiment.study_id


# Dosing Regime Views
class DosingRegimeUpdate(BaseUpdate):
    """
    Update selected dosing regime. Has custom logic to also add dose-groups with
    each creation of a dose-regime.
    """

    model = models.DosingRegime
    form_class = forms.DosingRegimeForm
    success_message = "Dosing regime updated."

    @transaction.atomic
    def form_valid(self, form):
        """
        If the dosing-regime is valid, then check if the formset is valid. If
        it is, then continue saving.
        """
        self.object = form.save(commit=False)

        # unpack dose-groups into formset and validate
        fs_initial = json.loads(self.request.POST["dose_groups_json"])
        fs = forms.dosegroup_formset_factory(fs_initial, self.object.num_dose_groups)

        if fs.is_valid():
            # instead of checking existing vs. new, just delete all old
            # dose-groups, and save new formset
            models.DoseGroup.objects.by_dose_regime(self.object).delete()

            # now save dose-groups, one for each dosing regime
            for dose in fs.forms:
                dose.instance.dose_regime = self.object

            fs.save()

            return super().form_valid(form)

        else:
            # invalid formset; extract formset errors
            lis = []
            for f in fs.forms:
                if len(list(f.errors.keys())) > 0:
                    lis.extend(form_error_list_to_lis(f))
            if len(fs._non_form_errors) > 0:
                lis.extend(fs._non_form_errors)
            self.dose_groups_errors = form_error_lis_to_ul(lis)
            return self.form_invalid(form)

    def get_context_data(self, **kwargs):
        context = super().get_context_data(**kwargs)
        context["dose_types"] = DoseUnits.objects.json_all()

        if self.request.method == "POST":  # send back dose-group errors
            context["dose_groups_json"] = self.request.POST["dose_groups_json"]
            if hasattr(self, "dose_groups_errors"):
                context["dose_groups_errors"] = self.dose_groups_errors
        else:
            context["dose_groups_json"] = json.dumps(
                list(self.object.doses.values("dose", "dose_group_id", "dose_units"))
            )

        return context

    def get_success_url(self):
        super().get_success_url()
        return self.object.dosed_animals.get_absolute_url()


# Endpoint Views
class EndpointCreate(BaseCreateWithFormset):
    success_message = "Assessed-outcome created."
    parent_model = models.AnimalGroup
    parent_template_name = "animal_group"
    model = models.Endpoint
    form_class = forms.EndpointForm
    formset_factory = forms.EndpointGroupFormSet

    def get_form_kwargs(self):
        kwargs = super().get_form_kwargs()
        kwargs["assessment"] = self.assessment
        return kwargs

    def build_initial_formset_factory(self):
        num_groups = self.parent.dosing_regime.num_dose_groups if self.parent.dosing_regime else 1
        Formset = modelformset_factory(
            models.EndpointGroup,
            form=forms.EndpointGroupForm,
            formset=forms.BaseEndpointGroupFormSet,
            extra=num_groups,
        )
        return Formset(queryset=models.EndpointGroup.objects.none())

    def pre_validate(self, form, formset):
        # required for dataset-type checks
        for egform in formset.forms:
            egform.endpoint_form = form

    @transaction.atomic
    def form_valid(self, form, formset):
        self.object = form.save()
        if self.object.dose_response_available:
            self.post_object_save(form, formset)
            for egform in formset.forms:
                # save all EGs, even if no data
                egform.save()
            self.post_formset_save(form, formset)
        self.create_log(self.object)
        self.send_message()
        return HttpResponseRedirect(self.get_success_url())

    def post_object_save(self, form, formset):
        for i, egform in enumerate(formset.forms):
            egform.instance.endpoint = self.object
            egform.instance.dose_group_id = i

    def get_context_data(self, **kwargs):
        context = super().get_context_data(**kwargs)
        context["animal_group"] = self.parent
        context["vocabulary"] = self.model.get_vocabulary_settings(self.assessment, context["form"])
        return context


class EndpointUpdate(BaseUpdateWithFormset):
    success_message = "Endpoint updated."
    model = models.Endpoint
    form_class = forms.EndpointForm
    formset_factory = forms.EndpointGroupFormSet

    def build_initial_formset_factory(self):
        return forms.EndpointGroupFormSet(queryset=self.object.groups.all())

    def pre_validate(self, form, formset):
        for egform in formset.forms:
            egform.endpoint_form = form

    @transaction.atomic
    def form_valid(self, form, formset):
        self.object = form.save()
        self.post_object_save(form, formset)
        for egform in formset.forms:
            # save all EGs, even if no data
            egform.save()
        self.post_formset_save(form, formset)
        self.create_log(self.object)
        self.send_message()
        return HttpResponseRedirect(self.get_success_url())

    def get_context_data(self, **kwargs):
        context = super().get_context_data(**kwargs)
        context["animal_group"] = self.object.animal_group
        context["vocabulary"] = self.model.get_vocabulary_settings(self.assessment, context["form"])
        return context


class EndpointFilterList(BaseFilterList):
    parent_model = Assessment
    model = models.Endpoint
    filterset_class = filterset.EndpointFilterSet

    def get_queryset(self):
<<<<<<< HEAD
        return (
            super()
            .get_queryset()
            .select_related(
                "assessment",
                "animal_group__experiment__dtxsid",
                "animal_group__experiment__study",
                "animal_group__species",
                "animal_group__strain",
            )
            .prefetch_related(
                "bmd_models",
                "effects",
                "groups",
                "animal_group__parents",
                "animal_group__siblings",
                "animal_group__children",
                "animal_group__dosing_regime__doses__dose_units",
                "animal_group__experiment__study__searches",
                "animal_group__experiment__study__identifiers",
            )
        )
=======
        return super().get_queryset().select_related("animal_group__experiment__study")
>>>>>>> 90ed4fbf


@method_decorator(beta_tester_required, name="dispatch")
class EndpointListV2(BaseList):
    parent_model = Assessment
    model = models.Endpoint
    template_name = "animal/endpoint_list_v2.html"

    def get_app_config(self, context) -> WebappConfig:
        url = reverse("animal:api:assessment-endpoints", args=(self.assessment.id,))
        if self.request.GET.get("unpublished", "false").lower() == "true":
            url += "?unpublished=true"
        return WebappConfig(
            app="animalStartup", page="startupEndpointListApp", data=dict(data_url=url)
        )


class EndpointTags(EndpointFilterList):
    # List of Endpoints associated with an assessment and tag

    def get_base_queryset(self):
        return self.model.objects.tag_qs(self.assessment.pk, self.kwargs["tag_slug"])


class EndpointRead(BaseDetail):
    queryset = models.Endpoint.objects.select_related(
        "animal_group",
        "animal_group__dosing_regime",
        "animal_group__experiment",
        "animal_group__experiment__study",
    )

    def get_context_data(self, **kwargs):
        context = super().get_context_data(**kwargs)
        context["bmd_session"] = self.object.get_latest_bmd_session()
        return context


class EndpointDelete(BaseDelete):
    success_message = "Endpoint deleted."
    model = models.Endpoint

    def get_success_url(self):
        return self.object.animal_group.get_absolute_url()<|MERGE_RESOLUTION|>--- conflicted
+++ resolved
@@ -410,32 +410,7 @@
     filterset_class = filterset.EndpointFilterSet
 
     def get_queryset(self):
-<<<<<<< HEAD
-        return (
-            super()
-            .get_queryset()
-            .select_related(
-                "assessment",
-                "animal_group__experiment__dtxsid",
-                "animal_group__experiment__study",
-                "animal_group__species",
-                "animal_group__strain",
-            )
-            .prefetch_related(
-                "bmd_models",
-                "effects",
-                "groups",
-                "animal_group__parents",
-                "animal_group__siblings",
-                "animal_group__children",
-                "animal_group__dosing_regime__doses__dose_units",
-                "animal_group__experiment__study__searches",
-                "animal_group__experiment__study__identifiers",
-            )
-        )
-=======
         return super().get_queryset().select_related("animal_group__experiment__study")
->>>>>>> 90ed4fbf
 
 
 @method_decorator(beta_tester_required, name="dispatch")
@@ -448,9 +423,7 @@
         url = reverse("animal:api:assessment-endpoints", args=(self.assessment.id,))
         if self.request.GET.get("unpublished", "false").lower() == "true":
             url += "?unpublished=true"
-        return WebappConfig(
-            app="animalStartup", page="startupEndpointListApp", data=dict(data_url=url)
-        )
+        return WebappConfig(app="animalStartup", page="startupEndpointListApp", data=dict(data_url=url))
 
 
 class EndpointTags(EndpointFilterList):
