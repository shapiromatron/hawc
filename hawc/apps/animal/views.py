--- conflicted
+++ resolved
@@ -33,33 +33,16 @@
 
 
 class ExperimentList(BaseList):
-<<<<<<< HEAD
-=======
     parent_model = Study
     model = models.Experiment
 
     def get_context_data(self, **kwargs):
-        context = super().get_context_data(**kwargs)
-        context["permissions"] = context["obj_perms"]
-        context["objects"] = self.parent.experiments.all().order_by("id")
-        context["parent"] = self.parent
-        return context
-
-
-class ExperimentViewSet(CrudModelViewSet):
-    actions = {"create", "read", "update", "delete", "clone"}
->>>>>>> 379a57ba
-    parent_model = Study
-    model = models.Experiment
-
-    def get_context_data(self, **kwargs):
-        context = super().get_context_data(**kwargs)
-        context["permissions"] = self.assessment.get_permissions().to_dict(self.request.user)
-        context["objects"] = self.parent.experiments.all().order_by("id")
-        context["parent"] = self.parent
-        return context
-
-<<<<<<< HEAD
+        return super().get_context_data(
+            permissions=self.assessment.get_permissions().to_dict(self.request.user),
+            objects=self.parent.experiments.all().order_by("id"),
+            parent=self.parent,
+        )
+
 
 class ExperimentViewSet(CrudModelViewSet):
     actions = {"create", "read", "update", "delete", "clone"}
@@ -69,9 +52,6 @@
     detail_fragment = "animal/fragments/experiment_detail.html"
 
     @action(permission=can_view)
-=======
-    @action(htmx=True, permission=can_view_study_items)
->>>>>>> 379a57ba
     def read(self, request: HttpRequest, *args, **kwargs):
         return render(request, self.detail_fragment, self.get_context_data())
 
@@ -104,21 +84,15 @@
 
     @action(methods=("get", "post"), permission=can_edit)
     def delete(self, request: HttpRequest, *args, **kwargs):
-        if request.method == "GET":
-            return render(request, self.detail_fragment, self.get_context_data())
-        elif request.method == "POST":
+        if request.method == "POST":
             self.perform_delete(request.item)
-            return HttpResponse("")
+            return self.empty_response()
+        return render(request, self.detail_fragment, self.get_context_data())
 
     @action(methods=("post",), permission=can_edit)
     def clone(self, request: HttpRequest, *args, **kwargs):
-<<<<<<< HEAD
         self.perform_clone(request.item)
         return render(request, self.detail_fragment, self.get_context_data())
-=======
-        request.item.object.clone()
-        return render(request, self.detail_fragment, self.get_context_data(request))
->>>>>>> 379a57ba
 
 
 # Heatmap views
