{% extends 'assessment-rooted.html' %}

<<<<<<< HEAD
{% block content %}

<h2>Assessment endpoints ({{page_obj.paginator.count}} found)</h2>

{% include 'common/filter_list.html' with plural_object_name='endpoints' %}

<table id="mainTbl" class="table table-sm table-striped">

    <colgroup>
        <col width="15%" />
        <col width="20%" />
        <col width="15%" />
        <col width="50%" />
    </colgroup>


    <thead>
        <tr>
            <th>Study</th>
            <th>Experiment</th>
            <th>Animal group</th>
            <th>Endpoint</th>
        </tr>
    </thead>

=======
{% load bs4 %}

{% block content %}
<h2>Assessment endpoints ({{page_obj.paginator.count}} found)</h2>
{% include 'common/filter_list.html' with plural_object_name='endpoints' %}
<table id="mainTbl" class="table table-sm table-striped">
    {% bs4_colgroup '15,20,15,50' %}
    {% bs4_thead 'Study,Experiment,Animal group,Endpoint' %}
>>>>>>> 90ed4fbf
    <tbody>
        {% for object in object_list %}
        <tr>
            <td>
                <a
                    href="{% url 'study:detail' object.animal_group.experiment.study.pk %}">{{object.animal_group.experiment.study.short_citation}}</a>
            </td>
            <td>
                <a
                    href="{% url 'animal:experiment_detail' object.animal_group.experiment.pk %}">{{object.animal_group.experiment.name}}</a>
            </td>
            <td>
                <a href="{% url 'animal:animal_group_detail' object.animal_group.pk %}">{{object.animal_group.name}}</a>
            </td>
            <td>
                <span class="previewModalParent">
                    <a href="{% url 'animal:endpoint_detail' object.pk %}">{{object.name}}</a>
                    <i data-id={{object.pk}} class="fa fa-eye previewModalIcon ml-2" title="preview in a modal"></i>
                </span>
            </td>
        </tr>
        {% empty %}
        <tr>
            <td colspan="4">
                No endpoints available
            </td>
        </tr>
        {% endfor %}
    </tbody>
</table>

<<<<<<< HEAD
{% include 'includes/paginator_with_total.html' with plural_object_name='endpoints' %}
=======
{% include "includes/paginator.html" with plural_object_name="endpoints" %}
>>>>>>> 90ed4fbf

{% endblock %}

{% block extrajs %}
<script type="text/javascript">
    window.app.startup("animalStartup", function (animal) {
        $("i.previewModalIcon").click(e=>animal.Endpoint.displayAsModal($(e.target).data("id"), { complete: true }));
    });
</script>
{% endblock %}<|MERGE_RESOLUTION|>--- conflicted
+++ resolved
@@ -1,32 +1,5 @@
 {% extends 'assessment-rooted.html' %}
 
-<<<<<<< HEAD
-{% block content %}
-
-<h2>Assessment endpoints ({{page_obj.paginator.count}} found)</h2>
-
-{% include 'common/filter_list.html' with plural_object_name='endpoints' %}
-
-<table id="mainTbl" class="table table-sm table-striped">
-
-    <colgroup>
-        <col width="15%" />
-        <col width="20%" />
-        <col width="15%" />
-        <col width="50%" />
-    </colgroup>
-
-
-    <thead>
-        <tr>
-            <th>Study</th>
-            <th>Experiment</th>
-            <th>Animal group</th>
-            <th>Endpoint</th>
-        </tr>
-    </thead>
-
-=======
 {% load bs4 %}
 
 {% block content %}
@@ -35,7 +8,6 @@
 <table id="mainTbl" class="table table-sm table-striped">
     {% bs4_colgroup '15,20,15,50' %}
     {% bs4_thead 'Study,Experiment,Animal group,Endpoint' %}
->>>>>>> 90ed4fbf
     <tbody>
         {% for object in object_list %}
         <tr>
@@ -67,11 +39,7 @@
     </tbody>
 </table>
 
-<<<<<<< HEAD
-{% include 'includes/paginator_with_total.html' with plural_object_name='endpoints' %}
-=======
 {% include "includes/paginator.html" with plural_object_name="endpoints" %}
->>>>>>> 90ed4fbf
 
 {% endblock %}
 
