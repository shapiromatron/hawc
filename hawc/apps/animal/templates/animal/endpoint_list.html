{% extends 'assessment-rooted.html' %}

{% load bs4 %}

{% block content %}
<h2>Assessment endpoints ({{page_obj.paginator.count}} found)</h2>
{% include 'common/filter_list.html' with plural_object_name='endpoints' %}
<table id="mainTbl" class="table table-sm table-striped">
<<<<<<< HEAD
    {% bs4_colgroup '12,14,15,24,7,7,7,7,7' %}
    {% bs4_thead header_names %}
=======

    <colgroup>
        <col width="15%" />
        <col width="20%" />
        <col width="15%" />
        <col width="25%" />
        <col width="5%" />
        <col width="5%" />
        <col width="5%" />
        <col width="5%" />
        <col width="5%" />
    </colgroup>


    <thead>
        <tr>
            <th>Study</th>
            <th>Experiment</th>
            <th>Animal group</th>
            <th>Endpoint</th>
            <th>Units</th>
            <th>NOEL</th>
            <th>LOEL</th>
            <th>BMD</th>
            <th>BMDLS</th>
        </tr>
    </thead>

>>>>>>> 1bba4795
    <tbody>
        {% for object in object_list %}
        <tr>
            <td>
                <a
                    href="{% url 'study:detail' object.animal_group.experiment.study.pk %}">{{object.animal_group.experiment.study.short_citation}}</a>
            </td>
            <td>
                <a
                    href="{% url 'animal:experiment_detail' object.animal_group.experiment.pk %}">{{object.animal_group.experiment.name}}</a>
            </td>
            <td>
                <a href="{% url 'animal:animal_group_detail' object.animal_group.pk %}">{{object.animal_group.name}}</a>
            </td>
            <td>
                <span class="previewModalParent">
                    <a href="{% url 'animal:endpoint_detail' object.pk %}">{{object.name}}</a>
                    <i data-id={{object.pk}} class="fa fa-eye previewModalIcon ml-2" title="preview in a modal"></i>
                </span>
            </td>
<<<<<<< HEAD
            <td>{{object.units_name|default:"-"}}</td>
            <td>{{object.noel_value|default:"-"}}</td>
            <td>{{object.loel_value|default:"-"}}</td>
            <td>{{object.bmd|default:"-"}}</td>
            <td>{{object.bmdl|default:"-"}}</td>
=======
            <td data-id={{object.pk}} class="endpointUnits"></td>
            <td data-id={{object.pk}} class="endpointNOEL">{{object.NOEL}}</td>
            <td data-id={{object.pk}} class="endpointLOEL">{{object.LOEL}}</td>
            <td data-id={{object.pk}} class="endpointBMD"></td>
            <td data-id={{object.pk}} class="endpointBMD"></td>
>>>>>>> 1bba4795
        </tr>
        {% empty %}
        <tr>
            <td colspan="9">
                No endpoints available
            </td>
        </tr>
        {% endfor %}
    </tbody>
</table>

{% include "includes/paginator.html" with plural_object_name="endpoints" %}

{% endblock %}

{% block extrajs %}
<script type="text/javascript">
    window.app.startup("animalStartup", function (animal) {
        $("i.previewModalIcon").click(e=>animal.Endpoint.displayAsModal($(e.target).data("id"), { complete: true }));
        const data = window.app.getConfig(),
            values = animal.Endpoint.get_display_values(data.items, data.dose_units);
        $("td.endpointUnits").text(e=>values[e.data("id")]["Units"])
    });
</script>
{% endblock %}<|MERGE_RESOLUTION|>--- conflicted
+++ resolved
@@ -6,39 +6,8 @@
 <h2>Assessment endpoints ({{page_obj.paginator.count}} found)</h2>
 {% include 'common/filter_list.html' with plural_object_name='endpoints' %}
 <table id="mainTbl" class="table table-sm table-striped">
-<<<<<<< HEAD
     {% bs4_colgroup '12,14,15,24,7,7,7,7,7' %}
     {% bs4_thead header_names %}
-=======
-
-    <colgroup>
-        <col width="15%" />
-        <col width="20%" />
-        <col width="15%" />
-        <col width="25%" />
-        <col width="5%" />
-        <col width="5%" />
-        <col width="5%" />
-        <col width="5%" />
-        <col width="5%" />
-    </colgroup>
-
-
-    <thead>
-        <tr>
-            <th>Study</th>
-            <th>Experiment</th>
-            <th>Animal group</th>
-            <th>Endpoint</th>
-            <th>Units</th>
-            <th>NOEL</th>
-            <th>LOEL</th>
-            <th>BMD</th>
-            <th>BMDLS</th>
-        </tr>
-    </thead>
-
->>>>>>> 1bba4795
     <tbody>
         {% for object in object_list %}
         <tr>
@@ -59,19 +28,11 @@
                     <i data-id={{object.pk}} class="fa fa-eye previewModalIcon ml-2" title="preview in a modal"></i>
                 </span>
             </td>
-<<<<<<< HEAD
             <td>{{object.units_name|default:"-"}}</td>
             <td>{{object.noel_value|default:"-"}}</td>
             <td>{{object.loel_value|default:"-"}}</td>
             <td>{{object.bmd|default:"-"}}</td>
             <td>{{object.bmdl|default:"-"}}</td>
-=======
-            <td data-id={{object.pk}} class="endpointUnits"></td>
-            <td data-id={{object.pk}} class="endpointNOEL">{{object.NOEL}}</td>
-            <td data-id={{object.pk}} class="endpointLOEL">{{object.LOEL}}</td>
-            <td data-id={{object.pk}} class="endpointBMD"></td>
-            <td data-id={{object.pk}} class="endpointBMD"></td>
->>>>>>> 1bba4795
         </tr>
         {% empty %}
         <tr>
