--- conflicted
+++ resolved
@@ -16,32 +16,6 @@
   <div id="extra" class="hidden">
     {# Endpoint Group formset #}
     <div id='endpointGroups'>
-<<<<<<< HEAD
-
-      <legend>Dose-response data</legend>
-      <p class="help-text">
-        <span class="d_only">
-          For dichotomous data, all fields are required. For p-values,
-          0.05 or &lt;0.05 should be coded as 0.05; 0.01 or &lt;0.01
-          should be coded as 0.01; 0.001 or &lt;0.001 should be coded
-          as 0.001.
-        </span>
-        <span class="c_only">
-          For continuous data, if variance is not-reported, ensure the
-          "variance type" input-field above is "NR", and then variance can be
-          left blank; otherwise it is required. If any data are not reported,
-          leave those fields blank. For p-values, 0.05 or &lt;0.05 should be coded
-          as 0.05; 0.01 or &lt;0.01 should be coded as 0.01; 0.001 or &lt;0.001
-          should be coded as 0.001.
-        </span>
-        <span class="p_only">
-          For percent-difference data, lower CI (%) and upper CI (%) are optional.
-          If any data are not reported, leave those fields blank.
-        </span>
-      </p>
-
-      <div class="row">
-=======
       <legend>Dose-response data</legend>
       <p>
         <small class="form-text text-muted">
@@ -65,10 +39,9 @@
           </span>
         </small>
       </p>
->>>>>>> 613e9c77
 
       <div class="row">
-        <div class="col-md-7">
+        <div class="col-md-8">
           {{ formset.management_form }}
           {{ formset.non_form_errors|add_class:"alert alert-danger" }}
 
@@ -115,55 +88,7 @@
         </div>
       </div>
     </div>
-<<<<<<< HEAD
-
-    {# Significance calculation modal #}
-    <button
-        id="ssBtn"
-        class="btn btn-light btn-sm"
-        style="margin-left: 10px"
-        type="button"
-        data-toggle="modal"
-        data-target="#ssModal">Calculate</button>
-    <div id="ssModal" class="modal fade" role="dialog">
-      <div class="modal-dialog" role="document">
-        <div class="modal-content">
-          <div class="modal-header">
-            <button type="button" class="close" data-dismiss="modal" aria-hidden="true">&times;</button>
-            <h3>Power calculation</h3>
-          </div>
-          <div class="modal-body">
-            <form id="ssForm">
-              <p class="form-text text-muted">Calculate the sample-size required to detect an effect with 80% power.</p>
-              <label class="col-form-label">Control mean</label>
-              <input type="number" name="mean" step="any">
-              <label class="col-form-label">Control standard-deviation</label>
-              <input type="number" name="sd" step="any">
-              <label class="col-form-label">Number of animals</label>
-              <input type="number" name="n">
-              <label class="col-form-label">Difference to detect (%)</label>
-              <input type="number" name="percentToDetect" value="10">
-              <label class="col-form-label">Result:</label>
-              <p id="ssResult" class="alert alert-info">-</p>
-            </form>
-          </div>
-          <div class="modal-footer">
-            <a href="#" class="btn btn-light" class="close" data-dismiss="modal" aria-hidden="true">Close</a>
-            <a id="ssSavePower"
-              href="#"
-              class="btn btn-primary"
-              title='Copy results into "power-notes" field'
-              class="close"
-              data-dismiss="modal"
-              aria-hidden="true">Save output</a>
-          </div>
-        </div>
-      </div>
-    </div>
-</div>
-=======
   </div>
->>>>>>> 613e9c77
 {% endblock %}
 
 {% block extrajs %}
