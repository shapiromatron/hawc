--- conflicted
+++ resolved
@@ -88,51 +88,7 @@
         </div>
       </div>
     </div>
-<<<<<<< HEAD
-
-    {# Significance calculation modal #}
-    <button
-        id="ssBtn"
-        class="btn btn-sm"
-        style="margin-left: 10px"
-        type="button"
-        data-toggle="modal"
-        data-target="#ssModal">Calculate</button>
-    <!-- AJS FIX HERE -->
-    <div id="ssModal" class="modal hide fade">
-      <div class="modal-header">
-        <button type="button" class="close" data-dismiss="modal" aria-hidden="true">&times;</button>
-        <h3>Power calculation</h3>
-      </div>
-      <div class="modal-body">
-        <form id="ssForm">
-          <p class="form-text text-muted">Calculate the sample-size required to detect an effect with 80% power.</p>
-          <label class="col-form-label">Control mean</label>
-          <input type="number" name="mean" step="any">
-          <label class="col-form-label">Control standard-deviation</label>
-          <input type="number" name="sd" step="any">
-          <label class="col-form-label">Number of animals</label>
-          <input type="number" name="n">
-          <label class="col-form-label">Difference to detect (%)</label>
-          <input type="number" name="percentToDetect" value="10">
-          <label class="col-form-label">Result:</label>
-          <p id="ssResult" class="alert alert-info">-</p>
-        </form>
-      </div>
-      <div class="modal-footer">
-        <a href="#" class="btn btn-light" class="close" data-dismiss="modal" aria-hidden="true">Close</a>
-        <a id="ssSavePower"
-          href="#"
-          class="btn btn-primary"
-          title='Copy results into "power-notes" field'
-          class="close"
-          data-dismiss="modal"
-          aria-hidden="true">Save output</a>
-      </div>
-    </div>
-=======
->>>>>>> cf3ac593
-</div>
+  </div>
 {% endblock %}
 
 {% block extrajs %}
