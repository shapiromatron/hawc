from django.conf.urls import include, url
from rest_framework.routers import DefaultRouter

from . import api, views

router = DefaultRouter()
<<<<<<< HEAD
router.register(r"endpoint", api.Endpoint, basename="endpoint")
router.register(r"experiment", api.Experiment, basename="experiment")
router.register(r"animal-group", api.AnimalGroup, basename="animal_group")
=======
router.register(r"assessment", api.AnimalAssessmentViewset, base_name="assessment")
router.register(r"endpoint", api.Endpoint, base_name="endpoint")
router.register(r"experiment", api.Experiment, base_name="experiment")
router.register(r"animal-group", api.AnimalGroup, base_name="animal_group")
>>>>>>> 69e97c7f
router.register(
    r"experiment-cleanup", api.ExperimentCleanupFieldsView, basename="experiment-cleanup",
)
router.register(
    r"animal_group-cleanup", api.AnimalGroupCleanupFieldsView, basename="animal_group-cleanup",
)
router.register(r"endpoint-cleanup", api.EndpointCleanupFieldsView, basename="endpoint-cleanup")
router.register(
    r"dosingregime-cleanup", api.DosingRegimeCleanupFieldsView, basename="dosingregime-cleanup",
)
router.register(r"dose-units", api.DoseUnits, basename="dose_units")


app_name = "animal"
urlpatterns = [
<<<<<<< HEAD
    url(r"^api/", include((router.urls, "api"))),
    # Overall views
    url(r"^assessment/(?P<pk>\d+)/full-export/$", views.FullExport.as_view(), name="export",),
    url(
        r"^assessment/(?P<pk>\d+)/endpoint-export/$",
        views.EndpointExport.as_view(),
        name="endpoint_export",
    ),
=======
    url(r"^api/", include(router.urls, namespace="api")),
>>>>>>> 69e97c7f
    # Experiment
    url(
        r"^study/(?P<pk>\d+)/experiment/new/$",
        views.ExperimentCreate.as_view(),
        name="experiment_new",
    ),
    url(
        r"^study/(?P<pk>\d+)/experiment/copy-as-new-selector/$",
        views.ExperimentCopyAsNewSelector.as_view(),
        name="experiment_copy_selector",
    ),
    url(r"^experiment/(?P<pk>\d+)/$", views.ExperimentRead.as_view(), name="experiment_detail",),
    url(
        r"^experiment/(?P<pk>\d+)/edit/$",
        views.ExperimentUpdate.as_view(),
        name="experiment_update",
    ),
    url(
        r"^experiment/(?P<pk>\d+)/delete/$",
        views.ExperimentDelete.as_view(),
        name="experiment_delete",
    ),
    # AnimalGroup
    url(
        r"^experiment/(?P<pk>\d+)/animal-group/new/$",
        views.AnimalGroupCreate.as_view(),
        name="animal_group_new",
    ),
    url(
        r"^experiment/(?P<pk>\d+)/animal-group/copy-as-new-selector/$",
        views.AnimalGroupCopyAsNewSelector.as_view(),
        name="animal_group_copy_selector",
    ),
    url(
        r"^animal-group/(?P<pk>\d+)/$", views.AnimalGroupRead.as_view(), name="animal_group_detail",
    ),
    url(
        r"^animal-group/(?P<pk>\d+)/edit/$",
        views.AnimalGroupUpdate.as_view(),
        name="animal_group_update",
    ),
    url(
        r"^animal-group/(?P<pk>\d+)/delete/$",
        views.AnimalGroupDelete.as_view(),
        name="animal_group_delete",
    ),
    url(
        r"^animal-group/(?P<pk>\d+)/endpoint/copy-as-new-selector/$",
        views.EndpointCopyAsNewSelector.as_view(),
        name="endpoint_copy_selector",
    ),
    # Dosing Regime
    url(
        r"^dosing-regime/(?P<pk>\d+)/edit/$",
        views.DosingRegimeUpdate.as_view(),
        name="dosing_regime_update",
    ),
    # Endpoint
    url(
        r"^assessment/(?P<pk>\d+)/endpoints/$", views.EndpointList.as_view(), name="endpoint_list",
    ),
    url(
        r"^assessment/(?P<pk>\d+)/endpoints/tags/(?P<tag_slug>[-\w]+)/$",
        views.EndpointTags.as_view(),
        name="assessment_endpoint_taglist",
    ),
    url(
        r"^animal-group/(?P<pk>\d+)/endpoint/new/$",
        views.EndpointCreate.as_view(),
        name="endpoint_new",
    ),
    url(r"^endpoint/(?P<pk>\d+)/$", views.EndpointRead.as_view(), name="endpoint_detail"),
    url(r"^endpoint/(?P<pk>\d+)/edit/$", views.EndpointUpdate.as_view(), name="endpoint_update",),
    url(r"^endpoint/(?P<pk>\d+)/delete/$", views.EndpointDelete.as_view(), name="endpoint_delete",),
]<|MERGE_RESOLUTION|>--- conflicted
+++ resolved
@@ -4,16 +4,10 @@
 from . import api, views
 
 router = DefaultRouter()
-<<<<<<< HEAD
+router.register(r"assessment", api.AnimalAssessmentViewset, basename="assessment")
 router.register(r"endpoint", api.Endpoint, basename="endpoint")
 router.register(r"experiment", api.Experiment, basename="experiment")
 router.register(r"animal-group", api.AnimalGroup, basename="animal_group")
-=======
-router.register(r"assessment", api.AnimalAssessmentViewset, base_name="assessment")
-router.register(r"endpoint", api.Endpoint, base_name="endpoint")
-router.register(r"experiment", api.Experiment, base_name="experiment")
-router.register(r"animal-group", api.AnimalGroup, base_name="animal_group")
->>>>>>> 69e97c7f
 router.register(
     r"experiment-cleanup", api.ExperimentCleanupFieldsView, basename="experiment-cleanup",
 )
@@ -29,18 +23,7 @@
 
 app_name = "animal"
 urlpatterns = [
-<<<<<<< HEAD
     url(r"^api/", include((router.urls, "api"))),
-    # Overall views
-    url(r"^assessment/(?P<pk>\d+)/full-export/$", views.FullExport.as_view(), name="export",),
-    url(
-        r"^assessment/(?P<pk>\d+)/endpoint-export/$",
-        views.EndpointExport.as_view(),
-        name="endpoint_export",
-    ),
-=======
-    url(r"^api/", include(router.urls, namespace="api")),
->>>>>>> 69e97c7f
     # Experiment
     url(
         r"^study/(?P<pk>\d+)/experiment/new/$",
