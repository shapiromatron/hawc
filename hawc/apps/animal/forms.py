import json
from collections import Counter

from crispy_forms import layout as cfl
from django import forms
from django.forms import ModelForm
from django.forms.models import BaseModelFormSet, modelformset_factory
from django.urls import reverse

from ..assessment.autocomplete import DSSToxAutocomplete, EffectTagAutocomplete
from ..common.autocomplete import (
    AutocompleteSelectMultipleWidget,
    AutocompleteSelectWidget,
    AutocompleteTextWidget,
)
from ..common.forms import BaseFormHelper, CopyForm, QuillField
from ..udf.forms import UDFModelFormMixin
from ..vocab.constants import VocabularyNamespace
from . import autocomplete, constants, models


class ExperimentForm(ModelForm):
    class Meta:
        model = models.Experiment
        exclude = ("study",)
        field_classes = {"description": QuillField}
        widgets = {
            "dtxsid": AutocompleteSelectWidget(autocomplete_class=DSSToxAutocomplete),
            "chemical": AutocompleteTextWidget(
                autocomplete_class=autocomplete.ExperimentAutocomplete, field="chemical"
            ),
            "cas": AutocompleteTextWidget(
                autocomplete_class=autocomplete.ExperimentAutocomplete, field="cas"
            ),
            "chemical_source": AutocompleteTextWidget(
                autocomplete_class=autocomplete.ExperimentAutocomplete, field="chemical_source"
            ),
            "guideline_compliance": AutocompleteTextWidget(
                autocomplete_class=autocomplete.ExperimentAutocomplete, field="guideline_compliance"
            ),
        }

    def __init__(self, *args, **kwargs):
        parent = kwargs.pop("parent", None)
        super().__init__(*args, **kwargs)
        if parent:
            self.instance.study = parent

        # change checkbox to select box
        self.fields["has_multiple_generations"].widget = forms.Select(
            choices=((True, "Yes"), (False, "No"))
        )

    @property
    def helper(self):
        if self.instance.id:
            inputs = {
                "legend_text": f"Update {self.instance}",
                "help_text": "Update an existing experiment.",
                "cancel_url": self.instance.get_absolute_url(),
            }
        else:
            inputs = {
                "legend_text": "Create new experiment",
                "help_text": """
                    Create a new experiment. Each experiment is a associated with a
                    study, and may have one or more collections of animals. For
                    example, one experiment may be a 2-year cancer bioassay,
                    while another multi-generational study. It is possible to
                    create multiple separate experiments within a single study,
                    with different study-designs, durations, or test-species.""",
                "cancel_url": self.instance.study.get_absolute_url(),
            }

        helper = BaseFormHelper(self, **inputs)

        helper.add_row("name", 3, "col-md-4")
        helper.add_row("chemical", 3, "col-md-4")
        helper.add_row("purity_available", 4, ["col-md-2", "col-md-2", "col-md-2", "col-md-6"])
        url = reverse("assessment:dtxsid_create")
        helper.add_create_btn("dtxsid", url, "Add new DTXSID")
        helper.form_id = "experiment-form"
        return helper

    PURITY_QUALIFIER_REQ = "Qualifier must be specified"
    PURITY_QUALIFIER_NOT_REQ = "Qualifier must be blank if purity is not available"
    PURITY_REQ = "A purity value must be specified"
    PURITY_NOT_REQ = "Purity must be blank if purity is not available"

    def clean(self):
        cleaned_data = super().clean()

        purity_available = cleaned_data.get("purity_available")
        purity_qualifier = cleaned_data.get("purity_qualifier")
        purity = cleaned_data.get("purity")

        if purity_available and purity_qualifier == "":
            self.add_error("purity_qualifier", self.PURITY_QUALIFIER_REQ)

        if purity_available and purity is None:
            self.add_error("purity", self.PURITY_REQ)

        if not purity_available and purity_qualifier != "":
            self.add_error("purity_qualifier", self.PURITY_QUALIFIER_NOT_REQ)

        if not purity_available and purity is not None:
            self.add_error("purity", self.PURITY_NOT_REQ)

        return cleaned_data

    def clean_purity_qualifier(self):
        # if None value returned, change to ""
        return self.cleaned_data.get("purity_qualifier", "")


class ExperimentSelectorForm(CopyForm):
    legend_text = "Copy experiment"
    help_text = "Select an existing experiment as a template to create a new one."
    create_url_pattern = "animal:experiment_new"
    selector = forms.ModelChoiceField(
        queryset=models.Experiment.objects.all(), empty_label=None, label="Select template"
    )

    def __init__(self, *args, **kw):
        super().__init__(*args, **kw)
        self.fields["selector"].queryset = self.fields["selector"].queryset.filter(
            study=self.parent
        )


class AnimalGroupForm(ModelForm):
    class Meta:
        model = models.AnimalGroup
        exclude = ("experiment", "dosing_regime", "generation", "parents")
        labels = {"lifestage_assessed": "Lifestage at assessment"}
        field_classes = {"comments": QuillField}

    def __init__(self, *args, **kwargs):
        parent = kwargs.pop("parent", None)
        super().__init__(*args, **kwargs)

        if parent:
            self.instance.experiment = parent

        # for lifestage assessed/exposed, use a select widget. Manually add in
        # previously saved values that don't conform to the lifestage choices
        lifestage_dict = dict(constants.Lifestage.choices)
        if self.instance.lifestage_exposed in lifestage_dict:
            le_choices = constants.Lifestage.choices
        else:
            le_choices = [
                (self.instance.lifestage_exposed, self.instance.lifestage_exposed),
                *constants.Lifestage.choices,
            ]
        self.fields["lifestage_exposed"].widget = forms.Select(choices=le_choices)

        if self.instance.lifestage_assessed in lifestage_dict:
            la_choices = constants.Lifestage.choices
        else:
            la_choices = [
                (self.instance.lifestage_assessed, self.instance.lifestage_assessed),
                *constants.Lifestage.choices,
            ]
        self.fields["lifestage_assessed"].widget = forms.Select(choices=la_choices)

        self.fields["siblings"].queryset = models.AnimalGroup.objects.filter(
            experiment=self.instance.experiment
        )

    @property
    def helper(self):
        for fld in list(self.fields.keys()):
            widget = self.fields[fld].widget
            widget.attrs["class"] = "form-control"

        if self.instance.id:
            inputs = {
                "legend_text": f"Update {self.instance}",
                "help_text": "Update an existing animal-group.",
                "cancel_url": self.instance.get_absolute_url(),
            }
        else:
            inputs = {
                "legend_text": "Create new animal-group",
                "help_text": """
                    Create a new animal-group. Each animal-group is a set of
                    animals which are comparable for a given experiment. For
                    example, they may be a group of F1 rats. Animal-groups may
                    have different exposures or doses, but should be otherwise
                    comparable.""",
                "cancel_url": self.instance.experiment.get_absolute_url(),
            }

        helper = BaseFormHelper(self, **inputs)

        helper.form_id = "animal_group"
        helper.add_row("species", 3, "col-md-4")
        helper.add_row("lifestage_exposed", 2, "col-md-6")

        if "generation" in self.fields:
            helper.add_row("siblings", 3, "col-md-4")

        helper.add_row("comments", 2, "col-md-6")

        assessment_id = self.instance.experiment.study.assessment.pk
        helper.add_create_btn(
            "species", reverse("assessment:species_create", args=(assessment_id,)), "Create species"
        )
        helper.add_create_btn(
            "strain", reverse("assessment:strain_create", args=(assessment_id,)), "Create strain"
        )

        return helper

    STRAIN_NOT_SPECIES = "Selected strain is not of the selected species."

    def clean(self):
        cleaned_data = super().clean()

        species = cleaned_data.get("species")
        strain = cleaned_data.get("strain")
        if strain and species and species != strain.species:
            self.add_error("strain", self.STRAIN_NOT_SPECIES)

        return cleaned_data


class AnimalGroupSelectorForm(CopyForm):
    legend_text = "Copy animal group"
    help_text = "Select an existing animal group as a template to create a new one."
    create_url_pattern = "animal:animal_group_new"
    selector = forms.ModelChoiceField(
        queryset=models.AnimalGroup.objects.all(), empty_label=None, label="Select template"
    )

    def __init__(self, *args, **kw):
        super().__init__(*args, **kw)
        self.fields["selector"].queryset = self.fields["selector"].queryset.filter(
            experiment=self.parent
        )


class GenerationalAnimalGroupForm(AnimalGroupForm):
    class Meta:
        model = models.AnimalGroup
        exclude = ("experiment",)
        labels = {"lifestage_assessed": "Lifestage at assessment"}

    def __init__(self, *args, **kwargs):
        super().__init__(*args, **kwargs)
        self.fields["generation"].choices = constants.Generation.choices[1:]
        self.fields["parents"].queryset = models.AnimalGroup.objects.filter(
            experiment=self.instance.experiment
        )
        self.fields["dosing_regime"].queryset = models.DosingRegime.objects.filter(
            dosed_animals__in=self.fields["parents"].queryset
        )


class DosingRegimeForm(ModelForm):
    class Meta:
        model = models.DosingRegime
        exclude = ("dosed_animals",)
        field_classes = {"description": QuillField}

    def __init__(self, *args, **kwargs):
        super().__init__(*args, **kwargs)

    @property
    def helper(self):
        for fld in list(self.fields.keys()):
            self.fields[fld].widget.attrs["class"] = "form-control"

        if self.instance.id:
            inputs = {
                "legend_text": "Update dosing regime",
                "help_text": "Update an existing dosing-regime.",
                "cancel_url": self.instance.dosed_animals.get_absolute_url(),
            }
        else:
            inputs = {
                "legend_text": "Create new dosing-regime",
                "help_text": """
                    Create a new dosing-regime. Each dosing-regime is one
                    protocol for how animals were dosed. Multiple different
                    dose-metrics can be associated with one dosing regime. If
                    this is a generational-experiment, you may not need to create
                    a new dosing-regime, but could instead specify the dosing
                    regime of parents or other ancestors.""",
            }

        helper = BaseFormHelper(self, **inputs)

        helper.form_id = "dosing_regime"
        helper.add_row("duration_exposure", 3, "col-md-4")
        helper.add_row("num_dose_groups", 3, "col-md-4")
        return helper


class DoseGroupForm(ModelForm):
    class Meta:
        model = models.DoseGroup
        fields = ("dose_units", "dose_group_id", "dose")


class BaseDoseGroupFormSet(BaseModelFormSet):
    def __init__(self, *args, **kwargs):
        super().__init__(*args, **kwargs)
        self.queryset = models.DoseGroup.objects.none()

    def clean(self, **kwargs):
        """
        Ensure that the selected dose_groups fields have an number of dose_groups
        equal to those expected from the animal dose group, and that all dose
        ids have all dose groups.
        """
        if any(self.errors):
            return

        dose_units = Counter()
        dose_group = Counter()
        num_dose_groups = self.data["num_dose_groups"]
        dose_groups = self.cleaned_data

        if len(dose_groups) < 1:
            raise forms.ValidationError(
                "<ul><li>At least one set of dose-units must be presented!</li></ul>"
            )

        for dose in dose_groups:
            dose_units[dose["dose_units"]] += 1
            dose_group[dose["dose_group_id"]] += 1

        for dose_unit in dose_units.values():
            if dose_unit != num_dose_groups:
                raise forms.ValidationError(
                    f"<ul><li>Each dose-type must have {num_dose_groups} dose groups</li></ul>"
                )

        if not all(list(dose_group.values())[0] == group for group in list(dose_group.values())):
            raise forms.ValidationError(
                "<ul><li>All dose ids must be equal to the same number of values</li></ul>"
            )


def dosegroup_formset_factory(groups, num_dose_groups):
    data = {
        "form-TOTAL_FORMS": str(len(groups)),
        "form-INITIAL_FORMS": 0,
        "num_dose_groups": num_dose_groups,
    }

    for i, v in enumerate(groups):
        data[f"form-{i}-dose_group_id"] = str(v.get("dose_group_id", ""))
        data[f"form-{i}-dose_units"] = str(v.get("dose_units", ""))
        data[f"form-{i}-dose"] = str(v.get("dose", ""))

    FS = modelformset_factory(
        models.DoseGroup,
        form=DoseGroupForm,
        formset=BaseDoseGroupFormSet,
        extra=len(groups),
    )

    return FS(data)


class EndpointForm(UDFModelFormMixin, ModelForm):
    class Meta:
        model = models.Endpoint
        fields = (
            "name",
            "system",
            "organ",
            "effect",
            "effect_subtype",
            "effects",
            "diagnostic",
            "observation_time",
            "observation_time_units",
            "observation_time_text",
            "data_reported",
            "data_extracted",
            "values_estimated",
            "data_type",
            "variance_type",
            "confidence_interval",
            "response_units",
            "data_location",
            "expected_adversity_direction",
            "NOEL",
            "LOEL",
            "FEL",
            "monotonicity",
            "statistical_test",
            "trend_result",
            "trend_value",
            "power_notes",
            "results_notes",
            "endpoint_notes",
            "litter_effects",
            "litter_effect_notes",
            "name_term",
            "system_term",
            "organ_term",
            "effect_term",
            "effect_subtype_term",
        )
        widgets = {
            "name_term": forms.HiddenInput,
            "system_term": forms.HiddenInput,
            "organ_term": forms.HiddenInput,
            "effect_term": forms.HiddenInput,
            "effect_subtype_term": forms.HiddenInput,
            "effects": AutocompleteSelectMultipleWidget(autocomplete_class=EffectTagAutocomplete),
            "statistical_test": AutocompleteTextWidget(
                autocomplete_class=autocomplete.EndpointAutocomplete, field="statistical_test"
            ),
        }
        field_classes = {"results_notes": QuillField, "endpoint_notes": QuillField}

    def __init__(self, *args, **kwargs):
        animal_group = kwargs.pop("parent", None)
        assessment = kwargs.pop("assessment", None)
        super().__init__(*args, **kwargs)

        self.fields["effects"].label = "Additional tags"
        self.fields[
            "effects"
        ].help_text = "Any additional descriptive-tags used to categorize the outcome"

        self.fields["NOEL"].widget = forms.Select()
        self.fields["LOEL"].widget = forms.Select()
        self.fields["FEL"].widget = forms.Select()

        noel_names = assessment.get_noel_names() if assessment else self.instance.get_noel_names()
        self.fields["NOEL"].label = noel_names.noel
        self.fields["NOEL"].help_text = noel_names.noel_help_text
        self.fields["LOEL"].label = noel_names.loel
        self.fields["LOEL"].help_text = noel_names.loel_help_text

        if animal_group:
            self.instance.animal_group = animal_group
            self.instance.assessment = assessment

        self.set_udf_field(self.instance.assessment)
        self.noel_names = json.dumps(self.instance.get_noel_names()._asdict())

    @property
    def helper(self):
        vocab_enabled = self.instance.assessment.vocabulary is not None

        if vocab_enabled:
            vocab_id = self.instance.assessment.vocabulary
            vocab_url = VocabularyNamespace(vocab_id).display_url
<<<<<<< HEAD
            vocab = f"""&nbsp;The <a href="{reverse(f'vocab:{vocab_url}-browse')}">
=======
            vocab = f"""&nbsp;The <a href="{vocab_url}">
>>>>>>> 87f9d7f3
                {VocabularyNamespace(vocab_id).display_name}</a> is enabled for this assessment. Browse to view
                controlled terms, and whenever possible please use these terms."""
        else:
            vocab = f"""&nbsp;A controlled vocabulary is not enabled for this assessment.
<<<<<<< HEAD
                However, you can still browse the <a href="{reverse('vocab:ehv-browse')}">EHV</a>
                  and  <a href="{reverse('vocab:ehv-browse')}">ToxRef Database</a> to see if these vocabularies would be a good fit for your
=======
                However, you can still browse the <a href="{reverse('vocab:ehv-browse')}"></a>
                  to see if this vocabulary would be a good fit for your
>>>>>>> 87f9d7f3
                assessment. If it is, consider updating the assessment to use this vocabulary."""

        if self.instance.id:
            inputs = {
                "legend_text": f"Update {self.instance}",
                "help_text": f"Update an existing endpoint.{vocab}",
                "cancel_url": self.instance.get_absolute_url(),
            }
        else:
            inputs = {
                "legend_text": "Create new endpoint",
                "help_text": f"""Create a new endpoint. An endpoint may should describe one
                    measure-of-effect which was measured in the study. It may
                    or may not contain quantitative data.{vocab}""",
                "cancel_url": self.instance.animal_group.get_absolute_url(),
            }

        helper = BaseFormHelper(self, **inputs)
        helper.form_id = "endpoint"
        helper.set_textarea_height(("diagnostic",), 2)
        helper.set_textarea_height(("results_notes", "endpoint_notes", "power_notes"), 3)
        helper.layout.insert(
            helper.find_layout_idx_for_field_name("name"),
            cfl.Div(id="vocab"),
        )
        helper.add_row("name", 1, "col-md-12")
        helper.add_row("system", 4, "col-md-3")
        helper.add_row("effects", 2, "col-md-6")
        helper.add_row("observation_time", 3, "col-md-4")
        helper.add_row("data_reported", 3, "col-md-4")
        helper.add_row("data_type", 3, "col-md-4")
        helper.add_row("response_units", 3, "col-md-4")
        helper.add_row("NOEL", 4, "col-md-3")
        helper.add_row("statistical_test", 3, ["col-md-6", "col-md-3", "col-md-3"])
        helper.add_row("litter_effects", 2, "col-md-6")
        helper.add_row("name_term", 5, "col-md-2")

        url = reverse("assessment:effect_tag_create", kwargs={"pk": self.instance.assessment.pk})
        helper.add_create_btn("effects", url, "Add new effect tag")
        helper.attrs["class"] = "hidden"
        return helper

    LIT_EFF_REQ = "Litter effects required if a reproductive/developmental study"
    LIT_EFF_NOT_REQ = "Litter effects must be NA if non-reproductive/developmental study"
    LIT_EFF_NOTES_REQ = 'Notes are required if litter effects are "Other"'
    LIT_EFF_NOTES_NOT_REQ = "Litter effect notes should be blank if effects are not-applicable"
    OBS_TIME_UNITS_REQ = "If reporting an endpoint-observation time, time-units must be specified."
    OBS_TIME_VALUE_REQ = "An observation-time must be reported if time-units are specified"
    CONF_INT_REQ = "Confidence-interval is required for" "percent-difference data"
    VAR_TYPE_REQ = "If entering continuous data, the variance type must be SD (standard-deviation) or SE (standard error)"
    RESP_UNITS_REQ = "If data is extracted, response-units are required"
    NAME_REQ = "Endpoint/Adverse outcome is required"

    @classmethod
    def clean_endpoint(cls, instance: models.Endpoint, data: dict) -> dict:
        """Full dataset clean; used for both form and serializer.

        Args:
            instance (models.Endpoint): an Endpoint instance (can be unsaved)
            data (dict): form/serializer data

        Returns:
            dict: A dictionary of errors; may be empty
        """
        errors: dict[str, str] = {}

        obs_time = data.get("observation_time", None)
        observation_time_units = data.get("observation_time_units", 0)

        if obs_time is not None and observation_time_units == constants.ObservationTimeUnits.NR:
            errors["observation_time_units"] = cls.OBS_TIME_UNITS_REQ

        if obs_time is None and observation_time_units > 0:
            errors["observation_time"] = cls.OBS_TIME_VALUE_REQ

        litter_effects = data.get("litter_effects", "NA")
        litter_effect_notes = data.get("litter_effect_notes", "")

        if instance.litter_effect_required():
            if litter_effects == "NA":
                errors["litter_effects"] = cls.LIT_EFF_REQ

        elif not instance.litter_effect_optional() and litter_effects != "NA":
            errors["litter_effects"] = cls.LIT_EFF_NOT_REQ

        if litter_effects == "O" and litter_effect_notes == "":
            errors["litter_effect_notes"] = cls.LIT_EFF_NOTES_REQ

        if litter_effects == "NA" and litter_effect_notes != "":
            errors["litter_effect_notes"] = cls.LIT_EFF_NOTES_NOT_REQ

        confidence_interval = data.get("confidence_interval", None)
        variance_type = data.get("variance_type", 0)
        data_type = data.get("data_type", constants.DataType.CONTINUOUS)
        if data_type == constants.DataType.PERCENT_DIFFERENCE and confidence_interval is None:
            errors["confidence_interval"] = cls.CONF_INT_REQ

        if (
            data_type == constants.DataType.CONTINUOUS
            and variance_type == constants.VarianceType.NA
        ):
            errors["variance_type"] = cls.VAR_TYPE_REQ

        response_units = data.get("response_units", "")
        data_extracted = data.get("data_extracted", True)
        if data_extracted and response_units == "":
            errors["response_units"] = cls.RESP_UNITS_REQ

        return errors

    def clean(self):
        cleaned_data = super().clean()

        errors = self.clean_endpoint(self.instance, cleaned_data)
        for key, value in errors.items():
            self.add_error(key, value)

        # the name input is hidden and overridden, so any "name" field error
        # must be displayed instead as a non_field_error
        name_error = self.errors.get("name", None)
        if name_error is not None:
            self.add_error(None, self.NAME_REQ)

        return cleaned_data


class EndpointGroupForm(forms.ModelForm):
    class Meta:
        exclude = ("endpoint", "dose_group_id", "significant")
        model = models.EndpointGroup

    def __init__(self, *args, **kwargs):
        endpoint = kwargs.pop("endpoint", None)
        super().__init__(*args, **kwargs)
        if endpoint:
            self.instance.endpoint = endpoint
        for fld in self.fields:
            self.fields[fld].widget.attrs["class"] = "form-control"

    VARIANCE_REQ = (
        'Variance must be numeric, or the endpoint-field "variance-type" should be "not reported"'
    )
    LOWER_CI_REQ = "A lower CI must be provided if an upper CI is provided"
    LOWER_CI_GT_UPPER = "Lower CI must be less-than or equal to upper CI"
    UPPER_CI_REQ = "An upper CI must be provided if an lower CI is provided"
    INC_REQ = "An Incidence must be provided if an N is provided"
    N_REQ = "An N must be provided if an Incidence is provided"
    POS_N_REQ = "Incidence must be less-than or equal-to N"

    @classmethod
    def clean_endpoint_group(cls, data_type: str, variance_type: int, data: dict) -> dict:
        """Endpoint group clean; used for both form and serializer.

        Args:
            data_type (str): Endpoint.data_type
            variance_type (int): Endpoint.variance_type
            data (dict): form/serializer data

        Returns:
            dict: A dictionary of errors; may be empty
        """
        errors: dict[str, str] = {}

        if data_type == constants.DataType.CONTINUOUS:
            var = data.get("variance")
            if var is not None and variance_type in (0, 3):
                errors["variance"] = cls.VARIANCE_REQ
        elif data_type == constants.DataType.PERCENT_DIFFERENCE:
            lower_ci = data.get("lower_ci")
            upper_ci = data.get("upper_ci")
            if lower_ci is None and upper_ci is not None:
                errors["lower_ci"] = cls.LOWER_CI_REQ
            if lower_ci is not None and upper_ci is None:
                errors["upper_ci"] = cls.UPPER_CI_REQ
            if lower_ci is not None and upper_ci is not None and lower_ci > upper_ci:
                errors["lower_ci"] = cls.LOWER_CI_GT_UPPER
        elif data_type in [constants.DataType.DICHOTOMOUS, constants.DataType.DICHOTOMOUS_CANCER]:
            if data.get("incidence") is None and data.get("n") is not None:
                errors["incidence"] = cls.INC_REQ
            if data.get("incidence") is not None and data.get("n") is None:
                errors["n"] = cls.N_REQ
            if (
                data.get("incidence") is not None
                and data.get("n") is not None
                and data["incidence"] > data["n"]
            ):
                errors["incidence"] = cls.POS_N_REQ

        return errors

    def clean(self):
        cleaned_data = super().clean()
        data_type = self.endpoint_form.cleaned_data["data_type"]
        variance_type = self.endpoint_form.cleaned_data.get("variance_type", 0)

        errors = self.clean_endpoint_group(data_type, variance_type, cleaned_data)
        for key, value in errors.items():
            self.add_error(key, value)

        return cleaned_data


class BaseEndpointGroupFormSet(BaseModelFormSet):
    def __init__(self, **defaults):
        super().__init__(**defaults)
        if len(self.forms) > 0:
            self.forms[0].fields["significance_level"].widget.attrs["class"] += " hidden"


EndpointGroupFormSet = modelformset_factory(
    models.EndpointGroup,
    form=EndpointGroupForm,
    formset=BaseEndpointGroupFormSet,
    extra=0,
)


class EndpointSelectorForm(CopyForm):
    legend_text = "Copy endpoint"
    help_text = "Select an existing endpoint as a template to create a new one."
    create_url_pattern = "animal:endpoint_new"
    selector = forms.ModelChoiceField(
        queryset=models.Endpoint.objects.all(), empty_label=None, label="Select template"
    )

    def __init__(self, *args, **kw):
        super().__init__(*args, **kw)
        self.fields["selector"].queryset = (
            self.fields["selector"]
            .queryset.filter(animal_group__experiment__study=self.parent.experiment.study_id)
            .select_related("animal_group__experiment")
            .order_by("animal_group__experiment__name", "animal_group__name", "name")
        )
        self.fields["selector"].label_from_instance = (
            lambda obj: f"{obj.animal_group.experiment} | {obj.animal_group} | {obj}"
        )


class MultipleEndpointChoiceField(forms.ModelMultipleChoiceField):
    def label_from_instance(self, obj):
        return obj.label<|MERGE_RESOLUTION|>--- conflicted
+++ resolved
@@ -453,23 +453,11 @@
         if vocab_enabled:
             vocab_id = self.instance.assessment.vocabulary
             vocab_url = VocabularyNamespace(vocab_id).display_url
-<<<<<<< HEAD
-            vocab = f"""&nbsp;The <a href="{reverse(f'vocab:{vocab_url}-browse')}">
-=======
             vocab = f"""&nbsp;The <a href="{vocab_url}">
->>>>>>> 87f9d7f3
                 {VocabularyNamespace(vocab_id).display_name}</a> is enabled for this assessment. Browse to view
                 controlled terms, and whenever possible please use these terms."""
         else:
-            vocab = f"""&nbsp;A controlled vocabulary is not enabled for this assessment.
-<<<<<<< HEAD
-                However, you can still browse the <a href="{reverse('vocab:ehv-browse')}">EHV</a>
-                  and  <a href="{reverse('vocab:ehv-browse')}">ToxRef Database</a> to see if these vocabularies would be a good fit for your
-=======
-                However, you can still browse the <a href="{reverse('vocab:ehv-browse')}"></a>
-                  to see if this vocabulary would be a good fit for your
->>>>>>> 87f9d7f3
-                assessment. If it is, consider updating the assessment to use this vocabulary."""
+            vocab = f"""&nbsp;A controlled vocabulary is not enabled for this assessment. However, you can still browse the <a href="{reverse('vocab:ehv-browse')}"></a> to see if this vocabulary would be a good fit for your assessment. If it is, consider updating the assessment to use this vocabulary."""
 
         if self.instance.id:
             inputs = {
@@ -480,9 +468,7 @@
         else:
             inputs = {
                 "legend_text": "Create new endpoint",
-                "help_text": f"""Create a new endpoint. An endpoint may should describe one
-                    measure-of-effect which was measured in the study. It may
-                    or may not contain quantitative data.{vocab}""",
+                "help_text": f"""Create a new endpoint. An endpoint may should describe one measure-of-effect which was measured in the study. It may or may not contain quantitative data.{vocab}""",
                 "cancel_url": self.instance.animal_group.get_absolute_url(),
             }
 
