import json
from collections import Counter
from typing import Dict

from crispy_forms import layout as cfl
from django import forms
from django.db.models import Q
from django.forms import ModelForm
from django.forms.models import BaseModelFormSet, modelformset_factory
from django.urls import reverse

from ..assessment.autocomplete import (
    DSSToxAutocomplete,
    EffectTagAutocomplete,
    SpeciesAutocomplete,
    StrainAutocomplete,
)
<<<<<<< HEAD
from ..assessment.lookups import EffectTagLookup
from ..assessment.models import DoseUnits
from ..common import selectable
=======
from ..assessment.models import DoseUnits
>>>>>>> 7c610a5d
from ..common.autocomplete import (
    AutocompleteChoiceField,
    AutocompleteMultipleChoiceField,
    AutocompleteSelectMultipleWidget,
    AutocompleteSelectWidget,
<<<<<<< HEAD
)
from ..common.forms import BaseFormHelper, CopyAsNewSelectorFormV2, form_actions_apply_filters
from ..study.autocomplete import StudyAutocomplete
from ..vocab.constants import VocabularyNamespace
from . import autocomplete, constants, lookups, models
=======
    AutocompleteTextWidget,
)
from ..common.forms import (
    BaseFormHelper,
    CopyAsNewSelectorForm,
    QuillField,
    form_actions_apply_filters,
)
from ..study.autocomplete import StudyAutocomplete
from ..vocab.constants import VocabularyNamespace
from . import autocomplete, constants, models
>>>>>>> 7c610a5d


class ExperimentForm(ModelForm):
    class Meta:
        model = models.Experiment
        exclude = ("study",)
<<<<<<< HEAD
        widgets = {
            "dtxsid": AutocompleteSelectWidget(autocomplete_class=DSSToxAutocomplete),
=======
        field_classes = {"description": QuillField}
        widgets = {
            "dtxsid": AutocompleteSelectWidget(autocomplete_class=DSSToxAutocomplete),
            "chemical": AutocompleteTextWidget(
                autocomplete_class=autocomplete.ExperimentAutocomplete, field="chemical"
            ),
            "cas": AutocompleteTextWidget(
                autocomplete_class=autocomplete.ExperimentAutocomplete, field="cas"
            ),
            "chemical_source": AutocompleteTextWidget(
                autocomplete_class=autocomplete.ExperimentAutocomplete, field="chemical_source"
            ),
            "guideline_compliance": AutocompleteTextWidget(
                autocomplete_class=autocomplete.ExperimentAutocomplete, field="guideline_compliance"
            ),
>>>>>>> 7c610a5d
        }

    def __init__(self, *args, **kwargs):
        parent = kwargs.pop("parent", None)
        super().__init__(*args, **kwargs)
        if parent:
            self.instance.study = parent

<<<<<<< HEAD
        self.fields["chemical"].widget = selectable.AutoCompleteWidget(
            lookup_class=lookups.ExpChemicalLookup, allow_new=True
        )

        self.fields["cas"].widget = selectable.AutoCompleteWidget(
            lookup_class=lookups.ExpCasLookup, allow_new=True
        )

        self.fields["chemical_source"].widget = selectable.AutoCompleteWidget(
            lookup_class=lookups.ExpChemSourceLookup, allow_new=True
        )

        self.fields["guideline_compliance"].widget = selectable.AutoCompleteWidget(
            lookup_class=lookups.ExpGlpLookup, allow_new=True
        )

=======
>>>>>>> 7c610a5d
        # change checkbox to select box
        self.fields["has_multiple_generations"].widget = forms.Select(
            choices=((True, "Yes"), (False, "No"))
        )

    @property
    def helper(self):

        # by default take-up the whole row
        for fld in list(self.fields.keys()):
            widget = self.fields[fld].widget
            if type(widget) != forms.CheckboxInput:
                widget.attrs["class"] = "form-control"

        if self.instance.id:
            inputs = {
                "legend_text": f"Update {self.instance}",
                "help_text": "Update an existing experiment.",
                "cancel_url": self.instance.get_absolute_url(),
            }
        else:
            inputs = {
                "legend_text": "Create new experiment",
                "help_text": """
                    Create a new experiment. Each experiment is a associated with a
                    study, and may have one or more collections of animals. For
                    example, one experiment may be a 2-year cancer bioassay,
                    while another multi-generational study. It is possible to
                    create multiple separate experiments within a single study,
                    with different study-designs, durations, or test-species.""",
                "cancel_url": self.instance.study.get_absolute_url(),
            }

        helper = BaseFormHelper(self, **inputs)

        helper.add_row("name", 3, "col-md-4")
        helper.add_row("chemical", 3, "col-md-4")
        helper.add_row("purity_available", 4, ["col-md-2", "col-md-2", "col-md-2", "col-md-6"])
        url = reverse("assessment:dtxsid_create")
        helper.add_create_btn("dtxsid", url, "Add new DTXSID")
        helper.form_id = "experiment-form"
        return helper

    PURITY_QUALIFIER_REQ = "Qualifier must be specified"
    PURITY_QUALIFIER_NOT_REQ = "Qualifier must be blank if purity is not available"
    PURITY_REQ = "A purity value must be specified"
    PURITY_NOT_REQ = "Purity must be blank if purity is not available"

    def clean(self):
        cleaned_data = super().clean()

        purity_available = cleaned_data.get("purity_available")
        purity_qualifier = cleaned_data.get("purity_qualifier")
        purity = cleaned_data.get("purity")

        if purity_available and purity_qualifier == "":
            self.add_error("purity_qualifier", self.PURITY_QUALIFIER_REQ)

        if purity_available and purity is None:
            self.add_error("purity", self.PURITY_REQ)

        if not purity_available and purity_qualifier != "":
            self.add_error("purity_qualifier", self.PURITY_QUALIFIER_NOT_REQ)

        if not purity_available and purity is not None:
            self.add_error("purity", self.PURITY_NOT_REQ)

        return cleaned_data

    def clean_purity_qualifier(self):
        # if None value returned, change to ""
        return self.cleaned_data.get("purity_qualifier", "")


class ExperimentSelectorForm(CopyAsNewSelectorFormV2):
    label = "Experiment"
    parent_field = "study_id"
    autocomplete_class = autocomplete.ExperimentAutocomplete


class AnimalGroupForm(ModelForm):
    class Meta:
        model = models.AnimalGroup
        exclude = ("experiment", "dosing_regime", "generation", "parents")
        labels = {"lifestage_assessed": "Lifestage at assessment"}
        field_classes = {"comments": QuillField}

    def __init__(self, *args, **kwargs):
        parent = kwargs.pop("parent", None)
        super().__init__(*args, **kwargs)

        if parent:
            self.instance.experiment = parent

        # for lifestage assessed/exposed, use a select widget. Manually add in
        # previously saved values that don't conform to the lifestage choices
        lifestage_dict = dict(constants.Lifestage.choices)
        if self.instance.lifestage_exposed in lifestage_dict:
            le_choices = constants.Lifestage.choices
        else:
            le_choices = [
                (self.instance.lifestage_exposed, self.instance.lifestage_exposed),
            ] + constants.Lifestage.choices
        self.fields["lifestage_exposed"].widget = forms.Select(choices=le_choices)

        if self.instance.lifestage_assessed in lifestage_dict:
            la_choices = constants.Lifestage.choices
        else:
            la_choices = [
                (self.instance.lifestage_assessed, self.instance.lifestage_assessed),
            ] + constants.Lifestage.choices
        self.fields["lifestage_assessed"].widget = forms.Select(choices=la_choices)

        self.fields["siblings"].queryset = models.AnimalGroup.objects.filter(
            experiment=self.instance.experiment
        )

    @property
    def helper(self):
        for fld in list(self.fields.keys()):
            widget = self.fields[fld].widget
            widget.attrs["class"] = "form-control"

        if self.instance.id:
            inputs = {
                "legend_text": f"Update {self.instance}",
                "help_text": "Update an existing animal-group.",
                "cancel_url": self.instance.get_absolute_url(),
            }
        else:
            inputs = {
                "legend_text": "Create new animal-group",
                "help_text": """
                    Create a new animal-group. Each animal-group is a set of
                    animals which are comparable for a given experiment. For
                    example, they may be a group of F1 rats. Animal-groups may
                    have different exposures or doses, but should be otherwise
                    comparable.""",
                "cancel_url": self.instance.experiment.get_absolute_url(),
            }

        helper = BaseFormHelper(self, **inputs)

        helper.form_id = "animal_group"
        helper.add_row("species", 3, "col-md-4")
        helper.add_row("lifestage_exposed", 2, "col-md-6")

        if "generation" in self.fields:
            helper.add_row("siblings", 3, "col-md-4")

        helper.add_row("comments", 2, "col-md-6")

        assessment_id = self.instance.experiment.study.assessment.pk
        helper.add_create_btn(
            "species", reverse("assessment:species_create", args=(assessment_id,)), "Create species"
        )
        helper.add_create_btn(
            "strain", reverse("assessment:strain_create", args=(assessment_id,)), "Create strain"
        )

        return helper

    STRAIN_NOT_SPECIES = "Selected strain is not of the selected species."

    def clean(self):
        cleaned_data = super().clean()

        species = cleaned_data.get("species")
        strain = cleaned_data.get("strain")
        if strain and species and species != strain.species:
            self.add_error("strain", self.STRAIN_NOT_SPECIES)

        return cleaned_data


class AnimalGroupSelectorForm(CopyAsNewSelectorFormV2):
    label = "Animal group"
    parent_field = "experiment_id"
    autocomplete_class = autocomplete.AnimalGroupAutocomplete


class GenerationalAnimalGroupForm(AnimalGroupForm):
    class Meta:
        model = models.AnimalGroup
        exclude = ("experiment",)
        labels = {"lifestage_assessed": "Lifestage at assessment"}

    def __init__(self, *args, **kwargs):
        super().__init__(*args, **kwargs)
        self.fields["generation"].choices = self.fields["generation"].choices[1:]
        self.fields["parents"].queryset = models.AnimalGroup.objects.filter(
            experiment=self.instance.experiment
        )
        self.fields["dosing_regime"].queryset = models.DosingRegime.objects.filter(
            dosed_animals__in=self.fields["parents"].queryset
        )


class DosingRegimeForm(ModelForm):
    class Meta:
        model = models.DosingRegime
        exclude = ("dosed_animals",)
        field_classes = {"description": QuillField}

    def __init__(self, *args, **kwargs):
        super().__init__(*args, **kwargs)

    @property
    def helper(self):
        for fld in list(self.fields.keys()):
            self.fields[fld].widget.attrs["class"] = "form-control"

        if self.instance.id:
            inputs = {
                "legend_text": "Update dosing regime",
                "help_text": "Update an existing dosing-regime.",
                "cancel_url": self.instance.dosed_animals.get_absolute_url(),
            }
        else:
            inputs = {
                "legend_text": "Create new dosing-regime",
                "help_text": """
                    Create a new dosing-regime. Each dosing-regime is one
                    protocol for how animals were dosed. Multiple different
                    dose-metrics can be associated with one dosing regime. If
                    this is a generational-experiment, you may not need to create
                    a new dosing-regime, but could instead specify the dosing
                    regime of parents or other ancestors.""",
            }

        helper = BaseFormHelper(self, **inputs)

        helper.form_id = "dosing_regime"
        helper.add_row("duration_exposure", 3, "col-md-4")
        helper.add_row("num_dose_groups", 3, "col-md-4")
        return helper


class DoseGroupForm(ModelForm):
    class Meta:
        model = models.DoseGroup
        fields = ("dose_units", "dose_group_id", "dose")


class BaseDoseGroupFormSet(BaseModelFormSet):
    def __init__(self, *args, **kwargs):
        super().__init__(*args, **kwargs)
        self.queryset = models.DoseGroup.objects.none()

    def clean(self, **kwargs):
        """
        Ensure that the selected dose_groups fields have an number of dose_groups
        equal to those expected from the animal dose group, and that all dose
        ids have all dose groups.
        """
        if any(self.errors):
            return

        dose_units = Counter()
        dose_group = Counter()
        num_dose_groups = self.data["num_dose_groups"]
        dose_groups = self.cleaned_data

        if len(dose_groups) < 1:
            raise forms.ValidationError(
                "<ul><li>At least one set of dose-units must be presented!</li></ul>"
            )

        for dose in dose_groups:
            dose_units[dose["dose_units"]] += 1
            dose_group[dose["dose_group_id"]] += 1

        for dose_unit in dose_units.values():
            if dose_unit != num_dose_groups:
                raise forms.ValidationError(
                    f"<ul><li>Each dose-type must have {num_dose_groups} dose groups</li></ul>"
                )

        if not all(list(dose_group.values())[0] == group for group in list(dose_group.values())):
            raise forms.ValidationError(
                "<ul><li>All dose ids must be equal to the same number of values</li></ul>"
            )


def dosegroup_formset_factory(groups, num_dose_groups):

    data = {
        "form-TOTAL_FORMS": str(len(groups)),
        "form-INITIAL_FORMS": 0,
        "num_dose_groups": num_dose_groups,
    }

    for i, v in enumerate(groups):
        data[f"form-{i}-dose_group_id"] = str(v.get("dose_group_id", ""))
        data[f"form-{i}-dose_units"] = str(v.get("dose_units", ""))
        data[f"form-{i}-dose"] = str(v.get("dose", ""))

    FS = modelformset_factory(
        models.DoseGroup,
        form=DoseGroupForm,
        formset=BaseDoseGroupFormSet,
        extra=len(groups),
    )

    return FS(data)


class EndpointForm(ModelForm):
    class Meta:
        model = models.Endpoint
        fields = (
            "name",
            "system",
            "organ",
            "effect",
            "effect_subtype",
            "effects",
            "diagnostic",
            "observation_time",
            "observation_time_units",
            "observation_time_text",
            "data_reported",
            "data_extracted",
            "values_estimated",
            "data_type",
            "variance_type",
            "confidence_interval",
            "response_units",
            "data_location",
            "expected_adversity_direction",
            "NOEL",
            "LOEL",
            "FEL",
            "monotonicity",
            "statistical_test",
            "trend_result",
            "trend_value",
            "power_notes",
            "results_notes",
            "endpoint_notes",
            "litter_effects",
            "litter_effect_notes",
            "name_term",
            "system_term",
            "organ_term",
            "effect_term",
            "effect_subtype_term",
        )
        widgets = {
            "name_term": forms.HiddenInput,
            "system_term": forms.HiddenInput,
            "organ_term": forms.HiddenInput,
            "effect_term": forms.HiddenInput,
            "effect_subtype_term": forms.HiddenInput,
            "effects": AutocompleteSelectMultipleWidget(autocomplete_class=EffectTagAutocomplete),
<<<<<<< HEAD
=======
            "statistical_test": AutocompleteTextWidget(
                autocomplete_class=autocomplete.EndpointAutocomplete, field="statistical_test"
            ),
>>>>>>> 7c610a5d
        }
        field_classes = {"results_notes": QuillField, "endpoint_notes": QuillField}

    def __init__(self, *args, **kwargs):
        animal_group = kwargs.pop("parent", None)
        assessment = kwargs.pop("assessment", None)
        super().__init__(*args, **kwargs)

        self.fields["effects"].label = "Additional tags"
        self.fields[
            "effects"
        ].help_text = "Any additional descriptive-tags used to categorize the outcome"

        self.fields["NOEL"].widget = forms.Select()
        self.fields["LOEL"].widget = forms.Select()
        self.fields["FEL"].widget = forms.Select()

        noel_names = assessment.get_noel_names() if assessment else self.instance.get_noel_names()
        self.fields["NOEL"].label = noel_names.noel
        self.fields["NOEL"].help_text = noel_names.noel_help_text
        self.fields["LOEL"].label = noel_names.loel
        self.fields["LOEL"].help_text = noel_names.loel_help_text

        if animal_group:
            self.instance.animal_group = animal_group
            self.instance.assessment = assessment

        self.noel_names = json.dumps(self.instance.get_noel_names()._asdict())

    @property
    def helper(self):

        vocab_enabled = self.instance.assessment.vocabulary == VocabularyNamespace.EHV
        if vocab_enabled:
            vocab = f"""&nbsp;The <a href="{reverse('vocab:ehv-browse')}">Environmental
                Health Vocabulary (EHV)</a> is enabled for this assessment. Browse to view
                controlled terms, and whenever possible please use these terms."""
        else:
            vocab = f"""&nbsp;A controlled vocabulary is not enabled for this assessment.
                However, you can still browse the <a href="{reverse('vocab:ehv-browse')}">Environmental
                Health Vocabulary (EHV)</a> to see if this vocabulary would be a good fit for your
                assessment. If it is, consider updating the assessment to use this vocabulary."""

        if self.instance.id:
            inputs = {
                "legend_text": f"Update {self.instance}",
                "help_text": f"Update an existing endpoint.{vocab}",
                "cancel_url": self.instance.get_absolute_url(),
            }
        else:
            inputs = {
                "legend_text": "Create new endpoint",
                "help_text": f"""Create a new endpoint. An endpoint may should describe one
                    measure-of-effect which was measured in the study. It may
                    or may not contain quantitative data.{vocab}""",
                "cancel_url": self.instance.animal_group.get_absolute_url(),
            }

        helper = BaseFormHelper(self, **inputs)

        helper.form_id = "endpoint"

        self.fields["diagnostic"].widget.attrs["rows"] = 2
        for fld in ("results_notes", "endpoint_notes", "power_notes"):
            self.fields[fld].widget.attrs["rows"] = 3

        # by default take-up the whole row
        for fld in list(self.fields.keys()):
            widget = self.fields[fld].widget
            if type(widget) != forms.CheckboxInput:
                widget.attrs["class"] = "form-control"

        helper.layout.insert(
            helper.find_layout_idx_for_field_name("name"),
            cfl.Div(id="vocab"),
        )
        helper.add_row("name", 1, "col-md-12")
        helper.add_row("system", 4, "col-md-3")
        helper.add_row("effects", 2, "col-md-6")
        helper.add_row("observation_time", 3, "col-md-4")
        helper.add_row("data_reported", 3, "col-md-4")
        helper.add_row("data_type", 3, "col-md-4")
        helper.add_row("response_units", 3, "col-md-4")
        helper.add_row("NOEL", 4, "col-md-3")
        helper.add_row("statistical_test", 3, ["col-md-6", "col-md-3", "col-md-3"])
        helper.add_row("litter_effects", 2, "col-md-6")
        helper.add_row("name_term", 5, "col-md-2")

        url = reverse("assessment:effect_tag_create", kwargs={"pk": self.instance.assessment.pk})
        helper.add_create_btn("effects", url, "Add new effect tag")
        helper.attrs["class"] = "hidden"
        return helper

    LIT_EFF_REQ = "Litter effects required if a reproductive/developmental study"
    LIT_EFF_NOT_REQ = "Litter effects must be NA if non-reproductive/developmental study"
    LIT_EFF_NOTES_REQ = 'Notes are required if litter effects are "Other"'
    LIT_EFF_NOTES_NOT_REQ = "Litter effect notes should be blank if effects are not-applicable"
    OBS_TIME_UNITS_REQ = "If reporting an endpoint-observation time, time-units must be specified."
    OBS_TIME_VALUE_REQ = "An observation-time must be reported if time-units are specified"
    CONF_INT_REQ = "Confidence-interval is required for" "percent-difference data"
    VAR_TYPE_REQ = "If entering continuous data, the variance type must be SD (standard-deviation) or SE (standard error)"
    RESP_UNITS_REQ = "If data is extracted, response-units are required"
    NAME_REQ = "Endpoint/Adverse outcome is required"

    @classmethod
    def clean_endpoint(cls, instance: models.Endpoint, data: Dict) -> Dict:
        """Full dataset clean; used for both form and serializer.

        Args:
            instance (models.Endpoint): an Endpoint instance (can be unsaved)
            data (Dict): form/serializer data

        Returns:
            Dict: A dictionary of errors; may be empty
        """
        errors: Dict[str, str] = {}

        obs_time = data.get("observation_time", None)
        observation_time_units = data.get("observation_time_units", 0)

        if obs_time is not None and observation_time_units == constants.ObservationTimeUnits.NR:
            errors["observation_time_units"] = cls.OBS_TIME_UNITS_REQ

        if obs_time is None and observation_time_units > 0:
            errors["observation_time"] = cls.OBS_TIME_VALUE_REQ

        litter_effects = data.get("litter_effects", "NA")
        litter_effect_notes = data.get("litter_effect_notes", "")

        if instance.litter_effect_required():
            if litter_effects == "NA":
                errors["litter_effects"] = cls.LIT_EFF_REQ

        elif not instance.litter_effect_optional() and litter_effects != "NA":
            errors["litter_effects"] = cls.LIT_EFF_NOT_REQ

        if litter_effects == "O" and litter_effect_notes == "":
            errors["litter_effect_notes"] = cls.LIT_EFF_NOTES_REQ

        if litter_effects == "NA" and litter_effect_notes != "":
            errors["litter_effect_notes"] = cls.LIT_EFF_NOTES_NOT_REQ

        confidence_interval = data.get("confidence_interval", None)
        variance_type = data.get("variance_type", 0)
        data_type = data.get("data_type", constants.DataType.CONTINUOUS)
        if data_type == constants.DataType.PERCENT_DIFFERENCE and confidence_interval is None:
            errors["confidence_interval"] = cls.CONF_INT_REQ

        if (
            data_type == constants.DataType.CONTINUOUS
            and variance_type == constants.VarianceType.NA
        ):
            errors["variance_type"] = cls.VAR_TYPE_REQ

        response_units = data.get("response_units", "")
        data_extracted = data.get("data_extracted", True)
        if data_extracted and response_units == "":
            errors["response_units"] = cls.RESP_UNITS_REQ

        return errors

    def clean(self):
        cleaned_data = super().clean()

        errors = self.clean_endpoint(self.instance, cleaned_data)
        for key, value in errors.items():
            self.add_error(key, value)

        # the name input is hidden and overridden, so any "name" field error
        # must be displayed instead as a non_field_error
        name_error = self.errors.get("name", None)
        if name_error is not None:
            self.add_error(None, self.NAME_REQ)

        return cleaned_data


class EndpointGroupForm(forms.ModelForm):
    class Meta:
        exclude = ("endpoint", "dose_group_id", "significant")
        model = models.EndpointGroup

    def __init__(self, *args, **kwargs):
        endpoint = kwargs.pop("endpoint", None)
        super().__init__(*args, **kwargs)
        if endpoint:
            self.instance.endpoint = endpoint
        for fld in self.fields:
            self.fields[fld].widget.attrs["class"] = "form-control"

    VARIANCE_REQ = (
        'Variance must be numeric, or the endpoint-field "variance-type" should be "not reported"'
    )
    LOWER_CI_REQ = "A lower CI must be provided if an upper CI is provided"
    LOWER_CI_GT_UPPER = "Lower CI must be less-than or equal to upper CI"
    UPPER_CI_REQ = "An upper CI must be provided if an lower CI is provided"
    INC_REQ = "An Incidence must be provided if an N is provided"
    N_REQ = "An N must be provided if an Incidence is provided"
    POS_N_REQ = "Incidence must be less-than or equal-to N"

    @classmethod
    def clean_endpoint_group(cls, data_type: str, variance_type: int, data: Dict) -> Dict:
        """Endpoint group clean; used for both form and serializer.

        Args:
            data_type (str): Endpoint.data_type
            variance_type (int): Endpoint.variance_type
            data (Dict): form/serializer data

        Returns:
            Dict: A dictionary of errors; may be empty
        """
        errors: Dict[str, str] = {}

        if data_type == constants.DataType.CONTINUOUS:
            var = data.get("variance")
            if var is not None and variance_type in (0, 3):
                errors["variance"] = cls.VARIANCE_REQ
        elif data_type == constants.DataType.PERCENT_DIFFERENCE:
            lower_ci = data.get("lower_ci")
            upper_ci = data.get("upper_ci")
            if lower_ci is None and upper_ci is not None:
                errors["lower_ci"] = cls.LOWER_CI_REQ
            if lower_ci is not None and upper_ci is None:
                errors["upper_ci"] = cls.UPPER_CI_REQ
            if lower_ci is not None and upper_ci is not None and lower_ci > upper_ci:
                errors["lower_ci"] = cls.LOWER_CI_GT_UPPER
        elif data_type in [constants.DataType.DICHOTOMOUS, constants.DataType.DICHOTOMOUS_CANCER]:
            if data.get("incidence") is None and data.get("n") is not None:
                errors["incidence"] = cls.INC_REQ
            if data.get("incidence") is not None and data.get("n") is None:
                errors["n"] = cls.N_REQ
            if (
                data.get("incidence") is not None
                and data.get("n") is not None
                and data["incidence"] > data["n"]
            ):
                errors["incidence"] = cls.POS_N_REQ

        return errors

    def clean(self):
        cleaned_data = super().clean()
        data_type = self.endpoint_form.cleaned_data["data_type"]
        variance_type = self.endpoint_form.cleaned_data.get("variance_type", 0)

        errors = self.clean_endpoint_group(data_type, variance_type, cleaned_data)
        for key, value in errors.items():
            self.add_error(key, value)

        return cleaned_data


class BaseEndpointGroupFormSet(BaseModelFormSet):
    def __init__(self, **defaults):
        super().__init__(**defaults)
        if len(self.forms) > 0:
            self.forms[0].fields["significance_level"].widget.attrs["class"] += " hidden"


EndpointGroupFormSet = modelformset_factory(
    models.EndpointGroup,
    form=EndpointGroupForm,
    formset=BaseEndpointGroupFormSet,
    extra=0,
)


class EndpointSelectorForm(CopyAsNewSelectorFormV2):
    label = "Endpoint"
    parent_field = "animal_group__experiment__study_id"
    autocomplete_class = autocomplete.EndpointAutocomplete
<<<<<<< HEAD


class UploadFileForm(forms.Form):
    file = forms.FileField()
=======
>>>>>>> 7c610a5d


class EndpointFilterForm(forms.Form):

    ORDER_BY_CHOICES = [
        ("animal_group__experiment__study__short_citation", "study"),
        ("animal_group__experiment__name", "experiment name"),
        ("animal_group__name", "animal group"),
        ("name", "endpoint name"),
        ("animal_group__dosing_regime__doses__dose_units_id", "dose units"),
        ("system", "system"),
        ("organ", "organ"),
        ("effect", "effect"),
        ["-NOEL", "<NOEL-NAME>"],
        ["-LOEL", "<LOEL-NAME>"],
        ("bmd", "BMD"),
        ("bmdl", "BMDLS"),
        ("effect_subtype", "effect subtype"),
        ("animal_group__experiment__chemical", "chemical"),
    ]

    studies = AutocompleteMultipleChoiceField(
        autocomplete_class=StudyAutocomplete,
        label="Study reference",
        help_text="ex: Smith et al. 2010",
        required=False,
    )

    chemical = forms.CharField(
        label="Chemical name",
        widget=AutocompleteTextWidget(
            autocomplete_class=autocomplete.ExperimentAutocomplete, field="chemical"
        ),
        help_text="ex: sodium",
        required=False,
    )

    cas = forms.CharField(
        label="CAS",
        widget=AutocompleteTextWidget(
            autocomplete_class=autocomplete.ExperimentAutocomplete, field="cas"
        ),
        help_text="ex: 107-02-8",
        required=False,
    )

    lifestage_exposed = forms.CharField(
        label="Lifestage exposed",
        widget=AutocompleteTextWidget(
            autocomplete_class=autocomplete.AnimalGroupAutocomplete, field="lifestage_exposed"
        ),
        help_text="ex: pup",
        required=False,
    )

    lifestage_assessed = forms.CharField(
        label="Lifestage assessed",
        widget=AutocompleteTextWidget(
            autocomplete_class=autocomplete.AnimalGroupAutocomplete, field="lifestage_assessed"
        ),
        help_text="ex: adult",
        required=False,
    )

    species = AutocompleteChoiceField(
        autocomplete_class=SpeciesAutocomplete,
        label="Species",
        help_text="ex: Mouse",
        required=False,
    )

    strain = AutocompleteChoiceField(
        autocomplete_class=StrainAutocomplete,
        label="Strain",
        help_text="ex: B6C3F1",
        required=False,
    )

    sex = forms.MultipleChoiceField(
        choices=constants.Sex.choices,
        widget=forms.CheckboxSelectMultiple,
        initial=constants.Sex.values,
        required=False,
    )

    data_extracted = forms.ChoiceField(
        choices=((True, "Yes"), (False, "No"), (None, "All data")),
        initial=None,
        required=False,
    )

    name = forms.CharField(
        label="Endpoint name",
        widget=AutocompleteTextWidget(
            autocomplete_class=autocomplete.EndpointAutocomplete, field="name"
        ),
        help_text="ex: heart weight",
        required=False,
    )

    system = forms.CharField(
        label="System",
        widget=AutocompleteTextWidget(
            autocomplete_class=autocomplete.EndpointAutocomplete, field="system"
        ),
        help_text="ex: endocrine",
        required=False,
    )

    organ = forms.CharField(
        label="Organ",
        widget=AutocompleteTextWidget(
            autocomplete_class=autocomplete.EndpointAutocomplete, field="organ"
        ),
        help_text="ex: pituitary",
        required=False,
    )

    effect = forms.CharField(
        label="Effect",
        widget=AutocompleteTextWidget(
            autocomplete_class=autocomplete.EndpointAutocomplete, field="effect"
        ),
        help_text="ex: alanine aminotransferase (ALT)",
        required=False,
    )

    effect_subtype = forms.CharField(
        label="Effect Subtype",
        widget=AutocompleteTextWidget(
            autocomplete_class=autocomplete.EndpointAutocomplete, field="effect_subtype"
        ),
        help_text="ex: ",
        required=False,
    )

    tags = forms.CharField(
        label="Tags",
        widget=AutocompleteTextWidget(autocomplete_class=EffectTagAutocomplete, field="name"),
        help_text="ex: antibody response",
        required=False,
    )

    dose_units = forms.ModelChoiceField(queryset=DoseUnits.objects.all(), required=False)

    order_by = forms.ChoiceField(
        choices=ORDER_BY_CHOICES,
    )

    paginate_by = forms.IntegerField(
        label="Items per page", min_value=10, initial=25, max_value=500, required=False
    )

    def __init__(self, *args, **kwargs):
        assessment = kwargs.pop("assessment")
        super().__init__(*args, **kwargs)
        noel_names = assessment.get_noel_names()

        self.fields["studies"].set_filters({"assessment_id": assessment.id, "bioassay": True})
        self.fields["species"].set_filters(
            {"animalgroup__experiment__study__assessment_id": assessment.id}
        )
        self.fields["strain"].set_filters(
            {"animalgroup__experiment__study__assessment_id": assessment.id}
        )
<<<<<<< HEAD
        self.fields["dose_units"].queryset = DoseUnits.objects.get_animal_units(assessment.id)
        for field in self.fields:
            if field not in (
                "studies",
                "species",
                "strain",
                "sex",
                "data_extracted",
                "dose_units",
                "order_by",
                "paginate_by",
            ):
                self.fields[field].widget.update_query_parameters({"related": assessment.id})
=======

        for field in self.fields:
            widget = self.fields[field].widget
            if field in ("chemical", "cas"):
                widget.update_filters({"study__assessment_id": assessment.id})
            elif field in ("lifestage_exposed", "lifestage_assessed"):
                widget.update_filters({"experiment__study__assessment_id": assessment.id})
            elif field in ("name", "system", "organ", "effect", "effect_subtype"):
                widget.update_filters(
                    {"animal_group__experiment__study__assessment_id": assessment.id}
                )

        self.fields["dose_units"].queryset = DoseUnits.objects.get_animal_units(assessment.id)
>>>>>>> 7c610a5d

        for i, (k, v) in enumerate(self.fields["order_by"].choices):
            if v == "<NOEL-NAME>":
                self.fields["order_by"].choices[i][1] = noel_names.noel
                self.fields["order_by"].widget.choices[i][1] = noel_names.noel
            elif v == "<LOEL-NAME>":
                self.fields["order_by"].choices[i][1] = noel_names.loel
                self.fields["order_by"].widget.choices[i][1] = noel_names.loel

    @property
    def helper(self):
        helper = BaseFormHelper(self, form_actions=form_actions_apply_filters())
        helper.form_method = "GET"

        helper.add_row("studies", 4, "col-md-3")
        helper.add_row("lifestage_assessed", 4, "col-md-3")
        helper.add_row("data_extracted", 4, "col-md-3")
        helper.add_row("effect", 4, "col-md-3")
        helper.add_row("order_by", 2, "col-md-3")

        return helper

    def get_query(self):

        query = Q()
        if studies := self.cleaned_data.get("studies"):
            query &= Q(animal_group__experiment__study__in=studies)
        if chemical := self.cleaned_data.get("chemical"):
            query &= Q(animal_group__experiment__chemical__icontains=chemical)
        if cas := self.cleaned_data.get("cas"):
            query &= Q(animal_group__experiment__cas__icontains=cas)
        if lifestage_exposed := self.cleaned_data.get("lifestage_exposed"):
            query &= Q(animal_group__lifestage_exposed__icontains=lifestage_exposed)
        if lifestage_assessed := self.cleaned_data.get("lifestage_assessed"):
            query &= Q(animal_group__lifestage_assessed__icontains=lifestage_assessed)
        if species := self.cleaned_data.get("species"):
            query &= Q(animal_group__species=species)
        if strain := self.cleaned_data.get("strain"):
            query &= Q(animal_group__strain__name__icontains=strain.name)
        if sex := self.cleaned_data.get("sex"):
            query &= Q(animal_group__sex__in=sex)
        if data_extracted := self.cleaned_data.get("data_extracted"):
            query &= Q(data_extracted=data_extracted == "True")
        if name := self.cleaned_data.get("name"):
            query &= Q(name__icontains=name)
        if system := self.cleaned_data.get("system"):
            query &= Q(system__icontains=system)
        if organ := self.cleaned_data.get("organ"):
            query &= Q(organ__icontains=organ)
        if effect := self.cleaned_data.get("effect"):
            query &= Q(effect__icontains=effect)
        if effect_subtype := self.cleaned_data.get("effect_subtype"):
            query &= Q(effect_subtype__icontains=effect_subtype)
        if NOEL := self.cleaned_data.get("NOEL"):
            query &= Q(NOEL__icontains=NOEL)
        if LOEL := self.cleaned_data.get("LOEL"):
            query &= Q(LOEL__icontains=LOEL)
        if tags := self.cleaned_data.get("tags"):
            query &= Q(effects__name__icontains=tags)
        if dose_units := self.cleaned_data.get("dose_units"):
            query &= Q(animal_group__dosing_regime__doses__dose_units=dose_units)
        return query

    def get_order_by(self):
        return self.cleaned_data.get("order_by", self.ORDER_BY_CHOICES[0][0])

    def get_dose_units_id(self):
        if hasattr(self, "cleaned_data") and self.cleaned_data.get("dose_units"):
            return self.cleaned_data.get("dose_units").id<|MERGE_RESOLUTION|>--- conflicted
+++ resolved
@@ -15,25 +15,12 @@
     SpeciesAutocomplete,
     StrainAutocomplete,
 )
-<<<<<<< HEAD
-from ..assessment.lookups import EffectTagLookup
 from ..assessment.models import DoseUnits
-from ..common import selectable
-=======
-from ..assessment.models import DoseUnits
->>>>>>> 7c610a5d
 from ..common.autocomplete import (
     AutocompleteChoiceField,
     AutocompleteMultipleChoiceField,
     AutocompleteSelectMultipleWidget,
     AutocompleteSelectWidget,
-<<<<<<< HEAD
-)
-from ..common.forms import BaseFormHelper, CopyAsNewSelectorFormV2, form_actions_apply_filters
-from ..study.autocomplete import StudyAutocomplete
-from ..vocab.constants import VocabularyNamespace
-from . import autocomplete, constants, lookups, models
-=======
     AutocompleteTextWidget,
 )
 from ..common.forms import (
@@ -45,17 +32,12 @@
 from ..study.autocomplete import StudyAutocomplete
 from ..vocab.constants import VocabularyNamespace
 from . import autocomplete, constants, models
->>>>>>> 7c610a5d
 
 
 class ExperimentForm(ModelForm):
     class Meta:
         model = models.Experiment
         exclude = ("study",)
-<<<<<<< HEAD
-        widgets = {
-            "dtxsid": AutocompleteSelectWidget(autocomplete_class=DSSToxAutocomplete),
-=======
         field_classes = {"description": QuillField}
         widgets = {
             "dtxsid": AutocompleteSelectWidget(autocomplete_class=DSSToxAutocomplete),
@@ -71,7 +53,6 @@
             "guideline_compliance": AutocompleteTextWidget(
                 autocomplete_class=autocomplete.ExperimentAutocomplete, field="guideline_compliance"
             ),
->>>>>>> 7c610a5d
         }
 
     def __init__(self, *args, **kwargs):
@@ -80,25 +61,6 @@
         if parent:
             self.instance.study = parent
 
-<<<<<<< HEAD
-        self.fields["chemical"].widget = selectable.AutoCompleteWidget(
-            lookup_class=lookups.ExpChemicalLookup, allow_new=True
-        )
-
-        self.fields["cas"].widget = selectable.AutoCompleteWidget(
-            lookup_class=lookups.ExpCasLookup, allow_new=True
-        )
-
-        self.fields["chemical_source"].widget = selectable.AutoCompleteWidget(
-            lookup_class=lookups.ExpChemSourceLookup, allow_new=True
-        )
-
-        self.fields["guideline_compliance"].widget = selectable.AutoCompleteWidget(
-            lookup_class=lookups.ExpGlpLookup, allow_new=True
-        )
-
-=======
->>>>>>> 7c610a5d
         # change checkbox to select box
         self.fields["has_multiple_generations"].widget = forms.Select(
             choices=((True, "Yes"), (False, "No"))
@@ -454,12 +416,9 @@
             "effect_term": forms.HiddenInput,
             "effect_subtype_term": forms.HiddenInput,
             "effects": AutocompleteSelectMultipleWidget(autocomplete_class=EffectTagAutocomplete),
-<<<<<<< HEAD
-=======
             "statistical_test": AutocompleteTextWidget(
                 autocomplete_class=autocomplete.EndpointAutocomplete, field="statistical_test"
             ),
->>>>>>> 7c610a5d
         }
         field_classes = {"results_notes": QuillField, "endpoint_notes": QuillField}
 
@@ -732,13 +691,6 @@
     label = "Endpoint"
     parent_field = "animal_group__experiment__study_id"
     autocomplete_class = autocomplete.EndpointAutocomplete
-<<<<<<< HEAD
-
-
-class UploadFileForm(forms.Form):
-    file = forms.FileField()
-=======
->>>>>>> 7c610a5d
 
 
 class EndpointFilterForm(forms.Form):
@@ -904,21 +856,6 @@
         self.fields["strain"].set_filters(
             {"animalgroup__experiment__study__assessment_id": assessment.id}
         )
-<<<<<<< HEAD
-        self.fields["dose_units"].queryset = DoseUnits.objects.get_animal_units(assessment.id)
-        for field in self.fields:
-            if field not in (
-                "studies",
-                "species",
-                "strain",
-                "sex",
-                "data_extracted",
-                "dose_units",
-                "order_by",
-                "paginate_by",
-            ):
-                self.fields[field].widget.update_query_parameters({"related": assessment.id})
-=======
 
         for field in self.fields:
             widget = self.fields[field].widget
@@ -932,7 +869,6 @@
                 )
 
         self.fields["dose_units"].queryset = DoseUnits.objects.get_animal_units(assessment.id)
->>>>>>> 7c610a5d
 
         for i, (k, v) in enumerate(self.fields["order_by"].choices):
             if v == "<NOEL-NAME>":
