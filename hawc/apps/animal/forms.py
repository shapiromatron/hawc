import json
from collections import Counter

from crispy_forms import layout as cfl
from django import forms
from django.contrib.contenttypes.models import ContentType
from django.forms import ModelForm
from django.forms.models import BaseModelFormSet, modelformset_factory
from django.urls import reverse

from hawc.apps.udf.models import ModelUDFContent

from ..assessment.autocomplete import DSSToxAutocomplete, EffectTagAutocomplete
from ..common.autocomplete import (
    AutocompleteSelectMultipleWidget,
    AutocompleteSelectWidget,
    AutocompleteTextWidget,
)
from ..common.forms import BaseFormHelper, CopyForm, QuillField
from ..vocab.constants import VocabularyNamespace
from . import autocomplete, constants, models


class ExperimentForm(ModelForm):
    class Meta:
        model = models.Experiment
        exclude = ("study",)
        field_classes = {"description": QuillField}
        widgets = {
            "dtxsid": AutocompleteSelectWidget(autocomplete_class=DSSToxAutocomplete),
            "chemical": AutocompleteTextWidget(
                autocomplete_class=autocomplete.ExperimentAutocomplete, field="chemical"
            ),
            "cas": AutocompleteTextWidget(
                autocomplete_class=autocomplete.ExperimentAutocomplete, field="cas"
            ),
            "chemical_source": AutocompleteTextWidget(
                autocomplete_class=autocomplete.ExperimentAutocomplete, field="chemical_source"
            ),
            "guideline_compliance": AutocompleteTextWidget(
                autocomplete_class=autocomplete.ExperimentAutocomplete, field="guideline_compliance"
            ),
        }

    def __init__(self, *args, **kwargs):
        parent = kwargs.pop("parent", None)
        super().__init__(*args, **kwargs)
        if parent:
            self.instance.study = parent

        # change checkbox to select box
        self.fields["has_multiple_generations"].widget = forms.Select(
            choices=((True, "Yes"), (False, "No"))
        )

    @property
    def helper(self):
        # by default take-up the whole row
        for fld in list(self.fields.keys()):
            widget = self.fields[fld].widget
            if type(widget) != forms.CheckboxInput:
                widget.attrs["class"] = "form-control"

        if self.instance.id:
            inputs = {
                "legend_text": f"Update {self.instance}",
                "help_text": "Update an existing experiment.",
                "cancel_url": self.instance.get_absolute_url(),
            }
        else:
            inputs = {
                "legend_text": "Create new experiment",
                "help_text": """
                    Create a new experiment. Each experiment is a associated with a
                    study, and may have one or more collections of animals. For
                    example, one experiment may be a 2-year cancer bioassay,
                    while another multi-generational study. It is possible to
                    create multiple separate experiments within a single study,
                    with different study-designs, durations, or test-species.""",
                "cancel_url": self.instance.study.get_absolute_url(),
            }

        helper = BaseFormHelper(self, **inputs)

        helper.add_row("name", 3, "col-md-4")
        helper.add_row("chemical", 3, "col-md-4")
        helper.add_row("purity_available", 4, ["col-md-2", "col-md-2", "col-md-2", "col-md-6"])
        url = reverse("assessment:dtxsid_create")
        helper.add_create_btn("dtxsid", url, "Add new DTXSID")
        helper.form_id = "experiment-form"
        return helper

    PURITY_QUALIFIER_REQ = "Qualifier must be specified"
    PURITY_QUALIFIER_NOT_REQ = "Qualifier must be blank if purity is not available"
    PURITY_REQ = "A purity value must be specified"
    PURITY_NOT_REQ = "Purity must be blank if purity is not available"

    def clean(self):
        cleaned_data = super().clean()

        purity_available = cleaned_data.get("purity_available")
        purity_qualifier = cleaned_data.get("purity_qualifier")
        purity = cleaned_data.get("purity")

        if purity_available and purity_qualifier == "":
            self.add_error("purity_qualifier", self.PURITY_QUALIFIER_REQ)

        if purity_available and purity is None:
            self.add_error("purity", self.PURITY_REQ)

        if not purity_available and purity_qualifier != "":
            self.add_error("purity_qualifier", self.PURITY_QUALIFIER_NOT_REQ)

        if not purity_available and purity is not None:
            self.add_error("purity", self.PURITY_NOT_REQ)

        return cleaned_data

    def clean_purity_qualifier(self):
        # if None value returned, change to ""
        return self.cleaned_data.get("purity_qualifier", "")


class ExperimentSelectorForm(CopyForm):
    legend_text = "Copy experiment"
    help_text = "Select an existing experiment as a template to create a new one."
    create_url_pattern = "animal:experiment_new"
    selector = forms.ModelChoiceField(
        queryset=models.Experiment.objects.all(), empty_label=None, label="Select template"
    )

    def __init__(self, *args, **kw):
        super().__init__(*args, **kw)
        self.fields["selector"].queryset = self.fields["selector"].queryset.filter(
            study=self.parent
        )


class AnimalGroupForm(ModelForm):
    class Meta:
        model = models.AnimalGroup
        exclude = ("experiment", "dosing_regime", "generation", "parents")
        labels = {"lifestage_assessed": "Lifestage at assessment"}
        field_classes = {"comments": QuillField}

    def __init__(self, *args, **kwargs):
        parent = kwargs.pop("parent", None)
        super().__init__(*args, **kwargs)

        if parent:
            self.instance.experiment = parent

        # for lifestage assessed/exposed, use a select widget. Manually add in
        # previously saved values that don't conform to the lifestage choices
        lifestage_dict = dict(constants.Lifestage.choices)
        if self.instance.lifestage_exposed in lifestage_dict:
            le_choices = constants.Lifestage.choices
        else:
            le_choices = [
                (self.instance.lifestage_exposed, self.instance.lifestage_exposed),
                *constants.Lifestage.choices,
            ]
        self.fields["lifestage_exposed"].widget = forms.Select(choices=le_choices)

        if self.instance.lifestage_assessed in lifestage_dict:
            la_choices = constants.Lifestage.choices
        else:
            la_choices = [
                (self.instance.lifestage_assessed, self.instance.lifestage_assessed),
                *constants.Lifestage.choices,
            ]
        self.fields["lifestage_assessed"].widget = forms.Select(choices=la_choices)

        self.fields["siblings"].queryset = models.AnimalGroup.objects.filter(
            experiment=self.instance.experiment
        )

    @property
    def helper(self):
        for fld in list(self.fields.keys()):
            widget = self.fields[fld].widget
            widget.attrs["class"] = "form-control"

        if self.instance.id:
            inputs = {
                "legend_text": f"Update {self.instance}",
                "help_text": "Update an existing animal-group.",
                "cancel_url": self.instance.get_absolute_url(),
            }
        else:
            inputs = {
                "legend_text": "Create new animal-group",
                "help_text": """
                    Create a new animal-group. Each animal-group is a set of
                    animals which are comparable for a given experiment. For
                    example, they may be a group of F1 rats. Animal-groups may
                    have different exposures or doses, but should be otherwise
                    comparable.""",
                "cancel_url": self.instance.experiment.get_absolute_url(),
            }

        helper = BaseFormHelper(self, **inputs)

        helper.form_id = "animal_group"
        helper.add_row("species", 3, "col-md-4")
        helper.add_row("lifestage_exposed", 2, "col-md-6")

        if "generation" in self.fields:
            helper.add_row("siblings", 3, "col-md-4")

        helper.add_row("comments", 2, "col-md-6")

        assessment_id = self.instance.experiment.study.assessment.pk
        helper.add_create_btn(
            "species", reverse("assessment:species_create", args=(assessment_id,)), "Create species"
        )
        helper.add_create_btn(
            "strain", reverse("assessment:strain_create", args=(assessment_id,)), "Create strain"
        )

        return helper

    STRAIN_NOT_SPECIES = "Selected strain is not of the selected species."

    def clean(self):
        cleaned_data = super().clean()

        species = cleaned_data.get("species")
        strain = cleaned_data.get("strain")
        if strain and species and species != strain.species:
            self.add_error("strain", self.STRAIN_NOT_SPECIES)

        return cleaned_data


class AnimalGroupSelectorForm(CopyForm):
    legend_text = "Copy animal group"
    help_text = "Select an existing animal group as a template to create a new one."
    create_url_pattern = "animal:animal_group_new"
    selector = forms.ModelChoiceField(
        queryset=models.AnimalGroup.objects.all(), empty_label=None, label="Select template"
    )

    def __init__(self, *args, **kw):
        super().__init__(*args, **kw)
        self.fields["selector"].queryset = self.fields["selector"].queryset.filter(
            experiment=self.parent
        )


class GenerationalAnimalGroupForm(AnimalGroupForm):
    class Meta:
        model = models.AnimalGroup
        exclude = ("experiment",)
        labels = {"lifestage_assessed": "Lifestage at assessment"}

    def __init__(self, *args, **kwargs):
        super().__init__(*args, **kwargs)
        self.fields["generation"].choices = self.fields["generation"].choices[1:]
        self.fields["parents"].queryset = models.AnimalGroup.objects.filter(
            experiment=self.instance.experiment
        )
        self.fields["dosing_regime"].queryset = models.DosingRegime.objects.filter(
            dosed_animals__in=self.fields["parents"].queryset
        )


class DosingRegimeForm(ModelForm):
    class Meta:
        model = models.DosingRegime
        exclude = ("dosed_animals",)
        field_classes = {"description": QuillField}

    def __init__(self, *args, **kwargs):
        super().__init__(*args, **kwargs)

    @property
    def helper(self):
        for fld in list(self.fields.keys()):
            self.fields[fld].widget.attrs["class"] = "form-control"

        if self.instance.id:
            inputs = {
                "legend_text": "Update dosing regime",
                "help_text": "Update an existing dosing-regime.",
                "cancel_url": self.instance.dosed_animals.get_absolute_url(),
            }
        else:
            inputs = {
                "legend_text": "Create new dosing-regime",
                "help_text": """
                    Create a new dosing-regime. Each dosing-regime is one
                    protocol for how animals were dosed. Multiple different
                    dose-metrics can be associated with one dosing regime. If
                    this is a generational-experiment, you may not need to create
                    a new dosing-regime, but could instead specify the dosing
                    regime of parents or other ancestors.""",
            }

        helper = BaseFormHelper(self, **inputs)

        helper.form_id = "dosing_regime"
        helper.add_row("duration_exposure", 3, "col-md-4")
        helper.add_row("num_dose_groups", 3, "col-md-4")
        return helper


class DoseGroupForm(ModelForm):
    class Meta:
        model = models.DoseGroup
        fields = ("dose_units", "dose_group_id", "dose")


class BaseDoseGroupFormSet(BaseModelFormSet):
    def __init__(self, *args, **kwargs):
        super().__init__(*args, **kwargs)
        self.queryset = models.DoseGroup.objects.none()

    def clean(self, **kwargs):
        """
        Ensure that the selected dose_groups fields have an number of dose_groups
        equal to those expected from the animal dose group, and that all dose
        ids have all dose groups.
        """
        if any(self.errors):
            return

        dose_units = Counter()
        dose_group = Counter()
        num_dose_groups = self.data["num_dose_groups"]
        dose_groups = self.cleaned_data

        if len(dose_groups) < 1:
            raise forms.ValidationError(
                "<ul><li>At least one set of dose-units must be presented!</li></ul>"
            )

        for dose in dose_groups:
            dose_units[dose["dose_units"]] += 1
            dose_group[dose["dose_group_id"]] += 1

        for dose_unit in dose_units.values():
            if dose_unit != num_dose_groups:
                raise forms.ValidationError(
                    f"<ul><li>Each dose-type must have {num_dose_groups} dose groups</li></ul>"
                )

        if not all(list(dose_group.values())[0] == group for group in list(dose_group.values())):
            raise forms.ValidationError(
                "<ul><li>All dose ids must be equal to the same number of values</li></ul>"
            )


def dosegroup_formset_factory(groups, num_dose_groups):
    data = {
        "form-TOTAL_FORMS": str(len(groups)),
        "form-INITIAL_FORMS": 0,
        "num_dose_groups": num_dose_groups,
    }

    for i, v in enumerate(groups):
        data[f"form-{i}-dose_group_id"] = str(v.get("dose_group_id", ""))
        data[f"form-{i}-dose_units"] = str(v.get("dose_units", ""))
        data[f"form-{i}-dose"] = str(v.get("dose", ""))

    FS = modelformset_factory(
        models.DoseGroup,
        form=DoseGroupForm,
        formset=BaseDoseGroupFormSet,
        extra=len(groups),
    )

    return FS(data)


class EndpointForm(ModelForm):
    class Meta:
        model = models.Endpoint
        fields = (
            "name",
            "system",
            "organ",
            "effect",
            "effect_subtype",
            "effects",
            "diagnostic",
            "observation_time",
            "observation_time_units",
            "observation_time_text",
            "data_reported",
            "data_extracted",
            "values_estimated",
            "data_type",
            "variance_type",
            "confidence_interval",
            "response_units",
            "data_location",
            "expected_adversity_direction",
            "NOEL",
            "LOEL",
            "FEL",
            "monotonicity",
            "statistical_test",
            "trend_result",
            "trend_value",
            "power_notes",
            "results_notes",
            "endpoint_notes",
            "litter_effects",
            "litter_effect_notes",
            "name_term",
            "system_term",
            "organ_term",
            "effect_term",
            "effect_subtype_term",
        )
        widgets = {
            "name_term": forms.HiddenInput,
            "system_term": forms.HiddenInput,
            "organ_term": forms.HiddenInput,
            "effect_term": forms.HiddenInput,
            "effect_subtype_term": forms.HiddenInput,
            "effects": AutocompleteSelectMultipleWidget(autocomplete_class=EffectTagAutocomplete),
            "statistical_test": AutocompleteTextWidget(
                autocomplete_class=autocomplete.EndpointAutocomplete, field="statistical_test"
            ),
        }
        field_classes = {"results_notes": QuillField, "endpoint_notes": QuillField}

    def __init__(self, *args, **kwargs):
        animal_group = kwargs.pop("parent", None)
        assessment = kwargs.pop("assessment", None)
        super().__init__(*args, **kwargs)

        self.fields["effects"].label = "Additional tags"
        self.fields[
            "effects"
        ].help_text = "Any additional descriptive-tags used to categorize the outcome"

        self.fields["NOEL"].widget = forms.Select()
        self.fields["LOEL"].widget = forms.Select()
        self.fields["FEL"].widget = forms.Select()

        noel_names = assessment.get_noel_names() if assessment else self.instance.get_noel_names()
        self.fields["NOEL"].label = noel_names.noel
        self.fields["NOEL"].help_text = noel_names.noel_help_text
        self.fields["LOEL"].label = noel_names.loel
        self.fields["LOEL"].help_text = noel_names.loel_help_text

        if animal_group:
            self.instance.animal_group = animal_group
            self.instance.assessment = assessment

        self.noel_names = json.dumps(self.instance.get_noel_names()._asdict())

<<<<<<< HEAD
        # TODO: tidy up queries in init and save
        if assessment is None:
            assessment = self.instance.get_assessment()
        try:
            content = self.instance.udf_content.first().content
        except Exception:
            content = None
        udf = assessment.get_model_udf(
            self.Meta.model, label="User defined fields", initial=content
        )
        if udf:
=======
        # User Defined Form
        if assessment is None:
            assessment = self.instance.get_assessment()
        self.model_binding = assessment.get_model_binding(self.Meta.model)
        if self.model_binding:
            try:
                udf_content = self.model_binding.saved_contents.get(object_id=self.instance.id)
                initial = udf_content.content
            except ModelUDFContent.DoesNotExist:
                initial = None

            udf = self.model_binding.form_field(label="User defined fields", initial=initial)
>>>>>>> 65af3222
            self.fields["udf"] = udf

    @property
    def helper(self):
        vocab_enabled = self.instance.assessment.vocabulary == VocabularyNamespace.EHV
        if vocab_enabled:
            vocab = f"""&nbsp;The <a href="{reverse('vocab:ehv-browse')}">Environmental
                Health Vocabulary (EHV)</a> is enabled for this assessment. Browse to view
                controlled terms, and whenever possible please use these terms."""
        else:
            vocab = f"""&nbsp;A controlled vocabulary is not enabled for this assessment.
                However, you can still browse the <a href="{reverse('vocab:ehv-browse')}">Environmental
                Health Vocabulary (EHV)</a> to see if this vocabulary would be a good fit for your
                assessment. If it is, consider updating the assessment to use this vocabulary."""

        if self.instance.id:
            inputs = {
                "legend_text": f"Update {self.instance}",
                "help_text": f"Update an existing endpoint.{vocab}",
                "cancel_url": self.instance.get_absolute_url(),
            }
        else:
            inputs = {
                "legend_text": "Create new endpoint",
                "help_text": f"""Create a new endpoint. An endpoint may should describe one
                    measure-of-effect which was measured in the study. It may
                    or may not contain quantitative data.{vocab}""",
                "cancel_url": self.instance.animal_group.get_absolute_url(),
            }

        helper = BaseFormHelper(self, **inputs)

        helper.form_id = "endpoint"

        self.fields["diagnostic"].widget.attrs["rows"] = 2
        for fld in ("results_notes", "endpoint_notes", "power_notes"):
            self.fields[fld].widget.attrs["rows"] = 3

        # by default take-up the whole row
        for fld in list(self.fields.keys()):
            widget = self.fields[fld].widget
            if type(widget) != forms.CheckboxInput:
                widget.attrs["class"] = "form-control"

        helper.layout.insert(
            helper.find_layout_idx_for_field_name("name"),
            cfl.Div(id="vocab"),
        )
        helper.add_row("name", 1, "col-md-12")
        helper.add_row("system", 4, "col-md-3")
        helper.add_row("effects", 2, "col-md-6")
        helper.add_row("observation_time", 3, "col-md-4")
        helper.add_row("data_reported", 3, "col-md-4")
        helper.add_row("data_type", 3, "col-md-4")
        helper.add_row("response_units", 3, "col-md-4")
        helper.add_row("NOEL", 4, "col-md-3")
        helper.add_row("statistical_test", 3, ["col-md-6", "col-md-3", "col-md-3"])
        helper.add_row("litter_effects", 2, "col-md-6")
        helper.add_row("name_term", 5, "col-md-2")

        url = reverse("assessment:effect_tag_create", kwargs={"pk": self.instance.assessment.pk})
        helper.add_create_btn("effects", url, "Add new effect tag")
        helper.attrs["class"] = "hidden"
        return helper

    LIT_EFF_REQ = "Litter effects required if a reproductive/developmental study"
    LIT_EFF_NOT_REQ = "Litter effects must be NA if non-reproductive/developmental study"
    LIT_EFF_NOTES_REQ = 'Notes are required if litter effects are "Other"'
    LIT_EFF_NOTES_NOT_REQ = "Litter effect notes should be blank if effects are not-applicable"
    OBS_TIME_UNITS_REQ = "If reporting an endpoint-observation time, time-units must be specified."
    OBS_TIME_VALUE_REQ = "An observation-time must be reported if time-units are specified"
    CONF_INT_REQ = "Confidence-interval is required for" "percent-difference data"
    VAR_TYPE_REQ = "If entering continuous data, the variance type must be SD (standard-deviation) or SE (standard error)"
    RESP_UNITS_REQ = "If data is extracted, response-units are required"
    NAME_REQ = "Endpoint/Adverse outcome is required"

    @classmethod
    def clean_endpoint(cls, instance: models.Endpoint, data: dict) -> dict:
        """Full dataset clean; used for both form and serializer.

        Args:
            instance (models.Endpoint): an Endpoint instance (can be unsaved)
            data (dict): form/serializer data

        Returns:
            dict: A dictionary of errors; may be empty
        """
        errors: dict[str, str] = {}

        obs_time = data.get("observation_time", None)
        observation_time_units = data.get("observation_time_units", 0)

        if obs_time is not None and observation_time_units == constants.ObservationTimeUnits.NR:
            errors["observation_time_units"] = cls.OBS_TIME_UNITS_REQ

        if obs_time is None and observation_time_units > 0:
            errors["observation_time"] = cls.OBS_TIME_VALUE_REQ

        litter_effects = data.get("litter_effects", "NA")
        litter_effect_notes = data.get("litter_effect_notes", "")

        if instance.litter_effect_required():
            if litter_effects == "NA":
                errors["litter_effects"] = cls.LIT_EFF_REQ

        elif not instance.litter_effect_optional() and litter_effects != "NA":
            errors["litter_effects"] = cls.LIT_EFF_NOT_REQ

        if litter_effects == "O" and litter_effect_notes == "":
            errors["litter_effect_notes"] = cls.LIT_EFF_NOTES_REQ

        if litter_effects == "NA" and litter_effect_notes != "":
            errors["litter_effect_notes"] = cls.LIT_EFF_NOTES_NOT_REQ

        confidence_interval = data.get("confidence_interval", None)
        variance_type = data.get("variance_type", 0)
        data_type = data.get("data_type", constants.DataType.CONTINUOUS)
        if data_type == constants.DataType.PERCENT_DIFFERENCE and confidence_interval is None:
            errors["confidence_interval"] = cls.CONF_INT_REQ

        if (
            data_type == constants.DataType.CONTINUOUS
            and variance_type == constants.VarianceType.NA
        ):
            errors["variance_type"] = cls.VAR_TYPE_REQ

        response_units = data.get("response_units", "")
        data_extracted = data.get("data_extracted", True)
        if data_extracted and response_units == "":
            errors["response_units"] = cls.RESP_UNITS_REQ

        return errors

    def clean(self):
        cleaned_data = super().clean()

        errors = self.clean_endpoint(self.instance, cleaned_data)
        for key, value in errors.items():
            self.add_error(key, value)

        # the name input is hidden and overridden, so any "name" field error
        # must be displayed instead as a non_field_error
        name_error = self.errors.get("name", None)
        if name_error is not None:
            self.add_error(None, self.NAME_REQ)

        return cleaned_data

    def save(self, commit=True):
        instance = super().save(commit=commit)
<<<<<<< HEAD
        udf = self.cleaned_data.pop("udf", None)
        if udf:
            # TODO: clean up these queries
            content_type = ContentType.objects.get_for_model(self.Meta.model)
            model_binding = instance.assessment.udf_bindings.get(content_type=content_type)
            ModelUDFContent.objects.update_or_create(
                defaults=dict(content=udf),
                model_binding=model_binding,
                content_type=content_type,
=======
        if commit and "udf" in self.changed_data:
            ModelUDFContent.objects.update_or_create(
                defaults=dict(content=self.cleaned_data["udf"]),
                model_binding=self.model_binding,
                content_type=self.model_binding.content_type,
>>>>>>> 65af3222
                object_id=instance.id,
            )
        return instance


class EndpointGroupForm(forms.ModelForm):
    class Meta:
        exclude = ("endpoint", "dose_group_id", "significant")
        model = models.EndpointGroup

    def __init__(self, *args, **kwargs):
        endpoint = kwargs.pop("endpoint", None)
        super().__init__(*args, **kwargs)
        if endpoint:
            self.instance.endpoint = endpoint
        for fld in self.fields:
            self.fields[fld].widget.attrs["class"] = "form-control"

    VARIANCE_REQ = (
        'Variance must be numeric, or the endpoint-field "variance-type" should be "not reported"'
    )
    LOWER_CI_REQ = "A lower CI must be provided if an upper CI is provided"
    LOWER_CI_GT_UPPER = "Lower CI must be less-than or equal to upper CI"
    UPPER_CI_REQ = "An upper CI must be provided if an lower CI is provided"
    INC_REQ = "An Incidence must be provided if an N is provided"
    N_REQ = "An N must be provided if an Incidence is provided"
    POS_N_REQ = "Incidence must be less-than or equal-to N"

    @classmethod
    def clean_endpoint_group(cls, data_type: str, variance_type: int, data: dict) -> dict:
        """Endpoint group clean; used for both form and serializer.

        Args:
            data_type (str): Endpoint.data_type
            variance_type (int): Endpoint.variance_type
            data (dict): form/serializer data

        Returns:
            dict: A dictionary of errors; may be empty
        """
        errors: dict[str, str] = {}

        if data_type == constants.DataType.CONTINUOUS:
            var = data.get("variance")
            if var is not None and variance_type in (0, 3):
                errors["variance"] = cls.VARIANCE_REQ
        elif data_type == constants.DataType.PERCENT_DIFFERENCE:
            lower_ci = data.get("lower_ci")
            upper_ci = data.get("upper_ci")
            if lower_ci is None and upper_ci is not None:
                errors["lower_ci"] = cls.LOWER_CI_REQ
            if lower_ci is not None and upper_ci is None:
                errors["upper_ci"] = cls.UPPER_CI_REQ
            if lower_ci is not None and upper_ci is not None and lower_ci > upper_ci:
                errors["lower_ci"] = cls.LOWER_CI_GT_UPPER
        elif data_type in [constants.DataType.DICHOTOMOUS, constants.DataType.DICHOTOMOUS_CANCER]:
            if data.get("incidence") is None and data.get("n") is not None:
                errors["incidence"] = cls.INC_REQ
            if data.get("incidence") is not None and data.get("n") is None:
                errors["n"] = cls.N_REQ
            if (
                data.get("incidence") is not None
                and data.get("n") is not None
                and data["incidence"] > data["n"]
            ):
                errors["incidence"] = cls.POS_N_REQ

        return errors

    def clean(self):
        cleaned_data = super().clean()
        data_type = self.endpoint_form.cleaned_data["data_type"]
        variance_type = self.endpoint_form.cleaned_data.get("variance_type", 0)

        errors = self.clean_endpoint_group(data_type, variance_type, cleaned_data)
        for key, value in errors.items():
            self.add_error(key, value)

        return cleaned_data


class BaseEndpointGroupFormSet(BaseModelFormSet):
    def __init__(self, **defaults):
        super().__init__(**defaults)
        if len(self.forms) > 0:
            self.forms[0].fields["significance_level"].widget.attrs["class"] += " hidden"


EndpointGroupFormSet = modelformset_factory(
    models.EndpointGroup,
    form=EndpointGroupForm,
    formset=BaseEndpointGroupFormSet,
    extra=0,
)


class EndpointSelectorForm(CopyForm):
    legend_text = "Copy endpoint"
    help_text = "Select an existing endpoint as a template to create a new one."
    create_url_pattern = "animal:endpoint_new"
    selector = forms.ModelChoiceField(
        queryset=models.Endpoint.objects.all(), empty_label=None, label="Select template"
    )

    def __init__(self, *args, **kw):
        super().__init__(*args, **kw)
        self.fields["selector"].queryset = (
            self.fields["selector"]
            .queryset.filter(animal_group__experiment__study=self.parent.experiment.study_id)
            .select_related("animal_group__experiment")
            .order_by("animal_group__experiment__name", "animal_group__name", "name")
        )
        self.fields["selector"].label_from_instance = (
            lambda obj: f"{obj.animal_group.experiment} | {obj.animal_group} | {obj}"
        )


class MultipleEndpointChoiceField(forms.ModelMultipleChoiceField):
    def label_from_instance(self, obj):
        return obj.label<|MERGE_RESOLUTION|>--- conflicted
+++ resolved
@@ -453,19 +453,6 @@
 
         self.noel_names = json.dumps(self.instance.get_noel_names()._asdict())
 
-<<<<<<< HEAD
-        # TODO: tidy up queries in init and save
-        if assessment is None:
-            assessment = self.instance.get_assessment()
-        try:
-            content = self.instance.udf_content.first().content
-        except Exception:
-            content = None
-        udf = assessment.get_model_udf(
-            self.Meta.model, label="User defined fields", initial=content
-        )
-        if udf:
-=======
         # User Defined Form
         if assessment is None:
             assessment = self.instance.get_assessment()
@@ -478,7 +465,6 @@
                 initial = None
 
             udf = self.model_binding.form_field(label="User defined fields", initial=initial)
->>>>>>> 65af3222
             self.fields["udf"] = udf
 
     @property
@@ -629,23 +615,11 @@
 
     def save(self, commit=True):
         instance = super().save(commit=commit)
-<<<<<<< HEAD
-        udf = self.cleaned_data.pop("udf", None)
-        if udf:
-            # TODO: clean up these queries
-            content_type = ContentType.objects.get_for_model(self.Meta.model)
-            model_binding = instance.assessment.udf_bindings.get(content_type=content_type)
-            ModelUDFContent.objects.update_or_create(
-                defaults=dict(content=udf),
-                model_binding=model_binding,
-                content_type=content_type,
-=======
         if commit and "udf" in self.changed_data:
             ModelUDFContent.objects.update_or_create(
                 defaults=dict(content=self.cleaned_data["udf"]),
                 model_binding=self.model_binding,
                 content_type=self.model_binding.content_type,
->>>>>>> 65af3222
                 object_id=instance.id,
             )
         return instance
