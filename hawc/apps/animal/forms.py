import json
from collections import Counter
from typing import Dict

from crispy_forms import layout as cfl
from django import forms
from django.db.models import Q
from django.forms import ModelForm
from django.forms.models import BaseModelFormSet, modelformset_factory
from django.urls import reverse

from ..assessment.lookups import DssToxIdLookup, EffectTagLookup, SpeciesLookup, StrainLookup
from ..assessment.models import DoseUnits
from ..common import selectable
from ..common.forms import BaseFormHelper, CopyAsNewSelectorForm
from ..study.lookups import AnimalStudyLookup
from ..vocab.models import VocabularyNamespace
from . import lookups, models


class ExperimentForm(ModelForm):
    class Meta:
        model = models.Experiment
        exclude = ("study",)

    def __init__(self, *args, **kwargs):
        parent = kwargs.pop("parent", None)
        super().__init__(*args, **kwargs)
        if parent:
            self.instance.study = parent

        self.fields["dtxsid"].widget = selectable.AutoCompleteSelectWidget(
            lookup_class=DssToxIdLookup
        )

        self.fields["chemical"].widget = selectable.AutoCompleteWidget(
            lookup_class=lookups.ExpChemicalLookup, allow_new=True
        )

        self.fields["cas"].widget = selectable.AutoCompleteWidget(
            lookup_class=lookups.ExpCasLookup, allow_new=True
        )

        self.fields["chemical_source"].widget = selectable.AutoCompleteWidget(
            lookup_class=lookups.ExpChemSourceLookup, allow_new=True
        )

        self.fields["guideline_compliance"].widget = selectable.AutoCompleteWidget(
            lookup_class=lookups.ExpGlpLookup, allow_new=True
        )

        # change checkbox to select box
        self.fields["has_multiple_generations"].widget = forms.Select(
            choices=((True, "Yes"), (False, "No"))
        )

    @property
    def helper(self):

        # by default take-up the whole row
        for fld in list(self.fields.keys()):
            widget = self.fields[fld].widget
            if type(widget) != forms.CheckboxInput:
<<<<<<< HEAD
                widget.attrs["class"] = "col-md-12"
=======
                widget.attrs["class"] = "form-control"
>>>>>>> 613e9c77

        self.fields["description"].widget.attrs["rows"] = 4

        if self.instance.id:
            inputs = {
                "legend_text": f"Update {self.instance}",
                "help_text": "Update an existing experiment.",
                "cancel_url": self.instance.get_absolute_url(),
            }
        else:
            inputs = {
                "legend_text": "Create new experiment",
                "help_text": """
                    Create a new experiment. Each experiment is a associated with a
                    study, and may have one or more collections of animals. For
                    example, one experiment may be a 2-year cancer bioassay,
                    while another multi-generational study. It is possible to
                    create multiple separate experiments within a single study,
                    with different study-designs, durations, or test-species.""",
                "cancel_url": self.instance.study.get_absolute_url(),
            }

        helper = BaseFormHelper(self, **inputs)

        helper.add_row("name", 3, "col-md-4")
        helper.add_row("chemical", 3, "col-md-4")
        helper.add_row("purity_available", 4, ["col-md-2", "col-md-2", "col-md-2", "col-md-6"])
        url = reverse("assessment:dtxsid_create")
        helper.add_create_btn("dtxsid", url, "Add new DTXSID")
        helper.form_id = "experiment-form"
        return helper

    PURITY_QUALIFIER_REQ = "Qualifier must be specified"
    PURITY_QUALIFIER_NOT_REQ = "Qualifier must be blank if purity is not available"
    PURITY_REQ = "A purity value must be specified"
    PURITY_NOT_REQ = "Purity must be blank if purity is not available"

    def clean(self):
        cleaned_data = super().clean()

        purity_available = cleaned_data.get("purity_available")
        purity_qualifier = cleaned_data.get("purity_qualifier")
        purity = cleaned_data.get("purity")

        if purity_available and purity_qualifier == "":
            self.add_error("purity_qualifier", self.PURITY_QUALIFIER_REQ)

        if purity_available and purity is None:
            self.add_error("purity", self.PURITY_REQ)

        if not purity_available and purity_qualifier != "":
            self.add_error("purity_qualifier", self.PURITY_QUALIFIER_NOT_REQ)

        if not purity_available and purity is not None:
            self.add_error("purity", self.PURITY_NOT_REQ)

        return cleaned_data

    def clean_purity_qualifier(self):
        # if None value returned, change to ""
        return self.cleaned_data.get("purity_qualifier", "")


class ExperimentSelectorForm(CopyAsNewSelectorForm):
    label = "Experiment"
    lookup_class = lookups.ExperimentByStudyLookup


class AnimalGroupForm(ModelForm):
    class Meta:
        model = models.AnimalGroup
        exclude = ("experiment", "dosing_regime", "generation", "parents")
        labels = {"lifestage_assessed": "Lifestage at assessment"}

    def __init__(self, *args, **kwargs):
        parent = kwargs.pop("parent", None)
        super().__init__(*args, **kwargs)

        if parent:
            self.instance.experiment = parent

        # for lifestage assessed/exposed, use a select widget. Manually add in
        # previously saved values that don't conform to the LIFESTAGE_CHOICES tuple
        lifestage_dict = dict(models.AnimalGroup.LIFESTAGE_CHOICES)

        if self.instance.lifestage_exposed in lifestage_dict:
            le_choices = models.AnimalGroup.LIFESTAGE_CHOICES
        else:
            le_choices = (
                (self.instance.lifestage_exposed, self.instance.lifestage_exposed),
            ) + models.AnimalGroup.LIFESTAGE_CHOICES
        self.fields["lifestage_exposed"].widget = forms.Select(choices=le_choices)

        if self.instance.lifestage_assessed in lifestage_dict:
            la_choices = models.AnimalGroup.LIFESTAGE_CHOICES
        else:
            la_choices = (
                (self.instance.lifestage_assessed, self.instance.lifestage_assessed),
            ) + models.AnimalGroup.LIFESTAGE_CHOICES
        self.fields["lifestage_assessed"].widget = forms.Select(choices=la_choices)

        self.fields["siblings"].queryset = models.AnimalGroup.objects.filter(
            experiment=self.instance.experiment
        )

        self.fields["comments"].widget.attrs["rows"] = 4

    @property
    def helper(self):
        for fld in list(self.fields.keys()):
            widget = self.fields[fld].widget
<<<<<<< HEAD
            widget.attrs["class"] = "col-md-12"
=======
            widget.attrs["class"] = "form-control"
>>>>>>> 613e9c77

        if self.instance.id:
            inputs = {
                "legend_text": f"Update {self.instance}",
                "help_text": "Update an existing animal-group.",
                "cancel_url": self.instance.get_absolute_url(),
            }
        else:
            inputs = {
                "legend_text": "Create new animal-group",
                "help_text": """
                    Create a new animal-group. Each animal-group is a set of
                    animals which are comparable for a given experiment. For
                    example, they may be a group of F1 rats. Animal-groups may
                    have different exposures or doses, but should be otherwise
                    comparable.""",
                "cancel_url": self.instance.experiment.get_absolute_url(),
            }

        helper = BaseFormHelper(self, **inputs)

        helper.form_id = "animal_group"
        helper.add_row("species", 3, "col-md-4")
        helper.add_row("lifestage_exposed", 2, "col-md-6")

        if "generation" in self.fields:
            helper.add_row("siblings", 3, "col-md-4")

        helper.add_row("comments", 2, "col-md-6")

        assessment_id = self.instance.experiment.study.assessment.pk
        helper.add_create_btn(
            "species", reverse("assessment:species_create", args=(assessment_id,)), "Create species"
        )
        helper.add_create_btn(
            "strain", reverse("assessment:strain_create", args=(assessment_id,)), "Create strain"
        )

        return helper

    STRAIN_NOT_SPECIES = "Selected strain is not of the selected species."

    def clean(self):
        cleaned_data = super().clean()

        species = cleaned_data.get("species")
        strain = cleaned_data.get("strain")
        if strain and species and species != strain.species:
            self.add_error("strain", self.STRAIN_NOT_SPECIES)

        return cleaned_data


class AnimalGroupSelectorForm(CopyAsNewSelectorForm):
    label = "Animal group"
    lookup_class = lookups.AnimalGroupByExperimentLookup


class GenerationalAnimalGroupForm(AnimalGroupForm):
    class Meta:
        model = models.AnimalGroup
        exclude = ("experiment",)
        labels = {"lifestage_assessed": "Lifestage at assessment"}

    def __init__(self, *args, **kwargs):
        super().__init__(*args, **kwargs)
        self.fields["generation"].choices = self.fields["generation"].choices[1:]
        self.fields["parents"].queryset = models.AnimalGroup.objects.filter(
            experiment=self.instance.experiment
        )
        self.fields["dosing_regime"].queryset = models.DosingRegime.objects.filter(
            dosed_animals__in=self.fields["parents"].queryset
        )


class DosingRegimeForm(ModelForm):
    class Meta:
        model = models.DosingRegime
        exclude = ("dosed_animals",)

    def __init__(self, *args, **kwargs):
        super().__init__(*args, **kwargs)

    @property
    def helper(self):

        self.fields["description"].widget.attrs["rows"] = 4
        for fld in list(self.fields.keys()):
            self.fields[fld].widget.attrs["class"] = "form-control"

        if self.instance.id:
            inputs = {
                "legend_text": "Update dosing regime",
                "help_text": "Update an existing dosing-regime.",
                "cancel_url": self.instance.dosed_animals.get_absolute_url(),
            }
        else:
            inputs = {
                "legend_text": "Create new dosing-regime",
                "help_text": """
                    Create a new dosing-regime. Each dosing-regime is one
                    protocol for how animals were dosed. Multiple different
                    dose-metrics can be associated with one dosing regime. If
                    this is a generational-experiment, you may not need to create
                    a new dosing-regime, but could instead specify the dosing
                    regime of parents or other ancestors.""",
            }

        helper = BaseFormHelper(self, **inputs)

        helper.form_id = "dosing_regime"
        helper.add_row("duration_exposure", 3, "col-md-4")
        helper.add_row("num_dose_groups", 3, "col-md-4")
        return helper


class DoseGroupForm(ModelForm):
    class Meta:
        model = models.DoseGroup
        fields = ("dose_units", "dose_group_id", "dose")


class BaseDoseGroupFormSet(BaseModelFormSet):
    def __init__(self, *args, **kwargs):
        super().__init__(*args, **kwargs)
        self.queryset = models.DoseGroup.objects.none()

    def clean(self, **kwargs):
        """
        Ensure that the selected dose_groups fields have an number of dose_groups
        equal to those expected from the animal dose group, and that all dose
        ids have all dose groups.
        """
        if any(self.errors):
            return

        dose_units = Counter()
        dose_group = Counter()
        num_dose_groups = self.data["num_dose_groups"]
        dose_groups = self.cleaned_data

        if len(dose_groups) < 1:
            raise forms.ValidationError(
                "<ul><li>At least one set of dose-units must be presented!</li></ul>"
            )

        for dose in dose_groups:
            dose_units[dose["dose_units"]] += 1
            dose_group[dose["dose_group_id"]] += 1

        for dose_unit in dose_units.values():
            if dose_unit != num_dose_groups:
                raise forms.ValidationError(
                    f"<ul><li>Each dose-type must have {num_dose_groups} dose groups</li></ul>"
                )

        if not all(list(dose_group.values())[0] == group for group in list(dose_group.values())):
            raise forms.ValidationError(
                "<ul><li>All dose ids must be equal to the same number of values</li></ul>"
            )


def dosegroup_formset_factory(groups, num_dose_groups):

    data = {
        "form-TOTAL_FORMS": str(len(groups)),
        "form-INITIAL_FORMS": 0,
        "num_dose_groups": num_dose_groups,
    }

    for i, v in enumerate(groups):
        data[f"form-{i}-dose_group_id"] = str(v.get("dose_group_id", ""))
        data[f"form-{i}-dose_units"] = str(v.get("dose_units", ""))
        data[f"form-{i}-dose"] = str(v.get("dose", ""))

    FS = modelformset_factory(
        models.DoseGroup, form=DoseGroupForm, formset=BaseDoseGroupFormSet, extra=len(groups),
    )

    return FS(data)


class EndpointForm(ModelForm):

    effects = selectable.AutoCompleteSelectMultipleField(
        lookup_class=EffectTagLookup,
        required=False,
        help_text="Any additional descriptive-tags used to categorize the outcome",
        label="Additional tags",
    )

    class Meta:
        model = models.Endpoint
        fields = (
            "name",
            "system",
            "organ",
            "effect",
            "effect_subtype",
            "effects",
            "diagnostic",
            "observation_time",
            "observation_time_units",
            "observation_time_text",
            "data_reported",
            "data_extracted",
            "values_estimated",
            "data_type",
            "variance_type",
            "confidence_interval",
            "response_units",
            "data_location",
            "expected_adversity_direction",
            "NOEL",
            "LOEL",
            "FEL",
            "monotonicity",
            "statistical_test",
            "trend_result",
            "trend_value",
            "power_notes",
            "results_notes",
            "endpoint_notes",
            "litter_effects",
            "litter_effect_notes",
            "name_term",
            "system_term",
            "organ_term",
            "effect_term",
            "effect_subtype_term",
        )
        widgets = {
            "name_term": forms.HiddenInput,
            "system_term": forms.HiddenInput,
            "organ_term": forms.HiddenInput,
            "effect_term": forms.HiddenInput,
            "effect_subtype_term": forms.HiddenInput,
        }

    def __init__(self, *args, **kwargs):
        animal_group = kwargs.pop("parent", None)
        assessment = kwargs.pop("assessment", None)
        super().__init__(*args, **kwargs)

        self.fields["NOEL"].widget = forms.Select()
        self.fields["LOEL"].widget = forms.Select()
        self.fields["FEL"].widget = forms.Select()

        noel_names = assessment.get_noel_names() if assessment else self.instance.get_noel_names()
        self.fields["NOEL"].label = noel_names.noel
        self.fields["NOEL"].help_text = noel_names.noel_help_text
        self.fields["LOEL"].label = noel_names.loel
        self.fields["LOEL"].help_text = noel_names.loel_help_text

        self.fields["system"].widget = selectable.AutoCompleteWidget(
            lookup_class=lookups.EndpointSystemLookup, allow_new=True
        )

        self.fields["organ"].widget = selectable.AutoCompleteWidget(
            lookup_class=lookups.EndpointOrganLookup, allow_new=True
        )

        self.fields["effect"].widget = selectable.AutoCompleteWidget(
            lookup_class=lookups.EndpointEffectLookup, allow_new=True
        )

        self.fields["effect_subtype"].widget = selectable.AutoCompleteWidget(
            lookup_class=lookups.EndpointEffectSubtypeLookup, allow_new=True
        )

        self.fields["statistical_test"].widget = selectable.AutoCompleteWidget(
            lookup_class=lookups.EndpointStatisticalTestLookup, allow_new=True
        )

        if animal_group:
            self.instance.animal_group = animal_group
            self.instance.assessment = assessment

        self.noel_names = json.dumps(self.instance.get_noel_names()._asdict())

    @property
    def helper(self):

        vocab_enabled = self.instance.assessment.vocabulary == VocabularyNamespace.EHV
        if vocab_enabled:
            vocab = f"""&nbsp;The <a href="{reverse('vocab:ehv-browse')}">Environmental
                Health Vocabulary (EHV)</a> is enabled for this assessment. Browse to view
                controlled terms, and whenever possible please use these terms."""
        else:
            vocab = f"""&nbsp;A controlled vocabulary is not enabled for this assessment.
                However, you can still browse the <a href="{reverse('vocab:ehv-browse')}">Environmental
                Health Vocabulary (EHV)</a> to see if this vocabulary would be a good fit for your
                assessment. If it is, consider updating the assessment to use this vocabulary."""

        if self.instance.id:
            inputs = {
                "legend_text": f"Update {self.instance}",
                "help_text": f"Update an existing endpoint.{vocab}",
                "cancel_url": self.instance.get_absolute_url(),
            }
        else:
            inputs = {
                "legend_text": "Create new endpoint",
                "help_text": f"""Create a new endpoint. An endpoint may should describe one
                    measure-of-effect which was measured in the study. It may
                    or may not contain quantitative data.{vocab}""",
                "cancel_url": self.instance.animal_group.get_absolute_url(),
            }

        helper = BaseFormHelper(self, **inputs)

        helper.form_id = "endpoint"

        self.fields["diagnostic"].widget.attrs["rows"] = 2
        for fld in ("results_notes", "endpoint_notes", "power_notes"):
            self.fields[fld].widget.attrs["rows"] = 3

        # by default take-up the whole row
        for fld in list(self.fields.keys()):
            widget = self.fields[fld].widget
            if type(widget) != forms.CheckboxInput:
<<<<<<< HEAD
                widget.attrs["class"] = "col-md-12"
=======
                widget.attrs["class"] = "form-control"
>>>>>>> 613e9c77

        helper.layout.insert(
            helper.find_layout_idx_for_field_name("name"), cfl.Div(id="vocab"),
        )
        helper.add_row("name", 1, "col-md-12")
        helper.add_row("system", 4, "col-md-3")
        helper.add_row("effects", 2, "col-md-6")
        helper.add_row("observation_time", 3, "col-md-4")
        helper.add_row("data_reported", 3, "col-md-4")
        helper.add_row("data_type", 3, "col-md-4")
        helper.add_row("response_units", 3, "col-md-4")
        helper.add_row("NOEL", 4, "col-md-3")
        helper.add_row("statistical_test", 3, ["col-md-6", "col-md-3", "col-md-3"])
        helper.add_row("litter_effects", 2, "col-md-6")
        helper.add_row("name_term", 5, "col-md-2")

        url = reverse("assessment:effect_tag_create", kwargs={"pk": self.instance.assessment.pk})
        helper.add_create_btn("effects", url, "Add new effect tag")
        helper.attrs["class"] = "hidden"
        return helper

    LIT_EFF_REQ = "Litter effects required if a reproductive/developmental study"
    LIT_EFF_NOT_REQ = "Litter effects must be NA if non-reproductive/developmental study"
    LIT_EFF_NOTES_REQ = 'Notes are required if litter effects are "Other"'
    LIT_EFF_NOTES_NOT_REQ = "Litter effect notes should be blank if effects are not-applicable"
    OBS_TIME_UNITS_REQ = "If reporting an endpoint-observation time, time-units must be specified."
    OBS_TIME_VALUE_REQ = "An observation-time must be reported if time-units are specified"
    CONF_INT_REQ = "Confidence-interval is required for" "percent-difference data"
    VAR_TYPE_REQ = "If entering continuous data, the variance type must be SD (standard-deviation) or SE (standard error)"
    RESP_UNITS_REQ = "If data is extracted, response-units are required"
    NAME_REQ = "Endpoint/Adverse outcome is required"

    @classmethod
    def clean_endpoint(cls, instance: models.Endpoint, data: Dict) -> Dict:
        """Full dataset clean; used for both form and serializer.

        Args:
            instance (models.Endpoint): an Endpoint instance (can be unsaved)
            data (Dict): form/serializer data

        Returns:
            Dict: A dictionary of errors; may be empty
        """
        errors: Dict[str, str] = {}

        obs_time = data.get("observation_time", None)
        observation_time_units = data.get("observation_time_units", 0)

        if obs_time is not None and observation_time_units == 0:
            errors["observation_time_units"] = cls.OBS_TIME_UNITS_REQ

        if obs_time is None and observation_time_units > 0:
            errors["observation_time"] = cls.OBS_TIME_VALUE_REQ

        litter_effects = data.get("litter_effects", "NA")
        litter_effect_notes = data.get("litter_effect_notes", "")

        if instance.litter_effect_required():
            if litter_effects == "NA":
                errors["litter_effects"] = cls.LIT_EFF_REQ

        elif not instance.litter_effect_optional() and litter_effects != "NA":
            errors["litter_effects"] = cls.LIT_EFF_NOT_REQ

        if litter_effects == "O" and litter_effect_notes == "":
            errors["litter_effect_notes"] = cls.LIT_EFF_NOTES_REQ

        if litter_effects == "NA" and litter_effect_notes != "":
            errors["litter_effect_notes"] = cls.LIT_EFF_NOTES_NOT_REQ

        confidence_interval = data.get("confidence_interval", None)
        variance_type = data.get("variance_type", 0)
        data_type = data.get("data_type", "C")
        if data_type == "P" and confidence_interval is None:
            errors["confidence_interval"] = cls.CONF_INT_REQ

        if data_type == "C" and variance_type == 0:
            errors["variance_type"] = cls.VAR_TYPE_REQ

        response_units = data.get("response_units", "")
        data_extracted = data.get("data_extracted", True)
        if data_extracted and response_units == "":
            errors["response_units"] = cls.RESP_UNITS_REQ

        return errors

    def clean(self):
        cleaned_data = super().clean()

        errors = self.clean_endpoint(self.instance, cleaned_data)
        for key, value in errors.items():
            self.add_error(key, value)

        # the name input is hidden and overridden, so any "name" field error
        # must be displayed instead as a non_field_error
        name_error = self.errors.get("name", None)
        if name_error is not None:
            self.add_error(None, self.NAME_REQ)

        return cleaned_data


class EndpointGroupForm(forms.ModelForm):
    class Meta:
        exclude = ("endpoint", "dose_group_id", "significant")
        model = models.EndpointGroup

    def __init__(self, *args, **kwargs):
        endpoint = kwargs.pop("endpoint", None)
        super().__init__(*args, **kwargs)
        if endpoint:
            self.instance.endpoint = endpoint
        for fld in self.fields:
            self.fields[fld].widget.attrs["class"] = "form-control"

    VARIANCE_REQ = (
        'Variance must be numeric, or the endpoint-field "variance-type" should be "not reported"'
    )
    LOWER_CI_REQ = "A lower CI must be provided if an upper CI is provided"
    LOWER_CI_GT_UPPER = "Lower CI must be less-than or equal to upper CI"
    UPPER_CI_REQ = "An upper CI must be provided if an lower CI is provided"
    INC_REQ = "An Incidence must be provided if an N is provided"
    N_REQ = "An N must be provided if an Incidence is provided"
    POS_N_REQ = "Incidence must be less-than or equal-to N"

    @classmethod
    def clean_endpoint_group(cls, data_type: str, variance_type: int, data: Dict) -> Dict:
        """Endpoint group clean; used for both form and serializer.

        Args:
            data_type (str): Endpoint.data_type
            variance_type (int): Endpoint.variance_type
            data (Dict): form/serializer data

        Returns:
            Dict: A dictionary of errors; may be empty
        """
        errors: Dict[str, str] = {}

        if data_type == "C":
            var = data.get("variance")
            if var is not None and variance_type in (0, 3):
                errors["variance"] = cls.VARIANCE_REQ
        elif data_type == "P":
            lower_ci = data.get("lower_ci")
            upper_ci = data.get("upper_ci")
            if lower_ci is None and upper_ci is not None:
                errors["lower_ci"] = cls.LOWER_CI_REQ
            if lower_ci is not None and upper_ci is None:
                errors["upper_ci"] = cls.UPPER_CI_REQ
            if lower_ci is not None and upper_ci is not None and lower_ci > upper_ci:
                errors["lower_ci"] = cls.LOWER_CI_GT_UPPER
        elif data_type in ["D", "DC"]:
            if data.get("incidence") is None and data.get("n") is not None:
                errors["incidence"] = cls.INC_REQ
            if data.get("incidence") is not None and data.get("n") is None:
                errors["n"] = cls.N_REQ
            if (
                data.get("incidence") is not None
                and data.get("n") is not None
                and data["incidence"] > data["n"]
            ):
                errors["incidence"] = cls.POS_N_REQ

        return errors

    def clean(self):
        cleaned_data = super().clean()
        data_type = self.endpoint_form.cleaned_data["data_type"]
        variance_type = self.endpoint_form.cleaned_data.get("variance_type", 0)

        errors = self.clean_endpoint_group(data_type, variance_type, cleaned_data)
        for key, value in errors.items():
            self.add_error(key, value)

        return cleaned_data


class BaseEndpointGroupFormSet(BaseModelFormSet):
    def __init__(self, **defaults):
        super().__init__(**defaults)
        if len(self.forms) > 0:
            self.forms[0].fields["significance_level"].widget.attrs["class"] += " hidden"


EndpointGroupFormSet = modelformset_factory(
    models.EndpointGroup, form=EndpointGroupForm, formset=BaseEndpointGroupFormSet, extra=0,
)


class EndpointSelectorForm(CopyAsNewSelectorForm):
    label = "Endpoint"
    lookup_class = lookups.EndpointByStudyLookup


class UploadFileForm(forms.Form):
    file = forms.FileField()


class EndpointFilterForm(forms.Form):

    ORDER_BY_CHOICES = [
        ("animal_group__experiment__study__short_citation", "study"),
        ("animal_group__experiment__name", "experiment name"),
        ("animal_group__name", "animal group"),
        ("name", "endpoint name"),
        ("animal_group__dosing_regime__doses__dose_units_id", "dose units"),
        ("system", "system"),
        ("organ", "organ"),
        ("effect", "effect"),
        ["-NOEL", "<NOEL-NAME>"],
        ["-LOEL", "<LOEL-NAME>"],
        # BMD/BMDL is stored in output which is a JsonField on the bmd Model object. We want to sort on a sub-field of that.
        # when/if HAWC upgrades to Django 2.1 (see yekta's comment on https://stackoverflow.com/questions/36641759/django-1-9-jsonfield-order-by)
        # could possibly do something like this instead.
        # for now we use a custom sort string and handle it in EndpointList class
        # ('bmd_model__model__output__-BMD', 'BMD'),
        # ('bmd_model__model__output__-BMDL', 'BMDLS'),
        ("customBMD", "BMD"),
        ("customBMDLS", "BMDLS"),
        ("effect_subtype", "effect subtype"),
        ("animal_group__experiment__chemical", "chemical"),
    ]

    studies = selectable.AutoCompleteSelectMultipleField(
        label="Study reference",
        lookup_class=AnimalStudyLookup,
        help_text="ex: Smith et al. 2010",
        required=False,
    )

    chemical = forms.CharField(
        label="Chemical name",
        widget=selectable.AutoCompleteWidget(lookups.ExpChemicalLookup),
        help_text="ex: sodium",
        required=False,
    )

    cas = forms.CharField(
        label="CAS",
        widget=selectable.AutoCompleteWidget(lookups.RelatedExperimentCASLookup),
        help_text="ex: 107-02-8",
        required=False,
    )

    lifestage_exposed = forms.CharField(
        label="Lifestage exposed",
        widget=selectable.AutoCompleteWidget(lookups.RelatedAnimalGroupLifestageExposedLookup),
        help_text="ex: pup",
        required=False,
    )

    lifestage_assessed = forms.CharField(
        label="Lifestage assessed",
        widget=selectable.AutoCompleteWidget(lookups.RelatedAnimalGroupLifestageAssessedLookup),
        help_text="ex: adult",
        required=False,
    )

    species = selectable.AutoCompleteSelectField(
        label="Species", lookup_class=SpeciesLookup, help_text="ex: Mouse", required=False,
    )

    strain = selectable.AutoCompleteSelectField(
        label="Strain", lookup_class=StrainLookup, help_text="ex: B6C3F1", required=False,
    )

    sex = forms.MultipleChoiceField(
        choices=models.AnimalGroup.SEX_CHOICES,
        widget=forms.CheckboxSelectMultiple,
        initial=[c[0] for c in models.AnimalGroup.SEX_CHOICES],
        required=False,
    )

    data_extracted = forms.ChoiceField(
        choices=((True, "Yes"), (False, "No"), (None, "All data")), initial=None, required=False,
    )

    name = forms.CharField(
        label="Endpoint name",
        widget=selectable.AutoCompleteWidget(lookups.EndpointByAssessmentTextLookup),
        help_text="ex: heart weight",
        required=False,
    )

    system = forms.CharField(
        label="System",
        widget=selectable.AutoCompleteWidget(lookups.RelatedEndpointSystemLookup),
        help_text="ex: endocrine",
        required=False,
    )

    organ = forms.CharField(
        label="Organ",
        widget=selectable.AutoCompleteWidget(lookups.RelatedEndpointOrganLookup),
        help_text="ex: pituitary",
        required=False,
    )

    effect = forms.CharField(
        label="Effect",
        widget=selectable.AutoCompleteWidget(lookups.RelatedEndpointEffectLookup),
        help_text="ex: alanine aminotransferase (ALT)",
        required=False,
    )

    effect_subtype = forms.CharField(
        label="Effect Subtype",
        widget=selectable.AutoCompleteWidget(lookups.RelatedEndpointEffectSubtypeLookup),
        help_text="ex: ",
        required=False,
    )

    tags = forms.CharField(
        label="Tags",
        widget=selectable.AutoCompleteWidget(EffectTagLookup),
        help_text="ex: antibody response",
        required=False,
    )

    dose_units = forms.ModelChoiceField(queryset=DoseUnits.objects.all(), required=False)

    order_by = forms.ChoiceField(choices=ORDER_BY_CHOICES,)

    paginate_by = forms.IntegerField(
        label="Items per page", min_value=1, initial=25, max_value=10000, required=False
    )

    def __init__(self, *args, **kwargs):
        assessment = kwargs.pop("assessment")
        super().__init__(*args, **kwargs)
        noel_names = assessment.get_noel_names()

        for field in self.fields:
            if field not in ("sex", "data_extracted", "dose_units", "order_by", "paginate_by",):
                self.fields[field].widget.update_query_parameters({"related": assessment.id})

        for i, (k, v) in enumerate(self.fields["order_by"].choices):
            if v == "<NOEL-NAME>":
                self.fields["order_by"].choices[i][1] = noel_names.noel
                self.fields["order_by"].widget.choices[i][1] = noel_names.noel
            elif v == "<LOEL-NAME>":
                self.fields["order_by"].choices[i][1] = noel_names.loel
                self.fields["order_by"].widget.choices[i][1] = noel_names.loel

    @property
    def helper(self):
        helper = BaseFormHelper(self, form_actions=[cfl.Submit("submit", "Apply filters")])
        helper.form_method = "GET"

        helper.add_row("studies", 4, "col-md-3")
        helper.add_row("lifestage_assessed", 4, "col-md-3")
        helper.add_row("data_extracted", 4, "col-md-3")
        helper.add_row("effect", 4, "col-md-3")
        helper.add_row("order_by", 2, "col-md-3")

        return helper

    def get_query(self):

        studies = self.cleaned_data.get("studies")
        chemical = self.cleaned_data.get("chemical")
        cas = self.cleaned_data.get("cas")
        lifestage_exposed = self.cleaned_data.get("lifestage_exposed")
        lifestage_assessed = self.cleaned_data.get("lifestage_assessed")
        species = self.cleaned_data.get("species")
        strain = self.cleaned_data.get("strain")
        sex = self.cleaned_data.get("sex")
        data_extracted = self.cleaned_data.get("data_extracted")
        name = self.cleaned_data.get("name")
        system = self.cleaned_data.get("system")
        organ = self.cleaned_data.get("organ")
        effect = self.cleaned_data.get("effect")
        effect_subtype = self.cleaned_data.get("effect_subtype")
        NOEL = self.cleaned_data.get("NOEL")
        LOEL = self.cleaned_data.get("LOEL")
        tags = self.cleaned_data.get("tags")
        dose_units = self.cleaned_data.get("dose_units")

        query = Q()
        if studies:
            query &= Q(animal_group__experiment__study__in=studies)
        if chemical:
            query &= Q(animal_group__experiment__chemical__icontains=chemical)
        if cas:
            query &= Q(animal_group__experiment__cas__icontains=cas)
        if lifestage_exposed:
            query &= Q(animal_group__lifestage_exposed__icontains=lifestage_exposed)
        if lifestage_assessed:
            query &= Q(animal_group__lifestage_assessed__icontains=lifestage_assessed)
        if species:
            query &= Q(animal_group__species=species)
        if strain:
            query &= Q(animal_group__strain__name__icontains=strain.name)
        if sex:
            query &= Q(animal_group__sex__in=sex)
        if data_extracted:
            query &= Q(data_extracted=data_extracted == "True")
        if name:
            query &= Q(name__icontains=name)
        if system:
            query &= Q(system__icontains=system)
        if organ:
            query &= Q(organ__icontains=organ)
        if effect:
            query &= Q(effect__icontains=effect)
        if effect_subtype:
            query &= Q(effect_subtype__icontains=effect_subtype)
        if NOEL:
            query &= Q(NOEL__icontains=NOEL)
        if LOEL:
            query &= Q(LOEL__icontains=LOEL)
        if tags:
            query &= Q(effects__name__icontains=tags)
        if dose_units:
            query &= Q(animal_group__dosing_regime__doses__dose_units=dose_units)
        return query

    def get_order_by(self):
        return self.cleaned_data.get("order_by", self.ORDER_BY_CHOICES[0][0])

    def get_dose_units_id(self):
        if hasattr(self, "cleaned_data") and self.cleaned_data.get("dose_units"):
            return self.cleaned_data.get("dose_units").id<|MERGE_RESOLUTION|>--- conflicted
+++ resolved
@@ -61,11 +61,7 @@
         for fld in list(self.fields.keys()):
             widget = self.fields[fld].widget
             if type(widget) != forms.CheckboxInput:
-<<<<<<< HEAD
-                widget.attrs["class"] = "col-md-12"
-=======
                 widget.attrs["class"] = "form-control"
->>>>>>> 613e9c77
 
         self.fields["description"].widget.attrs["rows"] = 4
 
@@ -177,11 +173,7 @@
     def helper(self):
         for fld in list(self.fields.keys()):
             widget = self.fields[fld].widget
-<<<<<<< HEAD
-            widget.attrs["class"] = "col-md-12"
-=======
             widget.attrs["class"] = "form-control"
->>>>>>> 613e9c77
 
         if self.instance.id:
             inputs = {
@@ -503,11 +495,7 @@
         for fld in list(self.fields.keys()):
             widget = self.fields[fld].widget
             if type(widget) != forms.CheckboxInput:
-<<<<<<< HEAD
-                widget.attrs["class"] = "col-md-12"
-=======
                 widget.attrs["class"] = "form-control"
->>>>>>> 613e9c77
 
         helper.layout.insert(
             helper.find_layout_idx_for_field_name("name"), cfl.Div(id="vocab"),
