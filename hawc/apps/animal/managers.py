--- conflicted
+++ resolved
@@ -1,8 +1,4 @@
-<<<<<<< HEAD
-from typing import Any
-=======
-from typing import Any, Dict, List, Optional
->>>>>>> 981accd5
+from typing import Any, Optional
 
 import numpy as np
 import pandas as pd
