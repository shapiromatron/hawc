--- conflicted
+++ resolved
@@ -14,19 +14,15 @@
         }
 
     def __init__(self, *args, **kwargs):
-<<<<<<< HEAD
         super().__init__(*args, **kwargs)
-        status_names = [
-            (status.id, status.name)
-            for status in models.TaskStatus.objects.filter(
-                assessment=self.instance.study.assessment
-            )
-        ]
-        self.fields["status"].widget = forms.Select(choices=status_names)
-=======
-        prefix = f"task-{kwargs.get("instance").pk if "instance" in kwargs else "new"}"
-        super().__init__(*args, prefix=prefix, **kwargs)
->>>>>>> fe568dc6
+        self.fields["status"].widget = forms.Select(
+            choices=[
+                (status.id, status.name)
+                for status in models.TaskStatus.objects.filter(
+                    assessment=self.instance.study.assessment
+                )
+            ]
+        )
         self.fields["owner"].queryset = self.instance.study.assessment.pms_and_team_users()
 
     @property
