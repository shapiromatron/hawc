--- conflicted
+++ resolved
@@ -19,7 +19,7 @@
         }
 
     def __init__(self, *args, **kwargs):
-<<<<<<< HEAD
+        kwargs.update(prefix=f"task-{kwargs.get("instance").pk if "instance" in kwargs else "new"}")
         super().__init__(*args, **kwargs)
         status_names = [
             (status.id, status.name)
@@ -28,10 +28,6 @@
             )
         ]
         self.fields["status"].widget = forms.Select(choices=status_names)
-=======
-        prefix = f"task-{kwargs.get("instance").pk if "instance" in kwargs else "new"}"
-        super().__init__(*args, prefix=prefix, **kwargs)
->>>>>>> fe568dc6
         self.fields["owner"].queryset = self.instance.study.assessment.pms_and_team_users()
 
     @property
