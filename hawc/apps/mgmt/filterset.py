--- conflicted
+++ resolved
@@ -41,16 +41,8 @@
         model = models.Task
         form = InlineFilterForm
         fields = ["study_assessment_name", "type", "show_completed"]
-<<<<<<< HEAD
-        grid_layout = {
-            "rows": [
-                {"columns": [{"width": 12}]},
-            ]
-        }
-=======
         main_field = "study_assessment_name"
         appended_fields = ["type", "show_completed"]
->>>>>>> 6a77981c
 
     def filter_show_completed(self, queryset, name, value):
         if value is True:
@@ -99,16 +91,8 @@
         model = models.Task
         form = InlineFilterForm
         fields = ["study_name", "data_type", "owner", "order_by"]
-<<<<<<< HEAD
-        grid_layout = {
-            "rows": [
-                {"columns": [{"width": 12}]},
-            ]
-        }
-=======
         main_field = "study_name"
         appended_fields = ["order_by", "data_type", "owner"]
->>>>>>> 6a77981c
 
     def filter_owner(self, queryset, name, value):
         return queryset.filter(
