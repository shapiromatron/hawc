--- conflicted
+++ resolved
@@ -3,11 +3,7 @@
 from django.forms.widgets import CheckboxInput
 from django_filters.constants import EMPTY_VALUES
 
-<<<<<<< HEAD
-from ..common.filterset import BaseFilterSet, InlineFilterForm
-=======
 from ..common.filterset import ArrowOrderingFilter, BaseFilterSet, InlineFilterForm
->>>>>>> b7d18f16
 from ..myuser.models import HAWCUser
 from ..study.constants import StudyTypeChoices
 from . import constants, models
@@ -84,19 +80,11 @@
     order_by = TaskOrderingFilter(
         label="Ordering",
         fields=(
-<<<<<<< HEAD
-            ("study__short_citation", "study__short_citation"),
-            ("study__created", "study_created"),
-        ),
-        empty_label="Default Order",
-        null_label=None,
-=======
             ("study__short_citation", "citation"),
             ("study__created", "study_created"),
         ),
         empty_label=None,
         initial="citation",
->>>>>>> b7d18f16
     )
 
     class Meta:
