--- conflicted
+++ resolved
@@ -1,4 +1,3 @@
-<<<<<<< HEAD
 <tr hx-target="this" hx-swap="outerHTML">
   <td>
     <a href="{{ object.study.get_absolute_url }}">{{ object.study }}</a>
@@ -14,18 +13,9 @@
       {% crispy form %}
       <div class="d-block container">
         <div class="float-right">
-          <button class="btn btn-sm btn-info" hx-post="{% url 'mgmt:task-update' object.pk %}">Save</button>
-          <button class="btn btn-sm btn-light" hx-get="{% url 'mgmt:task-detail' object.pk %}"><i class="fa fa-fw fa-times mr-1"></i>Cancel</button>
+          <button class="btn btn-sm btn-info" hx-post="{% url 'mgmt:task-htmx' object.pk 'update' %}">Save</button>
+          <button class="btn btn-sm btn-light" hx-get="{% url 'mgmt:task-htmx' object.pk 'read' %}"><i class="fa fa-fw fa-times mr-1"></i>Cancel</button>
         </div>
-=======
-<td id="task-{{object.id}}" hx-target="this" hx-swap="outerHTML">
-  <form method="post" class="border my-2 p-2 pb-5 edit-form-background form-design">
-    {% crispy form %}
-    <div class="d-block container">
-      <div class="float-right">
-        <button class="btn btn-sm btn-info" hx-post="{% url 'mgmt:task-htmx' object.pk 'update' %}">Save</button>
-        <button class="btn btn-sm btn-light" hx-get="{% url 'mgmt:task-htmx' object.pk 'read' %}"><i class="fa fa-fw fa-times mr-1"></i>Cancel</button>
->>>>>>> 323428ee
       </div>
     </form>
   </td>
