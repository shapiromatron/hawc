<<<<<<< HEAD
<tr class="task-row" hx-target="this" hx-swap="outerHTML">
  <td>
    <a href="{{ object.study.get_absolute_url }}">{{ object.study }}</a>
    <br>
    <b>Date created: </b>
    <span>{{ object.study.created|date:"SHORT_DATE_FORMAT" }}</span>
  </td>
  <td>
    <span>{{ object.get_type_display|capfirst }}</span>
  </td>
  <td>
    {{object.owner|default:"---"}}
  </td>
  <td>
    <i class="fa fa-circle mgmt-circle s{{ object.status }}"></i>
    {{ object.get_status_display|capfirst }}
  </td>
  <td class="d-flex">
    <span>{{ object.due_date|date:"SHORT_DATE_FORMAT"|default:"---" }}</span>
    <button class="btn btn-light ml-auto" hx-get="{% url 'mgmt:task-update' object.pk %}">
      <i title="Edit this task" class="fa fa-pencil-square-o" aria-hidden="true"></i>
    </button>
  </td>
</tr>
=======
<td id="task-{{object.id}}" hx-target="this" hx-swap="outerHTML">
  <div class="row">
    <div class="col-auto">
      <div>
        <b>Status: </b>
        <i class="fa fa-circle mgmt-circle s{{ object.status }}"></i>{{ object.get_status_display|capfirst }}
      </div>
      <div>
        <b>Owner: </b>
        <span>{{ object.owner }}</span>
      </div>
      <div>
        <b>Task: </b>
        <span>{{ object.get_type_display|capfirst }}</span>
      </div>
      {% if object.due_date %}<div>
        <b>Due date: </b>
        <span>{{ object.due_date|date:"SHORT_DATE_FORMAT" }}</span>
      </div>{% endif %}
    </div>
    <div class="col-md">
      <a class="btn btn-light" href="#" hx-get="{% url 'mgmt:task-htmx' object.pk 'update' %}"><i title="Edit this task" class="fa fa-pencil-square-o" aria-hidden="true"></i></a>
    </div>
  </div>
</td>
>>>>>>> 323428ee
<|MERGE_RESOLUTION|>--- conflicted
+++ resolved
@@ -1,4 +1,3 @@
-<<<<<<< HEAD
 <tr class="task-row" hx-target="this" hx-swap="outerHTML">
   <td>
     <a href="{{ object.study.get_absolute_url }}">{{ object.study }}</a>
@@ -16,37 +15,12 @@
     <i class="fa fa-circle mgmt-circle s{{ object.status }}"></i>
     {{ object.get_status_display|capfirst }}
   </td>
-  <td class="d-flex">
-    <span>{{ object.due_date|date:"SHORT_DATE_FORMAT"|default:"---" }}</span>
-    <button class="btn btn-light ml-auto" hx-get="{% url 'mgmt:task-update' object.pk %}">
-      <i title="Edit this task" class="fa fa-pencil-square-o" aria-hidden="true"></i>
-    </button>
+  <td>
+    <div class="d-flex">
+      <span>{{ object.due_date|date:"SHORT_DATE_FORMAT"|default:"---" }}</span>
+      <button class="btn btn-light ml-auto" hx-get="{% url 'mgmt:task-htmx' object.pk 'update' %}">
+        <i title="Edit this task" class="fa fa-pencil-square-o" aria-hidden="true"></i>
+      </button>
+    </div>
   </td>
-</tr>
-=======
-<td id="task-{{object.id}}" hx-target="this" hx-swap="outerHTML">
-  <div class="row">
-    <div class="col-auto">
-      <div>
-        <b>Status: </b>
-        <i class="fa fa-circle mgmt-circle s{{ object.status }}"></i>{{ object.get_status_display|capfirst }}
-      </div>
-      <div>
-        <b>Owner: </b>
-        <span>{{ object.owner }}</span>
-      </div>
-      <div>
-        <b>Task: </b>
-        <span>{{ object.get_type_display|capfirst }}</span>
-      </div>
-      {% if object.due_date %}<div>
-        <b>Due date: </b>
-        <span>{{ object.due_date|date:"SHORT_DATE_FORMAT" }}</span>
-      </div>{% endif %}
-    </div>
-    <div class="col-md">
-      <a class="btn btn-light" href="#" hx-get="{% url 'mgmt:task-htmx' object.pk 'update' %}"><i title="Edit this task" class="fa fa-pencil-square-o" aria-hidden="true"></i></a>
-    </div>
-  </div>
-</td>
->>>>>>> 323428ee
+</tr>