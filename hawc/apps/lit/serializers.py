--- conflicted
+++ resolved
@@ -122,17 +122,12 @@
         if "abstract" in self.data:
             query &= Q(abstract__icontains=self.data["abstract"])
 
-<<<<<<< HEAD
         qs = (
             models.Reference.objects.filter(query)
             .select_related("study")
             .prefetch_related("searches", "identifiers")[:100]
         )
-        return [ref.get_json(json_encode=False) for ref in qs]
-=======
-        qs = models.Reference.objects.filter(query)[:100]
         return [ref.to_dict() for ref in qs]
->>>>>>> 43c36394
 
 
 class ReferenceTagsSerializer(serializers.ModelSerializer):
