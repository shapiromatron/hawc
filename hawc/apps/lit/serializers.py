import itertools
import logging
from collections import Counter
from io import StringIO

import pandas as pd
from celery import chain
from celery.result import ResultBase
from django.core.exceptions import ValidationError
from django.db import transaction
from django.db.models import Q
from django.template.defaultfilters import slugify
from django.urls import reverse
from pydantic import Field, root_validator, validator
from rest_framework import exceptions, serializers
from rest_framework.exceptions import ParseError

from ..assessment.serializers import AssessmentRootedSerializer
from ..common.api import DynamicFieldsMixin
from ..common.forms import ASSESSMENT_UNIQUE_MESSAGE
from ..common.serializers import PydanticDrfSerializer, validate_jsonschema
from . import constants, exports, forms, models, tasks

logger = logging.getLogger(__name__)


class SearchSerializer(serializers.ModelSerializer):
    class Meta:
        model = models.Search
        fields = (
            "assessment",
            "search_type",
            "source",
            "title",
            "slug",
            "description",
            "search_string",
            "created",
            "last_updated",
        )
        read_only_fields = ["slug", "created", "last_updated"]
        extra_kwargs = {
            "search_string": {"required": True},
        }

    def validate(self, data):

        user = self.context["request"].user
        if not data["assessment"].user_can_edit_object(user):
            # TODO - move authentication check outside validation?
            raise exceptions.PermissionDenied("Invalid permissions to edit assessment")

        # set slug value based on title; assert it's unique
        # (assessment+title is checked w/ built-in serializer)
        data["slug"] = slugify(data["title"])
        if models.Search.objects.filter(assessment=data["assessment"], slug=data["slug"]).exists():
            raise serializers.ValidationError({"slug": ASSESSMENT_UNIQUE_MESSAGE})

        if data["search_type"] != constants.SearchType.IMPORT:
            raise serializers.ValidationError("API currently only supports imports")

        ids = forms.ImportForm.validate_import_search_string(data["search_string"])
        self.validate_import_ids_exist(data, ids)

        return data

    def validate_import_ids_exist(self, data, ids: list[int]):
        try:
            if data["source"] == constants.ReferenceDatabase.HERO:
                content = models.Identifiers.objects.validate_hero_ids(ids)
                self._import_data = dict(ids=ids, content=content)
            elif data["source"] == constants.ReferenceDatabase.PUBMED:
                content = models.Identifiers.objects.validate_pubmed_ids(ids)
                self._import_data = dict(ids=ids, content=content)
            else:
                raise serializers.ValidationError("API currently only supports PubMed/HERO imports")
        except ValidationError as err:
            raise serializers.ValidationError(err.message)

    @transaction.atomic
    def create(self, validated_data):
        # create search object
        search = models.Search.objects.create(**validated_data)

        # create identifiers/references
        if validated_data["source"] == constants.ReferenceDatabase.HERO:
            # create missing identifiers from import
            models.Identifiers.objects.bulk_create_hero_ids(self._import_data["content"])
            # get hero identifiers
            identifiers = models.Identifiers.objects.hero(self._import_data["ids"])
            # get or create reference objects from identifiers
            models.Reference.objects.get_hero_references(search, identifiers)
        elif validated_data["source"] == constants.ReferenceDatabase.PUBMED:
            # create missing identifiers from import
            models.Identifiers.objects.bulk_create_pubmed_ids(self._import_data["content"])
            # get pubmed identifiers
            identifiers = models.Identifiers.objects.pubmed(self._import_data["ids"])
            # get or create reference objects from identifiers
            models.Reference.objects.get_pubmed_references(search, identifiers)

        return search


class IdentifiersSerializer(serializers.ModelSerializer):
    def to_representation(self, instance):
        ret = super().to_representation(instance)
        ret["database"] = instance.get_database_display()
        ret["url"] = instance.get_url()
        return ret

    class Meta:
        model = models.Identifiers
        fields = "__all__"


class ReferenceTagsSerializer(serializers.ModelSerializer):
    def to_internal_value(self, data):
        raise ParseError("Not implemented!")

    def to_representation(self, obj):
        # obj is a model-manager in this case; convert to list to serialize
        return list(obj.values("id", "name"))

    class Meta:
        model = models.ReferenceTags
        fields = "__all__"


class ReferenceFilterTagSerializer(AssessmentRootedSerializer):
    parent = serializers.IntegerField(write_only=True, required=False)

    class Meta:
        model = models.ReferenceFilterTag
        fields = ("id", "name", "parent")


class ReferenceCleanupFieldsSerializer(DynamicFieldsMixin, serializers.ModelSerializer):
    class Meta:
        model = models.Reference
        cleanup_fields = model.TEXT_CLEANUP_FIELDS
        fields = cleanup_fields + ("id",)


class ReferenceTreeSerializer(serializers.Serializer):
    tree = serializers.JSONField()

    tree_schema = {
        "$id": "tree",
        "$schema": "http://json-schema.org/draft-07/schema#",
        "$defs": {
            "tagNode": {
                "type": "object",
                "additionalProperties": False,
                "required": ["data"],
                "properties": {
                    "id": {"type": "integer"},
                    "data": {
                        "type": "object",
                        "required": ["name"],
                        "additionalProperties": False,
                        "properties": {
                            "name": {"type": "string", "minLength": 1, "maxLength": 128},
                            "slug": {"type": "string", "pattern": r"^[-a-zA-Z0-9_]+$"},
                        },
                    },
                    "children": {"type": "array", "items": {"$ref": "#/$defs/tagNode"}},
                },
            }
        },
        "type": "array",
        "items": {"$ref": "#/$defs/tagNode"},
    }

    def validate_tree(self, value):
        return validate_jsonschema(value, self.tree_schema)

    def update(self):
        assessment_id = self.context["assessment"].id
        models.ReferenceFilterTag.replace_tree(assessment_id, self.validated_data["tree"])

    def to_representation(self, instance):
        assessment_id = self.context["assessment"].id
        root = models.ReferenceFilterTag.get_assessment_root(assessment_id)
        tree = root.dump_bulk(root, keep_ids=True)
        return {"tree": tree[0].get("children", [])}


class BulkReferenceTagSerializer(serializers.Serializer):
    operation = serializers.ChoiceField(choices=["append", "replace", "remove"], required=True)
    csv = serializers.CharField(required=True)
    dry_run = serializers.BooleanField(default=False)

    def validate_csv(self, value):
        try:
            df = pd.read_csv(StringIO(value)).drop_duplicates()
        except pd.errors.ParserError:
            raise serializers.ValidationError("CSV could not be parsed")
        except pd.errors.EmptyDataError:
            raise serializers.ValidationError("CSV must not be empty")

        # ensure columns are expected
        expected_columns = ["reference_id", "tag_id"]
        if df.columns.tolist() != expected_columns:
            raise serializers.ValidationError(
                f"Invalid column headers; expecting \"{','.join(expected_columns)}\""
            )

        # ensure we have some data
        if df.shape[0] == 0:
            raise serializers.ValidationError("CSV has no data")

        expected_assessment_id = self.context["assessment"].id
        unique_refs = df.reference_id.unique()

        # ensure that all references are from this assessment
        assessments = (
            models.Reference.objects.filter(id__in=unique_refs)
            .values_list("assessment_id", flat=True)
            .distinct()
        )
        if len(assessments) != 1 or assessments[0] != expected_assessment_id:
            raise serializers.ValidationError(
                f"All reference ids are not from assessment {expected_assessment_id}"
            )

        # ensure that all tags are from this assessment
        expected_tag_ids = models.ReferenceFilterTag.get_descendants_pks(expected_assessment_id)
        additional_tags = set(df.tag_id.unique()) - set(expected_tag_ids)
        if len(additional_tags) > 0:
            raise serializers.ValidationError(
                f"All tag ids are not from assessment {expected_assessment_id}"
            )

        # ensure all references exist
        founds_refs = set(
            models.Reference.objects.filter(id__in=unique_refs).values_list("id", flat=True)
        )
        missing = set(unique_refs) - set(founds_refs)
        if missing:
            raise serializers.ValidationError(f"Reference(s) not found: {missing}")

        # success! cache dataframe
        self.assessment = self.context["assessment"]
        self.df = df

        return value

    @transaction.atomic
    def bulk_create_tags(self):
        if self.validated_data["dry_run"]:
            return

        assessment_id = self.assessment.id
        operation = self.validated_data["operation"]

        existing = set()
        if operation == "append":
            existing = set(
                models.ReferenceTags.objects.filter(
                    content_object__assessment_id=assessment_id
                ).values_list("tag_id", "content_object_id")
            )

        if operation == "replace":
            qs = models.ReferenceTags.objects.assessment_qs(assessment_id)
            logger.info(f"Deleting {qs.count()} reference tags for {assessment_id}")
            qs.delete()

        if operation == "remove":
            query = Q()
            for row in self.df.itertuples(index=False):
                query |= Q(tag_id=row.tag_id, content_object_id=row.reference_id)
            qs = models.ReferenceTags.objects.assessment_qs(assessment_id).filter(query)
            logger.info(f"Deleting {qs.count()} reference tags for {assessment_id}")
            qs.delete()
            return

        new_tags = [
            models.ReferenceTags(tag_id=row.tag_id, content_object_id=row.reference_id)
            for row in self.df.itertuples(index=False)
            if (row.tag_id, row.reference_id) not in existing
        ]

        if new_tags:
            logger.info(f"Creating {len(new_tags)} reference tags for {assessment_id}")
            models.ReferenceTags.objects.bulk_create(new_tags)
            models.Reference.delete_cache(assessment_id)


class ReferenceSerializer(serializers.ModelSerializer):
    tags = serializers.ListField(write_only=True)

    def to_representation(self, instance):
        ret = super().to_representation(instance)
        ret["pk"] = instance.id
        ret["assessment_id"] = instance.assessment_id

        ret["has_study"] = instance.has_study
        ret["url"] = instance.get_absolute_url()
<<<<<<< HEAD
        ret["editTagUrl"] = reverse("lit:reference_tags_edit", kwargs={"pk": instance.pk})
        ret["editReferenceUrl"] = reverse("lit:ref_edit", kwargs={"pk": instance.pk})
        ret["deleteReferenceUrl"] = reverse("lit:ref_delete", kwargs={"pk": instance.pk})
        ret["tagHistoryUrl"] = reverse("lit:tag-history", kwargs={"pk": instance.pk})
=======
        ret["editTagUrl"] = (
            reverse("lit:tag", args=(instance.assessment_id,)) + f"?id={instance.pk}"
        )
        ret["editReferenceUrl"] = reverse("lit:ref_edit", args=(instance.pk,))
        ret["deleteReferenceUrl"] = reverse("lit:ref_delete", args=(instance.pk,))
>>>>>>> 55b68d55

        ret["identifiers"] = [ident.to_dict() for ident in instance.identifiers.all()]
        ret["searches"] = [search.to_dict() for search in instance.searches.all()]
        ret["study_short_citation"] = instance.study.short_citation if ret["has_study"] else None

        ret["tags"] = [tag.id for tag in instance.tags.all()]
        return ret

    def validate_tags(self, value):
        valid_tags = models.ReferenceFilterTag.get_assessment_qs(
            self.instance.assessment_id
        ).filter(id__in=value)
        if valid_tags.count() != len(value):
            raise serializers.ValidationError("All tag ids are not from this assessment")
        return value

    @transaction.atomic
    def update(self, instance, validated_data):

        # updates the reference tags
        if "tags" in validated_data:
            instance.tags.set(validated_data.pop("tags"))
        # updates the searches
        if "searches" in validated_data:
            instance.searches.set(validated_data.pop("searches"))
        # updates the rest of the fields
        for attr, value in list(validated_data.items()):
            setattr(instance, attr, value)

        instance.save()
        return instance

    class Meta:
        model = models.Reference
        fields = "__all__"


class ReferenceReplaceHeroIdSerializer(serializers.Serializer):
    replace = serializers.ListField(
        min_length=1,
        max_length=1000,
        child=serializers.ListField(min_length=2, max_length=2, child=serializers.IntegerField()),
    )

    def validate_replace(self, replace: list) -> list:

        self.ref_ids, self.hero_ids = zip(*replace)
        assessment = self.context["assessment"]
        references = models.Reference.objects.filter(id__in=self.ref_ids)

        # make sure references exist
        if references.count() != len(self.ref_ids):
            raise serializers.ValidationError("All references not found; check ID list")

        # make sure references are part of the assessment
        ref_assessment_ids = set(ref.assessment_id for ref in references)
        if len(ref_assessment_ids) != 1:
            raise serializers.ValidationError(
                f"Reference IDs from multiple assessments: {ref_assessment_ids}"
            )

        if list(ref_assessment_ids)[0] != assessment.id:
            raise serializers.ValidationError(
                f"Reference IDs not all from assessment {assessment.id}."
            )

        # make sure HERO IDs are unique for all references in an assessment

        # get hero ids for unmodified references
        references_diff = (
            models.Reference.objects.hero_references(assessment.id)
            .difference(references)
            .values_list("id", flat=True)
        )
        existing_hero_ids = [
            int(id_)
            for id_ in models.Identifiers.objects.filter(
                references__in=references_diff, database=constants.ReferenceDatabase.HERO
            ).values_list("unique_id", flat=True)
        ]
        hero_counts = Counter(itertools.chain(existing_hero_ids, self.hero_ids))
        duplicates = [key for key, count in hero_counts.items() if count > 1]
        if len(duplicates) > 0:
            raise serializers.ValidationError(
                f"Duplicate HERO IDs in assessment: {list(duplicates)}"
            )

        # make sure all HERO IDs are valid; and save response from HERO if needed
        try:
            self.fetched_content = models.Identifiers.objects.validate_hero_ids(self.hero_ids)
        except ValidationError as err:
            raise serializers.ValidationError(err.args[0])

        return replace

    def execute(self) -> ResultBase:

        # import missing identifiers
        models.Identifiers.objects.bulk_create_hero_ids(self.fetched_content)

        # set hero ref
        t1 = tasks.replace_hero_ids.si(self.validated_data["replace"])

        # update content
        t2 = tasks.update_hero_content.si(self.hero_ids)

        # update fields with content
        t3 = tasks.update_hero_fields.si(self.ref_ids)

        # run chained tasks
        return chain(t1, t2, t3)()


class ReferenceTagExportSerializer(serializers.Serializer):
    nested = serializers.ChoiceField(choices=[("t", "true"), ("f", "false")], default="t")
    exporter = serializers.ChoiceField(
        choices=[("base", "base"), ("table-builder", "table builder")], default="base"
    )
    _exporters = {
        "base": exports.ReferenceFlatComplete,
        "table-builder": exports.TableBuilderFormat,
    }

    def get_exporter(self):
        return self._exporters[self.validated_data["exporter"]]

    def include_descendants(self):
        return self.validated_data["nested"] == "t"


class FilterReferences(PydanticDrfSerializer):
    assessment_id: int  # no db validation required; done by viewset
    search: int = Field(None, alias="search_id")
    tag: int = Field(None, alias="tag_id")
    untagged: bool = False
    required_tags: list[int] = []
    pruned_tags: list[int] = []

    @validator("untagged", pre=True)
    def validate_untagged_presence(cls, v):
        # if untagged is passed in as a query param without value, assume its True
        return v == "" or v

    @validator("search")
    def validate_search_id(cls, v):
        try:
            return models.Search.objects.get(pk=v)
        except models.Search.DoesNotExist:
            raise ValueError("Invalid search id")

    @validator("tag")
    def validate_tag_id(cls, v):
        try:
            return models.ReferenceFilterTag.objects.get(pk=v)
        except models.ReferenceFilterTag.DoesNotExist:
            raise ValueError("Invalid tag id")

    @validator("required_tags", "pruned_tags", pre=True)
    def str_to_list(cls, v):
        if not isinstance(v, str):
            raise ValueError("Expected a comma-delimited list of ids")
        return [_.strip() for _ in v.split(",")]

    @validator("required_tags", "pruned_tags")
    def validate_tag_ids(cls, v):
        tags = models.ReferenceFilterTag.objects.filter(pk__in=v)
        matched_tag_ids = tags.values_list("pk", flat=True)
        missing_tag_ids = set(v) - set(matched_tag_ids)
        if missing_tag_ids:
            raise ValueError(f"Invalid tag ids: {', '.join([str(_) for _ in missing_tag_ids])}")
        return tags

    @root_validator
    def check_constraints(cls, values):
        # untagged and tag_id/required_tags/pruned_tags are mutually exclusive
        if values.get("untagged") and any(
            [values.get(_) for _ in ["tag", "required_tags", "pruned_tags"]]
        ):
            raise ValueError("Do not combine 'untagged' with other tag filters")
        if any([values.get(_) for _ in ["required_tags", "pruned_tags"]]) and not values.get("tag"):
            raise ValueError(
                "'required_tags' and 'pruned_tags' require a root 'tag_id' to function correctly."
            )
        return values

    def get_queryset(self):
        qs = models.Reference.objects.filter(assessment_id=self.assessment_id)
        if self.search is not None:
            qs = qs.filter(searches=self.search)
        if self.untagged:
            qs = qs.untagged()
        elif self.tag:
            qs = qs.with_tag(self.tag, descendants=True)
            if self.required_tags:
                qs = qs.require_tags(self.required_tags)
            if self.pruned_tags:
                qs = qs.prune_tags(self.tag, self.pruned_tags, descendants=True)
        return (
            qs.select_related("study")
            .prefetch_related("searches", "identifiers", "tags")
            .order_by("id")
        )<|MERGE_RESOLUTION|>--- conflicted
+++ resolved
@@ -297,18 +297,12 @@
 
         ret["has_study"] = instance.has_study
         ret["url"] = instance.get_absolute_url()
-<<<<<<< HEAD
-        ret["editTagUrl"] = reverse("lit:reference_tags_edit", kwargs={"pk": instance.pk})
-        ret["editReferenceUrl"] = reverse("lit:ref_edit", kwargs={"pk": instance.pk})
-        ret["deleteReferenceUrl"] = reverse("lit:ref_delete", kwargs={"pk": instance.pk})
-        ret["tagHistoryUrl"] = reverse("lit:tag-history", kwargs={"pk": instance.pk})
-=======
         ret["editTagUrl"] = (
             reverse("lit:tag", args=(instance.assessment_id,)) + f"?id={instance.pk}"
         )
         ret["editReferenceUrl"] = reverse("lit:ref_edit", args=(instance.pk,))
         ret["deleteReferenceUrl"] = reverse("lit:ref_delete", args=(instance.pk,))
->>>>>>> 55b68d55
+        ret["tagHistoryUrl"] = reverse("lit:tag-history", args=(instance.pk,))
 
         ret["identifiers"] = [ident.to_dict() for ident in instance.identifiers.all()]
         ret["searches"] = [search.to_dict() for search in instance.searches.all()]
