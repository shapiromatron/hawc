import html
import json
import logging
import re
from copy import copy
from math import ceil
from urllib import parse

from celery import chain
from celery.result import ResultBase
from django.apps import apps
from django.conf import settings
from django.contrib.postgres.indexes import GinIndex
from django.core.exceptions import ObjectDoesNotExist
from django.db import models, transaction
from django.urls import reverse
from django.utils import timezone
from django.utils.html import strip_tags
from reversion import revisions as reversion
from taggit.models import ItemBase
from treebeard.mp_tree import MP_Node

from hawc.apps.udf.models import TagBinding, TagUDFContent

from ...constants import ColorblindColors
from ...services.nih import pubmed
from ...services.utils import ris
from ...services.utils.doi import get_doi_from_identifier, try_get_doi
from ..assessment.models import Log
from ..common.helper import SerializerHelper
from ..common.models import (
    AssessmentRootMixin,
    CustomURLField,
    NonUniqueTagBase,
)
from ..myuser.models import HAWCUser
from . import constants, managers, tasks

logger = logging.getLogger(__name__)


class TooManyPubMedResults(Exception):
    """
    Raised when returned Query is too large
    """

    def __init__(self, value):
        self.value = value

    def __str__(self):
        return repr(self.value)


class LiteratureAssessment(models.Model):
    DEFAULT_EXTRACTION_TAG = "Inclusion"

    assessment = models.OneToOneField(
        "assessment.Assessment",
        editable=False,
        on_delete=models.CASCADE,
        related_name="literature_settings",
    )
    conflict_resolution = models.BooleanField(
        default=settings.HAWC_FEATURES.DEFAULT_LITERATURE_CONFLICT_RESOLUTION,
        verbose_name="Conflict resolution required",
        help_text="Enable conflict resolution for reference screening. If enabled, at least two reviewers must independently review and tag literature, and tag conflicts must be resolved before tags are applied to a reference. If disabled, tags are immediately applied to references.  We do not recommend changing this setting after screening has begun.",
    )
    extraction_tag = models.ForeignKey(
        "lit.ReferenceFilterTag",
        blank=True,
        null=True,
        on_delete=models.SET_NULL,
        help_text="References tagged with this tag or its descendants will be available for data extraction and study quality/risk of bias evaluation.",
    )
    screening_instructions = models.TextField(
        blank=True,
        help_text="""Add instructions for screeners. This information will be shown on the
        literature screening page and will publicly available, if the assessment is made public.""",
    )
    name_list_1 = models.CharField(
        max_length=64,
        verbose_name="Name List 1",
        default="Positive",
        help_text="Name for this list of keywords",
    )
    color_list_1 = models.CharField(
        max_length=7,
        verbose_name="Highlight Color 1",
        default=ColorblindColors.BRIGHT[2],
        help_text="Keywords in list 1 will be highlighted this color",
    )
    keyword_list_1 = models.TextField(
        blank=True,
        help_text="""Keywords to highlight in titles and abstracts on the reference tagging page.
        Keywords are pipe-separated (&nbsp;|&nbsp;) to allow for highlighting chemicals which may
        include commas. Keywords can be whole word matches or partial matches. For inexact matches,
        use an asterisk (&nbsp;*&nbsp;) wildcard. For example, rat|phos*, it should match rat, but
        not rats, as well as phos, phosphate, and phosphorous.""",
    )
    name_list_2 = models.CharField(
        max_length=64,
        verbose_name="Name List 2",
        default="Negative",
        help_text="Name for this list of keywords",
    )
    color_list_2 = models.CharField(
        max_length=7,
        verbose_name="Highlight Color 2",
        default=ColorblindColors.BRIGHT[1],
        help_text="Keywords in list 2 will be highlighted this color",
    )
    keyword_list_2 = models.TextField(
        blank=True,
        help_text="""Keywords to highlight in titles and abstracts on the reference tagging page.
        Keywords are pipe-separated (&nbsp;|&nbsp;) to allow for highlighting chemicals which may
        include commas. Keywords can be whole word matches or partial matches. For inexact matches,
        use an asterisk (&nbsp;*&nbsp;) wildcard. For example, rat|phos*, it should match rat, but
        not rats, as well as phos, phosphate, and phosphorous.""",
    )
    name_list_3 = models.CharField(
        max_length=64,
        verbose_name="Name List 3",
        default="Additional",
        help_text="Name for this list of keywords",
    )
    color_list_3 = models.CharField(
        max_length=7,
        verbose_name="Highlight Color 3",
        default=ColorblindColors.BRIGHT[0],
        help_text="Keywords in list 3 will be highlighted this color",
    )
    keyword_list_3 = models.TextField(
        blank=True,
        help_text="""Keywords to highlight in titles and abstracts on the reference tagging page.
        Keywords are pipe-separated (&nbsp;|&nbsp;) to allow for highlighting chemicals which may
        include commas. Keywords can be whole word matches or partial matches. For inexact matches,
        use an asterisk (&nbsp;*&nbsp;) wildcard. For example, rat|phos*, it should match rat, but
        not rats, as well as phos, phosphate, and phosphorous.""",
    )
    created = models.DateTimeField(auto_now_add=True)
    last_updated = models.DateTimeField(auto_now=True)

    BREADCRUMB_PARENT = "assessment"

    def __str__(self):
        return "Literature assessment settings"

    @classmethod
    def build_default(cls, assessment: "assessment.Assessment") -> "LiteratureAssessment":
        extraction_tag = (
            ReferenceFilterTag.get_assessment_root(assessment.id)
            .get_children()
            .filter(name=cls.DEFAULT_EXTRACTION_TAG)
            .first()
        )

        return cls.objects.create(
            assessment=assessment, extraction_tag_id=extraction_tag.id if extraction_tag else None
        )

    def get_assessment(self):
        return self.assessment

    def get_absolute_url(self):
        return reverse("lit:tags_update", args=(self.assessment_id,))

    def get_update_url(self) -> str:
        return reverse("lit:literature_assessment_update", args=(self.id,))

    def get_keyword_data(self) -> dict:
        return {
            "set1": {
                "name": self.name_list_1,
                "color": self.color_list_1,
                "keywords": [word.strip() for word in self.keyword_list_1.split("|") if word],
            },
            "set2": {
                "name": self.name_list_2,
                "color": self.color_list_2,
                "keywords": [word.strip() for word in self.keyword_list_2.split("|") if word],
            },
            "set3": {
                "name": self.name_list_3,
                "color": self.color_list_3,
                "keywords": [word.strip() for word in self.keyword_list_3.split("|") if word],
            },
        }


class Search(models.Model):
    objects = managers.SearchManager()

    MANUAL_IMPORT_SLUG = "manual-import"

    assessment = models.ForeignKey(
        "assessment.Assessment", on_delete=models.CASCADE, related_name="literature_searches"
    )
    search_type = models.CharField(max_length=1, choices=constants.SearchType.choices)
    source = models.PositiveSmallIntegerField(
        choices=constants.ReferenceDatabase.choices,
        help_text="Database used to identify literature.",
    )
    title = models.CharField(
        max_length=128,
        help_text="A brief-description to describe the identified literature.",
    )
    slug = models.SlugField(
        verbose_name="URL Name",
        help_text="The URL (web address) used to describe this object "
        "(no spaces or special-characters).",
    )
    description = models.TextField(
        blank=True,
        help_text="A more detailed description of the literature search or import strategy.",
    )
    search_string = models.TextField(
        blank=True,
        help_text="The search-text used to query an online database. "
        "Use colors to separate search-terms (optional).",
    )
    import_file = models.FileField(upload_to="lit-search-import", blank=True)
    created = models.DateTimeField(auto_now_add=True)
    last_updated = models.DateTimeField(auto_now=True)

    BREADCRUMB_PARENT = "assessment"

    class Meta:
        verbose_name_plural = "searches"
        unique_together = (("assessment", "slug"), ("assessment", "title"))
        ordering = ["-last_updated"]
        get_latest_by = "last_updated"

    def __str__(self):
        return self.title

    @property
    def is_manual_import(self):
        # special case- created when assessment is created
        return (
            self.search_type == constants.SearchType.IMPORT and self.slug == self.MANUAL_IMPORT_SLUG
        )

    def get_absolute_url(self):
        return reverse("lit:search_detail", args=(self.assessment_id, self.slug))

    def get_assessment(self):
        return self.assessment

    def delete(self, **kwargs):
        # cascade delete references which no longer relate to any searches
        orphans = self.sole_references()
        if orphans.count() > 0:
            logger.info(
                f"Removed {orphans.count()} orphan references from assessment {self.assessment_id}"
            )
            orphans.delete()
        super().delete(**kwargs)

    @property
    def search_string_text(self):
        return html.unescape(strip_tags(self.search_string))

    @transaction.atomic
    def run_new_query(self):
        if self.source == constants.ReferenceDatabase.PUBMED:
            prior_query = None
            try:
                prior_query = PubMedQuery.objects.filter(search=self.pk).latest("query_date")
            except ObjectDoesNotExist:
                pass
            pubmed = PubMedQuery(search=self)
            results_dictionary = pubmed.run_new_query(prior_query)
            self.create_new_references(results_dictionary)
            self.delete_old_references(results_dictionary)
        else:
            raise Exception("Search functionality disabled")

    @property
    def import_ids(self):
        # convert from string->set->list to remove repeat ids
        return list(set(v.strip() for v in self.search_string_text.split(",")))

    @transaction.atomic
    def run_new_import(self, content=None):
        """Execute an import, creating references and identifiers.

        In some cases, content may be provided, where we may validate and process the data. In
        other cases, we may need to process the data in this method.

        Args:
            content (optional): existing identifier metadata, if available

        Raises:
            ValueError: If any error occurs
        """
        if self.source == constants.ReferenceDatabase.PUBMED:
            ids = [int(id) for id in self.import_ids]
            if content is None:
                # fetch content if not provided
                content = Identifiers.objects.validate_pubmed_ids(ids)
            Identifiers.objects.bulk_create_pubmed_ids(content)
            identifiers = Identifiers.objects.pubmed(ids)
            Reference.objects.get_pubmed_references(self, identifiers)
        elif self.source == constants.ReferenceDatabase.HERO:
            ids = [int(id) for id in self.import_ids]
            if content is None:
                # fetch content if not provided
                content = Identifiers.objects.validate_hero_ids(ids)
            Identifiers.objects.bulk_create_hero_ids(content)
            identifiers = Identifiers.objects.hero(ids)
            Reference.objects.get_hero_references(self, identifiers)
        elif self.source == constants.ReferenceDatabase.RIS:
            # check if importer references are cached on object
            refs = getattr(self, "_references", None)
            if refs is None:
                importer = ris.RisImporter(self.import_file.path)
                refs = importer.references
            identifiers = Identifiers.objects.get_from_ris(self.id, refs)
            Reference.objects.update_from_ris_identifiers(self, identifiers)
        else:
            raise ValueError(f"Source type cannot be imported: {self.source}")

    def create_new_references(self, results):
        # Create assessment-specific references for each value which return
        # result which was added, based on the new results query values, where
        # results is a dictionary with a field "added", which is a list of the
        # primary keys of identifiers which need a new reference creation.

        RefSearchM2M = Reference.searches.through
        RefIdM2M = Reference.identifiers.through

        # For the cases where the current search found a new identifier which
        # already has an assessment-specific Reference object associated with
        # it, just associate the current reference with this search.
        added_str = [str(id) for id in results["added"]]
        ref_ids = (
            Reference.objects.filter(
                assessment=self.assessment, identifiers__unique_id__in=added_str
            )
            .exclude(searches=self)
            .values_list("pk", flat=True)
        )
        ids_count = ref_ids.count()

        if ids_count > 0:
            logger.debug("Starting bulk creation of existing search-through values")
            ref_searches = [RefSearchM2M(reference_id=ref, search_id=self.pk) for ref in ref_ids]
            RefSearchM2M.objects.bulk_create(ref_searches)
            logger.debug(f"Completed bulk creation of {len(ref_searches)} search-through values")

        # For the cases where the search resulted in new ids which may or may
        # not already be imported as a reference for this assessment, find the
        # proper subset.
        ids = (
            Identifiers.objects.filter(database=self.source, unique_id__in=added_str)
            .exclude(references__in=Reference.objects.get_qs(self.assessment))
            .order_by("pk")
        )
        ids_count = ids.count()

        if ids_count > 0:
            block_id = timezone.now()

            # create list of references for each identifier
            refs = [i.create_reference(self.assessment, block_id) for i in ids]
            id_pks = [i.pk for i in ids]

            logger.debug(f"Starting  bulk creation of {len(refs)} references")
            Reference.objects.bulk_create(refs)
            logger.debug(f"Completed bulk creation of {len(refs)} references")

            # re-query to get the objects back with PKs
            refs = Reference.objects.filter(assessment=self.assessment, block_id=block_id).order_by(
                "pk"
            )

            # associate identifiers with each
            ref_searches = []
            ref_ids = []
            logger.debug(f"Starting  bulk creation of {refs.count()} reference-through values")
            for i, ref in enumerate(refs):
                ref_searches.append(RefSearchM2M(reference_id=ref.pk, search_id=self.pk))
                ref_ids.append(RefIdM2M(reference_id=ref.pk, identifiers_id=id_pks[i]))
            RefSearchM2M.objects.bulk_create(ref_searches)
            RefIdM2M.objects.bulk_create(ref_ids)
            logger.debug(f"Completed bulk creation of {refs.count()} reference-through values")

            # finally, remove temporary identifier used for re-query after bulk_create
            logger.debug("Removing block-id from created references")
            refs.update(block_id=None)

    def delete_old_references(self, results):
        """Conservatively delete results which were removed in the most recent search.

        Only delete references that meet the following criteria:

        1. were "removed" in the latest result set
        2. are not associated in any other searches
        3. do not have any tags applied
        4. do not have any studies
        """
        if results["removed"]:
            ids = [str(id) for id in results["removed"]]
            # filter removed references with no tags
            no_tags = list(
                self.references.filter(identifiers__unique_id__in=ids)
                .annotate(ntags=models.Count("tags"))
                .filter(ntags=0)
                .values_list("id", flat=True)
            )
            # filter untagged references with only one search (this one)
            no_searches = (
                Reference.objects.filter(id__in=no_tags)
                .annotate(nsearches=models.Count("searches"))
                .filter(nsearches=1)
            )
            # filter references where studies exist
            _ids = no_searches.values_list("id", flat=True)
            Study = apps.get_model("study", "Study")
            no_studies = no_searches.exclude(id__in=Study.objects.filter(id__in=_ids))

            # remove candidate deletions
            n = no_studies.count()
            if n > 0:
                logger.info(f"Removing {n} references from search {self.id}")
                no_studies.delete()

    def studies(self) -> models.QuerySet:
        Study = apps.get_model("study", "study")
        ids = self.references.values_list("id", flat=True)
        return Study.objects.filter(id__in=ids)

    def sole_studies(self) -> models.QuerySet:
        """Studies associated with this and only this search."""
        Study = apps.get_model("study", "study")
        ids = self.sole_references().values_list("id", flat=True)
        return Study.objects.filter(id__in=ids)

    def sole_references(self) -> models.QuerySet:
        """References associated with this and only this search."""
        return (
            Reference.objects.filter(id__in=self.references.all())
            .annotate(n_searches=models.Count("searches"))
            .filter(n_searches=1)
        )

    @property
    def date_last_run(self):
        if (
            self.source == constants.ReferenceDatabase.PUBMED
            and self.search_type == constants.SearchType.SEARCH
        ):
            try:
                return PubMedQuery.objects.filter(search=self).latest().query_date
            except Exception:
                return "Never (not yet run)"
        else:
            return self.last_updated

    @classmethod
    def build_default(cls, assessment):
        """
        Constructor to define default search when a new assessment is created.
        """
        cls.objects.create(
            assessment=assessment,
            source=constants.EXTERNAL_LINK,
            search_type="i",
            title="Manual import",
            slug=cls.MANUAL_IMPORT_SLUG,
            description="Default search instance used for manually "
            "importing literature into HAWC instead of "
            "using a search.",
            search_string="None. This is used to manually enter literature.",
        )

    def get_pubmed_queries(self):
        """
        Get all PubMed queries for the selected search, unpacking the JSON
        description object which details imported details.
        """
        dicts = []
        pubmed_queries = PubMedQuery.objects.filter(search=self)
        for pubmed_query in pubmed_queries:
            dicts.append(pubmed_query.to_dict())
        return dicts

    @property
    def references_count(self):
        return self.references.all().count()

    @property
    def references_tagged_count(self):
        return (
            self.references.all()
            .annotate(tag_count=models.Count("tags"))
            .filter(tag_count__gt=0)
            .count()
        )

    @property
    def fraction_tagged(self):
        refs = self.references_count
        if refs > 0:
            return 1.0 - (len(self.references_untagged)) / float(refs)
        return None

    @property
    def references_untagged(self):
        return self.references.all().annotate(tag_count=models.Count("tags")).filter(tag_count=0)

    def to_dict(self):
        return dict(
            pk=self.pk,
            title=self.title,
            url=self.get_absolute_url(),
            search_type=self.get_search_type_display(),
        )


class PubMedQuery(models.Model):
    objects = managers.PubMedQueryManager()

    search = models.ForeignKey(Search, on_delete=models.CASCADE)
    results = models.TextField(blank=True)
    query_date = models.DateTimeField(auto_now_add=True)

    class Meta:
        verbose_name_plural = "PubMed Queries"
        ordering = ["-query_date"]
        get_latest_by = "query_date"

    def run_new_query(self, prior_query):
        # Create a new search
        search = pubmed.PubMedSearch(term=self.search.search_string_text)
        search.get_ids_count()

        if search.id_count > settings.PUBMED_MAX_QUERY_SIZE:
            raise TooManyPubMedResults(
                f"Too many PubMed references found: {search.id_count}; reduce query scope to fewer than {settings.PUBMED_MAX_QUERY_SIZE}"
            )

        search.get_ids()
        results = {"ids": search.ids, "added": search.ids, "removed": []}

        if prior_query:
            old_ids_list = json.loads(prior_query.results)["ids"]
            changes = search.get_changes_from_previous_search(old_ids_list=old_ids_list)
            results["added"] = list(changes["added"])
            results["removed"] = list(changes["removed"])

        self.results = json.dumps(results)
        self.save()
        self.create_identifiers()
        return results

    def create_identifiers(self):
        # Create new PubMed identifiers for any PMIDs which are not already in
        # our database.
        new_ids = json.loads(self.results)["added"]
        existing_pmids = [
            int(id_)
            for id_ in Identifiers.objects.filter(
                database=constants.ReferenceDatabase.PUBMED, unique_id__in=new_ids
            ).values_list("unique_id", flat=True)
        ]
        ids_to_add = list(set(new_ids) - set(existing_pmids))
        ids_to_add_len = len(ids_to_add)

        block_size = 1000.0
        logger.debug(f"{ids_to_add_len} IDs to be added")
        for i in range(int(ceil(ids_to_add_len / block_size))):
            start_index = int(i * block_size)
            end_index = min(int(i * block_size + block_size), ids_to_add_len)
            logger.debug(f"Building from {start_index} to {end_index}")
            fetch = pubmed.PubMedFetch(
                id_list=ids_to_add[start_index:end_index], retmax=int(block_size)
            )
            identifiers = []
            for item in fetch.get_content():
                identifiers.append(
                    Identifiers(
                        unique_id=item["PMID"],
                        database=constants.ReferenceDatabase.PUBMED,
                        content=json.dumps(item),
                    )
                )
            Identifiers.objects.bulk_create(identifiers)

    def to_dict(self):
        def get_len(obj):
            if obj is not None:
                return len(obj)
            else:
                return 0

        details = json.loads(self.results)
        d = {
            "query_date": self.query_date,
            "total_count": get_len(details["ids"]),
            "total_added": get_len(details["added"]),
            "total_removed": get_len(details["removed"]),
        }
        return d


class Identifiers(models.Model):
    objects = managers.IdentifiersManager()

    unique_id = models.CharField(
        max_length=256, db_index=True
    )  # DOI has no limit; we make this relatively large
    database = models.IntegerField(choices=constants.ReferenceDatabase.choices)
    content = models.TextField()
    url = models.URLField(blank=True)

    class Meta:
        unique_together = (("database", "unique_id"),)
        indexes = (models.Index(fields=("database", "unique_id")),)
        verbose_name_plural = "identifiers"

    def __str__(self):
        return f"{self.database}: {self.unique_id}"

    URL_TEMPLATES = {
        constants.ReferenceDatabase.PUBMED: r"https://www.ncbi.nlm.nih.gov/pubmed/{0}",
        constants.ReferenceDatabase.HERO: r"http://hero.epa.gov/index.cfm?action=reference.details&reference_id={0}",
        constants.ReferenceDatabase.DOI: r"https://doi.org/{0}",
        constants.ReferenceDatabase.WOS: r"http://apps.webofknowledge.com/InboundService.do?product=WOS&UT={0}&action=retrieve&mode=FullRecord",
        constants.ReferenceDatabase.SCOPUS: r"http://www.scopus.com/record/display.uri?eid={0}&origin=resultslist",
    }

    def get_url(self):
        url = self.url
        template = self.URL_TEMPLATES.get(self.database, None)
        if template:
            url = template.format(parse.quote(self.unique_id))
        return url

    def create_reference(self, assessment, block_id=None):
        # create, but don't save reference object
        try:
            content = self.get_content()
        except ValueError:
            if self.database == constants.ReferenceDatabase.PUBMED:
                self.update_pubmed_content([self])
            raise AttributeError(f"Content invalid JSON: {self.unique_id}")

        if self.database == constants.ReferenceDatabase.PUBMED:
            ref = Reference(
                assessment=assessment,
                title=content.get("title", "[no title]"),
                authors_short=content.get("authors_short", "[no authors]"),
                authors=", ".join(content.get("authors", [])),
                journal=content.get("citation", "[no journal citation]"),
                abstract=content.get("abstract", "[no abstract]"),
                year=content.get("year", None),
                block_id=block_id,
            )
        elif self.database == constants.ReferenceDatabase.HERO:
            ref = Reference(assessment=assessment)
            ref.update_from_hero_content(content)
        else:
            raise ValueError("Unknown database for reference creation.")

        return ref

    def to_dict(self):
        return {
            "id": self.unique_id,
            "database": self.get_database_display(),
            "database_id": self.database,
            "url": self.get_url(),
        }

    def get_content(self) -> dict:
        return json.loads(self.content) if self.content else {}

    @staticmethod
    def update_pubmed_content(idents):
        tasks.update_pubmed_content.delay([d.unique_id for d in idents])

    @classmethod
    def existing_doi_map(cls, dois: list[str]) -> dict[str, int]:
        """
        Return a mapping of DOI and Identifier ID given a list of candidate DOIs
        """
        return {
            k: v
            for (k, v) in Identifiers.objects.filter(
                database=constants.ReferenceDatabase.DOI, unique_id__in=dois
            ).values_list("unique_id", "id")
        }

    def save(self, *args, **kwargs):
        if self.database == constants.ReferenceDatabase.DOI:
            self.unique_id = self.unique_id.lower()
        return super().save(*args, **kwargs)


class ReferenceFilterTag(NonUniqueTagBase, AssessmentRootMixin, MP_Node):
    cache_template_taglist = "reference-taglist-assessment-{0}"
    cache_template_tagtree = "reference-tagtree-assessment-{0}"

    def get_nested_name(self) -> str:
        if self.is_root():
            return "<root-node>"
        else:
            return f"{'━ ' * (self.depth - 1)}{self.name}"

    @classmethod
    def get_tags_in_assessment(cls, assessment_pk: int, tag_ids: list[int]):
        """Returns a queryset of matching tags which are in the assessment

        Args:
            assessment_pk (int): assessment id
            tag_ids (list[int]): list of tag ids expected to be in assessment

        Raises:
            ValueError: if any tags are missing or are not in the assessment
        """
        tags = cls.objects.filter(id__in=tag_ids)
        assessment_root = ReferenceFilterTag.get_assessment_root(assessment_pk)
        if len(set(tag_ids)) != tags.count():
            raise ValueError("Tags not found")
        if any(not tag.is_descendant_of(assessment_root) for tag in tags):
            raise ValueError("Tags are not descendants of root")
        return tags

    @classmethod
    def build_default(cls, assessment):
        """
        Constructor to define default literature-tags.
        """
        root = cls.add_root(name=cls.get_assessment_root_name(assessment.pk))

        inc = root.add_child(name=LiteratureAssessment.DEFAULT_EXTRACTION_TAG)
        inc.add_child(name="Human Study")
        inc.add_child(name="Animal Study")
        inc.add_child(name="Mechanistic Study")

        exc = root.add_child(name="Exclusion")
        exc.add_child(name="Tier I")
        exc.add_child(name="Tier II")
        exc.add_child(name="Tier III")

    @classmethod
    def get_flattened_taglist(cls, tags: dict):
        # expects tags dictionary dump_bulk format
        names = []

        def recurse(obj, parents):
            txt = f'{parents}{"|" if parents else ""}{obj["data"]["name"]}'
            names.append(txt)
            for child in obj.get("children", []):
                recurse(child, txt)

        for tag in tags[0].get("children", []):
            recurse(tag, "")

        return names

    TreeDescendantType = dict[int, list[set[int]]]

    @classmethod
    def get_tree_descendants(cls, tags: dict) -> TreeDescendantType:
        """
        Returns a dictionary with each tag as the key, and its descendants as well as itself for
        as a set of values. This is useful for checking if a parent tag should be considered true
        given the status of a child tag.

        Args:
            tags (dict): a tag dictionary in dump_bulk formats

        Returns:
            TreeDescendantType: Returns output dictionary
        """
        descendants = {}

        def recurse(tag: dict, parents: list[set]):
            id = tag["id"]
            for parent in parents:
                parent.add(id)

            descendants[id] = {id}
            parents.append(descendants[id])

            for child in tag.get("children", []):
                recurse(child, copy(parents))

        for tag in tags[0].get("children", []):
            recurse(tag, [])

        return descendants


class ReferenceTags(ItemBase):
    objects = managers.ReferenceTagsManager()

    tag = models.ForeignKey(
        ReferenceFilterTag, on_delete=models.CASCADE, related_name="%(app_label)s_%(class)s_items"
    )
    content_object = models.ForeignKey("Reference", on_delete=models.CASCADE)


class Reference(models.Model):
    objects = managers.ReferenceManager()

    assessment = models.ForeignKey(
        "assessment.Assessment", on_delete=models.CASCADE, related_name="references"
    )
    searches = models.ManyToManyField(Search, blank=False, related_name="references")
    identifiers = models.ManyToManyField(Identifiers, blank=True, related_name="references")
    title = models.TextField(blank=True)
    authors_short = models.TextField(
        blank=True, help_text='Short-text for to display (eg., "Smith et al.")'
    )
    authors = models.TextField(
        blank=True,
        help_text='The complete, comma separated authors list, (eg., "Smith JD, Tom JF, McFarlen PD")',
    )
    year = models.PositiveSmallIntegerField(blank=True, null=True)
    journal = models.TextField(blank=True)
    abstract = models.TextField(blank=True)
    tags = managers.ReferenceFilterTagManager(through=ReferenceTags, blank=True)
    full_text_url = CustomURLField(
        blank=True,
        help_text="Link to full-text URL from journal site (may require increased "
        "access privileges to view)",
    )
    created = models.DateTimeField(auto_now_add=True)
    last_updated = models.DateTimeField(auto_now=True)
    block_id = models.DateTimeField(
        blank=True,
        null=True,
        help_text="Used internally for determining when reference was " "originally added",
    )

    BREADCRUMB_PARENT = "assessment"

<<<<<<< HEAD
    def update_tags(self, user, tag_pks: list[int], udf_data: dict | None = None) -> bool:
=======
    class Meta:
        indexes = [
            GinIndex(
                constants.REFERENCE_SEARCH_VECTOR,
                name="search_vector_idx",
            )
        ]

    @transaction.atomic
    def merge_tags(self, user):
        """Merge all unresolved user tags and apply to the reference.

        Args:
            user: The user requesting the tag change
        """

        # if there are no unresolved user tags, do nothing
        n_user_tags = self.user_tags.filter(is_resolved=False).count()
        if n_user_tags == 0:
            return

        tag_pks = list(
            self.user_tags.filter(is_resolved=False)
            .values_list("tags", flat=True)
            .distinct()
            .filter(tags__isnull=False)
        )
        Log.objects.create(
            assessment_id=self.assessment_id,
            user_id=user.id,
            message=f"lit.Reference {self.id}: merge all user tags {tag_pks}.",
            content_object=self,
        )
        user_tag, _ = self.user_tags.get_or_create(reference=self, user=user)
        user_tag.tags.set(tag_pks)
        user_tag.save()

        self.user_tags.update(is_resolved=True)
        self.tags.set(tag_pks)
        self.last_updated = timezone.now()
        self.save()

    def update_tags(self, user, tag_pks: list[int]) -> bool:
>>>>>>> 65af3222
        """Update tags for user who requested this tags, and also potentially this reference.

        This method was reviewed to try to reduce the number of db hits required, assuming that
        the reference model has the required select and prefetch related, the tag comparisons
        should not require any additional queries (but it may cause up to 5 db writes).

        Args:
            user: The user requesting the tag changes
            tag_pks (list[int]): A list of tag IDs

        Returns:
            bool: If tags were also saved as consensus for Reference
        """
        # save user-level tags
        user_tag, _ = self.user_tags.get_or_create(reference=self, user=user)
        user_tag.is_resolved = False
        user_tag.tags.set(tag_pks)
        user_tag.save()

        # save udf data if applicable
        if udf_data is not None:
            for tag_pk in tag_pks:
                try:
                    # Get form from tag binding
                    binding = TagBinding.objects.get(assessment=self.assessment_id, tag=tag_pk)
                    # use tag_pk prefix (same as form creation)
                    form = binding.form_instance(prefix=tag_pk, data=udf_data.get(tag_pk))
                    if form.is_valid():
                        TagUDFContent.objects.update_or_create(
                            reference=self.id, tag_binding=binding.id, content=form.cleaned_data
                        )
                except TagBinding.DoesNotExist:
                    pass

        # determine if we should save the reference-level tags
        update_reference_tags = False
        conflict_resolution = self.assessment.literature_settings.conflict_resolution
        if conflict_resolution:
            unresolved_user_tags = self.user_tags.filter(is_resolved=False)
            if unresolved_user_tags.count() >= 2:
                tags = set(tag_pks)
                if all(
                    tags == {tag.id for tag in user_tag.tags.all()}
                    for user_tag in unresolved_user_tags
                ):
                    update_reference_tags = True
        else:
            update_reference_tags = True

        # if we should save reference-level tags, do so
        if update_reference_tags:
            self.user_tags.update(is_resolved=True)
            self.tags.set(tag_pks)
            self.last_updated = timezone.now()
            self.save()

        return conflict_resolution and update_reference_tags

    def has_user_tag_conflicts(self):
        return self.user_tags.filter(is_resolved=False).exists()

    @transaction.atomic
    def resolve_user_tag_conflicts(self, user_id: int, user_tag: "UserReferenceTag"):
        tags = {tag.id for tag in user_tag.tags.all()}
        log_message = (
            f"Update lit.Reference tags #{self.id}: use lit.UserReferenceTag #{user_tag.id}: {tags}"
        )
        Log.objects.create(
            assessment_id=self.assessment_id,
            user_id=user_id,
            message=log_message,
            content_object=self,
        )
        self.tags.set(tags)
        self.save()
        self.user_tags.update(is_resolved=True)

    def get_absolute_url(self):
        return reverse("lit:ref_detail", args=(self.pk,))

    def __str__(self):
        return self.ref_short_citation

    def get_tag_udf_contents(self):
        values = self.saved_tag_contents.values("content", "tag_binding__tag")
        # key is tag id, value is the saved udf content
        return {value["tag_binding__tag"]: value["content"] for value in values}

    def to_dict(self):
        d = {}
        fields = (
            "pk",
            "assessment_id",
            "title",
            "authors_short",
            "authors",
            "year",
            "journal",
            "abstract",
            "full_text_url",
            "has_study",
        )
        for field in fields:
            d[field] = getattr(self, field)

        d["url"] = self.get_absolute_url()
        d["editTagUrl"] = reverse("lit:tag", kwargs={"pk": self.assessment_id}) + f"?id={self.pk}"
        d["editReferenceUrl"] = reverse("lit:ref_edit", kwargs={"pk": self.pk})
        d["deleteReferenceUrl"] = reverse("lit:ref_delete", kwargs={"pk": self.pk})
        d["tagStatusUrl"] = reverse("lit:tag-status", kwargs={"pk": self.pk})
        d["identifiers"] = [ident.to_dict() for ident in self.identifiers.all()]
        d["searches"] = [search.to_dict() for search in self.searches.all()]
        d["study_short_citation"] = self.study.short_citation if d["has_study"] else None
        d["tag_udf_contents"] = self.get_tag_udf_contents()

        d["tags"] = [tag.id for tag in self.tags.all()]
        return d

    def to_json(self):
        return json.dumps(self.to_dict())

    @classmethod
    def delete_caches(cls, ids):
        SerializerHelper.delete_caches(cls, ids)

    @classmethod
    def delete_cache(cls, assessment_id: int, delete_study_cache: bool = True):
        ids = list(cls.objects.filter(assessment_id=assessment_id).values_list("id", flat=True))
        SerializerHelper.delete_caches(cls, ids)
        if delete_study_cache:
            apps.get_model("study", "Study").delete_cache(
                assessment_id, delete_reference_cache=False
            )

    @classmethod
    def update_hero_metadata(cls, assessment_id: int) -> ResultBase:
        """Update reference metadata for all references in an assessment.

        Async worker task; updates data from HERO and then applies new data to references.
        """
        reference_ids = cls.objects.hero_references(assessment_id).values_list("id", flat=True)
        reference_ids = list(reference_ids)  # queryset to list for JSON serializability
        identifiers = Identifiers.objects.filter(
            references__in=reference_ids, database=constants.ReferenceDatabase.HERO
        )
        hero_ids = identifiers.values_list("unique_id", flat=True)
        hero_ids = list(hero_ids)  # queryset to list for JSON serializability

        # update content of hero identifiers
        t1 = tasks.update_hero_content.si(hero_ids)

        # update fields from content
        t2 = tasks.update_hero_fields.si(reference_ids)

        # run chained tasks
        return chain(t1, t2)()

    @property
    def ref_full_citation(self):
        # must be prefixed w/ ref b/c study.Study has the same property
        txt = ""
        for itm in [self.authors, self.title, self.journal]:
            txt += itm
            if (len(itm) > 0) and (itm[-1] != "."):
                txt += ". "
            else:
                txt += " "
        return txt

    @property
    def ref_short_citation(self):
        # must be prefixed w/ ref b/c study.Study has the same property
        # get short citation
        citation = self.authors_short if self.authors_short else "[No authors listed]"

        # get year guess
        year = ""
        if self.year is not None:
            year = str(self.year)
        else:
            m = re.findall(r" (\d+);", self.journal)
            if len(m) > 0:
                year = m[0]

        if year:
            citation += " " + year

        return citation

    @property
    def has_study(self) -> bool:
        return hasattr(self, "study")

    def get_pubmed_id(self):
        for ident in self.identifiers.all():
            if ident.database == constants.ReferenceDatabase.PUBMED:
                return int(ident.unique_id)
        return None

    def get_hero_id(self):
        for ident in self.identifiers.all():
            if ident.database == constants.ReferenceDatabase.HERO:
                return int(ident.unique_id)
        return None

    def get_doi_id(self):
        for ident in self.identifiers.all():
            if ident.database == constants.ReferenceDatabase.DOI:
                return ident.unique_id
        return None

    def update_from_hero_content(self, content: dict, save: bool = False):
        """
        Update reference in place given HERO content; optionally save reference
        """
        # retrieve all of the fields from HERO
        title = content.get("title", "")
        journal = content.get("source", content.get("journaltitle", ""))
        abstract = content.get("abstract", "")
        authors_short = content.get("authors_short", "")
        authors = ", ".join(content.get("authors", []))
        year = content.get("year")

        # set all of the fields on this reference
        self.title = title
        self.journal = journal
        self.abstract = abstract
        self.authors_short = authors_short
        self.authors = authors
        self.year = year

        if save:
            self.save()

    def get_assessment(self):
        return self.assessment

    @classmethod
    def extract_dois(cls, qs, logger=None, full_text: bool = False):
        """Attempt to extract a DOI for each reference given other identifier metadata

        Args:
            qs (Reference QuerySet): a QuerySet of References
            logger (logger): An optional logger instance
            full_text (bool, optional): Determines whether to search full text (True) of field (False; default)
        """
        n = qs.count()
        if n == 0:
            return

        qs_dois = qs.filter(identifiers__database=constants.ReferenceDatabase.DOI)
        n_doi_initial = qs_dois.count()

        qs_no_doi = (
            qs.only("id")
            .exclude(identifiers__database=constants.ReferenceDatabase.DOI)
            .prefetch_related("identifiers")
        )

        new_doi_relations = []
        for ref in qs_no_doi:
            doi = None
            for ident in ref.identifiers.all():
                if full_text:
                    doi = try_get_doi(ident.content, full_text=True)
                else:
                    doi = get_doi_from_identifier(ident)
                if doi:
                    new_doi_relations.append((doi, ref.id))
                    break

        existing_dois = Identifiers.existing_doi_map([el[0] for el in new_doi_relations])
        RefIdentM2M = Reference.identifiers.through

        # create new DOIs as needed
        doi_creates = []
        for doi, _ in new_doi_relations:
            if doi not in existing_dois:
                doi_creates.append(
                    Identifiers(database=constants.ReferenceDatabase.DOI, unique_id=doi)
                )
                existing_dois[doi] = -1  # set temporary value until after bulk_create

        created = Identifiers.objects.bulk_create(doi_creates)
        for ident in created:
            existing_dois[ident.unique_id] = ident.id

        # create new Reference-DOI assignments
        m2m_creates = []
        for doi, ref_id in new_doi_relations:
            ident_id = existing_dois[doi]
            m2m_creates.append(RefIdentM2M(identifiers_id=ident_id, reference_id=ref_id))
        RefIdentM2M.objects.bulk_create(m2m_creates)

        if logger:
            n_doi = qs_dois.count()
            logger.write(f"{n:8} references reviewed ({n_doi_initial/n:.0%} have DOI)")
            logger.write(
                f"{n_doi_initial:8} -> {n_doi:8} references with a DOI (+{n_doi-n_doi_initial}; {n_doi/n:.0%} have DOI)"
            )
            logger.write(
                f"{n-n_doi:8} references remaining without a DOI ({(n-n_doi)/n:.0%} missing DOI)"
            )

    @classmethod
    def annotate_tag_parents(cls, references: list, tags: models.QuerySet, user_tags: bool = True):
        """Annotate tag parents for all tags and user tags.

        Sets a new attribute (parents: list[Tag]) for each tag.

        Args:
            references (list): a list of references
            tags (models.QuerySet): the full tag list for an assessment
            user_tags (bool): set parents for user tags as well as consensus tags
        """
        tag_map = {tag.path: tag for tag in tags}

        def _set_parents(tag):
            tag.parents = []
            current_path = tag.path
            while True:
                current_path = tag._get_parent_path_from_path(current_path)
                if len(current_path) == 4:
                    break
                tag.parents.append(tag_map[current_path])

        for reference in references:
            for tag in reference.tags.all():
                _set_parents(tag)
            if user_tags:
                for user_tag in reference.user_tags.all():
                    for tag in user_tag.tags.all():
                        _set_parents(tag)


class UserReferenceTags(ItemBase):
    objects = managers.UserReferenceTagsManager()

    tag = models.ForeignKey(
        ReferenceFilterTag, on_delete=models.CASCADE, related_name="user_references"
    )
    content_object = models.ForeignKey("UserReferenceTag", on_delete=models.CASCADE)


class UserReferenceTag(models.Model):
    user = models.ForeignKey(HAWCUser, on_delete=models.CASCADE, related_name="reference_tags")
    reference = models.ForeignKey(Reference, on_delete=models.CASCADE, related_name="user_tags")
    tags = managers.ReferenceFilterTagManager(through=UserReferenceTags, blank=True)
    is_resolved = models.BooleanField(
        default=False, help_text="User specific tag differences are resolved for this reference"
    )
    created = models.DateTimeField(auto_now_add=True)
    last_updated = models.DateTimeField(auto_now=True)

    class Meta:
        constraints = [
            models.UniqueConstraint(fields=("user", "reference"), name="user_reference_tag"),
        ]

    @property
    def assessment_id(self) -> int:
        return self.reference.assessment_id

    def consensus_diff(self):
        # returns set operations done against consensus tags
        consensus_tags = set(self.reference.tags.all())
        self_tags = set(self.tags.all())
        return dict(
            intersection=self_tags.intersection(consensus_tags),
            difference=self_tags.difference(consensus_tags),
            reverse_difference=consensus_tags.difference(self_tags),
        )


reversion.register(LiteratureAssessment)
reversion.register(Search)
reversion.register(ReferenceFilterTag)
reversion.register(Reference, follow=["tags"])
reversion.register(UserReferenceTag, follow=["tags"])<|MERGE_RESOLUTION|>--- conflicted
+++ resolved
@@ -838,9 +838,6 @@
 
     BREADCRUMB_PARENT = "assessment"
 
-<<<<<<< HEAD
-    def update_tags(self, user, tag_pks: list[int], udf_data: dict | None = None) -> bool:
-=======
     class Meta:
         indexes = [
             GinIndex(
@@ -883,8 +880,7 @@
         self.last_updated = timezone.now()
         self.save()
 
-    def update_tags(self, user, tag_pks: list[int]) -> bool:
->>>>>>> 65af3222
+    def update_tags(self, user, tag_pks: list[int], udf_data: dict | None = None) -> bool:
         """Update tags for user who requested this tags, and also potentially this reference.
 
         This method was reviewed to try to reduce the number of db hits required, assuming that
