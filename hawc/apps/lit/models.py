--- conflicted
+++ resolved
@@ -1211,17 +1211,13 @@
             if user_tags:
                 for user_tag in reference.user_tags.all():
                     for tag in user_tag.tags.all():
-<<<<<<< HEAD
                         _set_tag_parents(tag, tag_map)
-=======
-                        _set_parents(tag)
                         if (
                             check_bulk
                             and tag.id in reference.bulk_merge_tags
                             and tag not in reference.bulk_merge_tag_names
                         ):
                             reference.bulk_merge_tag_names.append(tag)
->>>>>>> ed7907cc
 
 
 class UserReferenceTags(ItemBase):
