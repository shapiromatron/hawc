--- conflicted
+++ resolved
@@ -8,11 +8,7 @@
     {% endif %}
   </div>
   <p class="text-muted vw75 mt-0 mb-2">
-<<<<<<< HEAD
-    Literature workflows define groups of references in a specific state of tagging. References must match all admission criteria and none of the removal criteria to fit in a workflow. Workflows filter references for the reference tagging page and—if enabled—the conflict resolution page in HAWC. Linked tiles to some of these workflow-filtered pages can be added to the Literature Review home page for quick access.
-=======
     Literature workflows define groups of references in a specific state of tagging. References must match all admission criteria and none of the removal criteria to fit in a workflow. Workflows filter references on the reference tagging page and optionally the conflict resolution page. Workflow tiles can be added to the Literature Review page for quick access.
->>>>>>> 640eadcb
   </p>
   {% include "lit/fragments/workflow_list.html" %}
 {% endblock %}
