{% extends 'assessment-rooted.html' %}

{% block content %}
<<<<<<< HEAD
<div class="d-flex">
  <h2 class="mb-2">Workflows</h2>
  {% if obj_perms.edit_assessment %}
    <a class="btn mt-1 btn-primary flex-shrink-0 align-self-start ml-auto" hx-get="{% url 'lit:workflow-htmx' assessment.pk 'create' %}" hx-trigger="click" hx-target="#workflow-list" hx-swap="outerHTML" href="/">Create new workflow</a>
  {% endif %}
</div>
<p class="text-muted vw75 mt-0 mb-2">
  Literature workflows define groups of references in a specific state of tagging. References must match all admission criteria and none of the removal criteria to fit in a workflow. Workflows can filter references for various pages in HAWC; like the tagging, conflict resolution, and list views. Linked tiles to some of these workflow-filtered pages can be added to the Literature Review home page for quick access.
</p>
{% include "lit/fragments/workflow_list.html" %}
=======
  <div class="d-flex">
    <h2 class="mb-2">Workflows</h2>
    {% if obj_perms.edit_assessment %}
      <a class="btn mt-1 btn-primary flex-shrink-0 align-self-start ml-auto" hx-get="{% url 'lit:workflow-create' assessment.pk %}" hx-trigger="click" hx-target="#workflow-list" hx-swap="outerHTML" href="/">Create new workflow</a>
    {% endif %}
  </div>
  <p class="text-muted vw75 mt-0 mb-2">
    Literature workflows define groups of references in a specific state of tagging. References must match all admission criteria and none of the removal criteria to fit in a workflow. Workflows can filter references for various pages in HAWC; like the tagging, conflict resolution, and list views. Linked tiles to some of these workflow-filtered pages can be added to the Literature Review home page for quick access.
  </p>
  {% include "lit/fragments/workflow_list.html" %}
>>>>>>> 042492c2
{% endblock %}

{% block extrajs %}
  {% include "common/htmx_autocomplete.html" %}
  {% include "common/helptext_popup_js.html" %}
{% endblock %}<|MERGE_RESOLUTION|>--- conflicted
+++ resolved
@@ -1,7 +1,6 @@
 {% extends 'assessment-rooted.html' %}
 
 {% block content %}
-<<<<<<< HEAD
 <div class="d-flex">
   <h2 class="mb-2">Workflows</h2>
   {% if obj_perms.edit_assessment %}
@@ -12,18 +11,6 @@
   Literature workflows define groups of references in a specific state of tagging. References must match all admission criteria and none of the removal criteria to fit in a workflow. Workflows can filter references for various pages in HAWC; like the tagging, conflict resolution, and list views. Linked tiles to some of these workflow-filtered pages can be added to the Literature Review home page for quick access.
 </p>
 {% include "lit/fragments/workflow_list.html" %}
-=======
-  <div class="d-flex">
-    <h2 class="mb-2">Workflows</h2>
-    {% if obj_perms.edit_assessment %}
-      <a class="btn mt-1 btn-primary flex-shrink-0 align-self-start ml-auto" hx-get="{% url 'lit:workflow-create' assessment.pk %}" hx-trigger="click" hx-target="#workflow-list" hx-swap="outerHTML" href="/">Create new workflow</a>
-    {% endif %}
-  </div>
-  <p class="text-muted vw75 mt-0 mb-2">
-    Literature workflows define groups of references in a specific state of tagging. References must match all admission criteria and none of the removal criteria to fit in a workflow. Workflows can filter references for various pages in HAWC; like the tagging, conflict resolution, and list views. Linked tiles to some of these workflow-filtered pages can be added to the Literature Review home page for quick access.
-  </p>
-  {% include "lit/fragments/workflow_list.html" %}
->>>>>>> 042492c2
 {% endblock %}
 
 {% block extrajs %}
