<li class="list-group-item list-group-item-action conflict-reference-li {% if first %} pb-4 {% else %} py-4 {% endif %}"
    id="ref-form-{{ref.pk}}"
    hx-target="#ref-form-{{ref.pk}}"
    hx-swap="outerHTML">
    <div class="dropdown btn-group float-right">
        <a class="btn btn-sm btn-secondary dropdown-toggle" data-toggle="dropdown">Actions</a>
        <div class="dropdown-menu dropdown-menu-right">
            <a href="{% url 'lit:tag' assessment.pk%}?id={{ref.pk}}" class="dropdown-item" target="_blank" rel="noreferrer">Edit reference tags</a>
            <a href="{% url 'lit:ref_edit' ref.pk%}" class="dropdown-item" target="_blank" rel="noreferrer">Edit reference</a>
            <a href="{% url 'lit:tag-history' ref.pk%}" class="dropdown-item" target="_blank" rel="noreferrer">Tag history</a>
        </div>
    </div>
    <div class="ref_authors cursor-pointer ref_small mb-1">{{ref.authors}} {{ref.year}}</div>
    <div class="ref_title cursor-pointer m-0">{{ref.title}}</div>
    <div class="ref_small mb-1">
        {% for id in ref.identifiers.all %}
        <a href="{{id.get_url}}" class="ids badge badge-info">{{id.get_database_display}}</a>
        {% endfor %}
        <a href="{{ref.get_absolute_url}}" class="ids badge badge-warning">HAWC</a>
    </div>
    <p class="abstract abstract_collapsed cursor-pointer mb-1" title="Click to expand/collapse">{{ref.abstract|safe}}</p>
    <div class="row">
        <div class="col-md-12 pt-1">
            <p class="mb-0"><i>Tags currently applied:</i></p>
            {% for tag in ref.tags.all %}
                {% include 'lit/_nested_tag.html' with tag=tag extra_classes='' %}
            {% empty %}
                <span><i>&lt;none&gt;</i></span>
            {% endfor %}
            {% for user_tag in ref.user_tags.all %}
<<<<<<< HEAD
                {% if not user_tag.is_resolved %}
                <div class="tag-conf-item {% if forloop.first %} mt-1 {% endif %}">
                    <form>
                        <div>
                            <button class="approve btn btn-sm btn-success mr-2 align-center mb-2 mt-1"
                                hx-post="{% url 'lit:api:reference-resolve-conflict' ref.pk %}">
                                <i class="fa fa-fw fa-check" aria-hidden="true"></i>&nbsp;Approve</button>
                            <b class="mb-0">{{user_tag.user.get_full_name}}</b> <i class="m-0 small">{{user_tag.user.email}}</i>
                            <input name="user_tag_id" value={{user_tag.pk}} class="hidden">
                        </div>
                        {% with user_tag.get_tags_diff as tags%}
                            {% for tag in tags.same %}
                                {% include 'lit/_nested_tag.html' with tag=tag extra_classes='refUserTag' %}
                            {% endfor %}
                            {% for tag in tags.diff %}
                                {% include 'lit/_nested_tag.html' with tag=tag extra_classes='refUserTagDiff' %}
                            {% endfor %}
                        {% endwith %}
                    </form>
                </div>
                {% endif %}
=======
            <div class="tag-conf-item {% if forloop.first %} mt-1 {% endif %}">
                <form>
                    <div>
                        <button class="approve btn btn-sm btn-success mr-2 align-center mb-2 mt-1"
                            hx-post="{% url 'lit:api:reference-resolve-conflict' ref.pk %}">
                            <i class="fa fa-fw fa-check" aria-hidden="true"></i>&nbsp;Approve</button>
                        <b class="mb-0">{{user_tag.user.get_full_name}}</b> <i class="m-0 small">{{user_tag.user.email}}</i>
                        <input name="user_tag_id" value={{user_tag.pk}} class="hidden">
                    </div>
                    {% with user_tag.consensus_diff as diff %}
                        {% for tag in ref.tags.all %}
                            {% if tag in diff.intersection %}
                                {% include 'lit/_nested_tag.html' with tag=tag extra_classes='' %}
                            {% else %}
                                {% include 'lit/_nested_tag.html' with tag=tag extra_classes='refUserTagRemove' %}
                            {% endif %}
                        {% endfor %}
                        {% for tag in diff.difference %}
                            {% include 'lit/_nested_tag.html' with tag=tag extra_classes='refUserTag' %}
                        {% endfor %}
                    {% endwith %}
                </form>
            </div>
>>>>>>> 28915f37
            {% endfor %}
        </div>
    </div>
</li><|MERGE_RESOLUTION|>--- conflicted
+++ resolved
@@ -28,7 +28,6 @@
                 <span><i>&lt;none&gt;</i></span>
             {% endfor %}
             {% for user_tag in ref.user_tags.all %}
-<<<<<<< HEAD
                 {% if not user_tag.is_resolved %}
                 <div class="tag-conf-item {% if forloop.first %} mt-1 {% endif %}">
                     <form>
@@ -39,42 +38,21 @@
                             <b class="mb-0">{{user_tag.user.get_full_name}}</b> <i class="m-0 small">{{user_tag.user.email}}</i>
                             <input name="user_tag_id" value={{user_tag.pk}} class="hidden">
                         </div>
-                        {% with user_tag.get_tags_diff as tags%}
-                            {% for tag in tags.same %}
+                        {% with user_tag.consensus_diff as diff %}
+                            {% for tag in ref.tags.all %}
+                                {% if tag in diff.intersection %}
+                                    {% include 'lit/_nested_tag.html' with tag=tag extra_classes='' %}
+                                {% else %}
+                                    {% include 'lit/_nested_tag.html' with tag=tag extra_classes='refUserTagRemove' %}
+                                {% endif %}
+                            {% endfor %}
+                            {% for tag in diff.difference %}
                                 {% include 'lit/_nested_tag.html' with tag=tag extra_classes='refUserTag' %}
-                            {% endfor %}
-                            {% for tag in tags.diff %}
-                                {% include 'lit/_nested_tag.html' with tag=tag extra_classes='refUserTagDiff' %}
                             {% endfor %}
                         {% endwith %}
                     </form>
                 </div>
                 {% endif %}
-=======
-            <div class="tag-conf-item {% if forloop.first %} mt-1 {% endif %}">
-                <form>
-                    <div>
-                        <button class="approve btn btn-sm btn-success mr-2 align-center mb-2 mt-1"
-                            hx-post="{% url 'lit:api:reference-resolve-conflict' ref.pk %}">
-                            <i class="fa fa-fw fa-check" aria-hidden="true"></i>&nbsp;Approve</button>
-                        <b class="mb-0">{{user_tag.user.get_full_name}}</b> <i class="m-0 small">{{user_tag.user.email}}</i>
-                        <input name="user_tag_id" value={{user_tag.pk}} class="hidden">
-                    </div>
-                    {% with user_tag.consensus_diff as diff %}
-                        {% for tag in ref.tags.all %}
-                            {% if tag in diff.intersection %}
-                                {% include 'lit/_nested_tag.html' with tag=tag extra_classes='' %}
-                            {% else %}
-                                {% include 'lit/_nested_tag.html' with tag=tag extra_classes='refUserTagRemove' %}
-                            {% endif %}
-                        {% endfor %}
-                        {% for tag in diff.difference %}
-                            {% include 'lit/_nested_tag.html' with tag=tag extra_classes='refUserTag' %}
-                        {% endfor %}
-                    {% endwith %}
-                </form>
-            </div>
->>>>>>> 28915f37
             {% endfor %}
         </div>
     </div>
