<div id="tagged-ref-{{ref.pk}}" class="vw75">
    {% if show_actions %}
    <div class="dropdown btn-group float-right">
        <a class="btn btn-sm btn-secondary dropdown-toggle" data-toggle="dropdown">Actions</a>
        <div class="dropdown-menu dropdown-menu-right">
            <a href="{% url 'lit:tag' assessment.pk%}?id={{ref.pk}}" class="dropdown-item" target="_blank" rel="noreferrer">Edit reference tags</a>
            <a href="{% url 'lit:ref_edit' ref.pk%}" class="dropdown-item" target="_blank" rel="noreferrer">Edit reference</a>
            <a href="{% url 'lit:tag-status' ref.pk%}" class="dropdown-item" target="_blank" rel="noreferrer">Tag status</a>
        </div>
    </div>
    {% endif %}
    <div>
        <div class="ref_authors ref_small mb-1">{{ref.authors}} {{ref.year}}</div>
        <div class="ref_title mb-1">{{ref.title}}</div>
        <p class="ref_small">{{ref.journal}}</p>
        <div class="d-flex my-1">
            {% for id in ref.identifiers.all %}
            {% if id.get_url %}
            <div class="btn-group mr-1 mb-1 flex-shrink-0">
                <a class="btn btn-tny outline-btn rounded-left" href="{{id.get_url}}" rel="noopener noreferrer" target="_blank" >{{id.get_database_display}}</a>
                <span class="outline-btn btn-tny rounded-right font-weight-normal border-left-0">{{id.unique_id}}</span>
            </div>
            {% endif %}
            {% endfor %}
            <div class="btn-group mr-1 mb-1 flex-shrink-0">
                <a class="btn btn-tny outline-btn rounded-left" href="{{ref.get_absolute_url}}"> <i class="fa fa-file-text" aria-hidden="true"></i>&nbsp;HAWC</a>
                <span class="outline-btn btn-tny {% if ref.has_study %} border-right-0 {% else %} rounded-right {% endif %} font-weight-normal border-left-0">{{ref.id}}</span>
                {% if ref.has_study %}
                <a class="btn btn-tny outline-btn rounded-right" href="{{ref.study.get_absolute_url}}"> <i class="fa fa-book" aria-hidden="true"></i>&nbsp;Study</a>
                {% endif %}
            </div>
        </div>
        {% if ref.abstract and not hide_abstract %}
        <p class="abstracts abstract-collapsed  mb-1" title="Click to expand/collapse">{{ref.abstract|safe}}</p>
        {% endif %}
    </div>
    <div>
        {% with ref.tags.all as tags %}{% if tags %}
        <div class="consensus-tag">
            {% if show_user_tags %}<p class="my-2"><b>Consensus tags:</b></p>{% endif %}
            {% for tag in tags %}{% include 'lit/_nested_tag.html' with tag=tag extra_classes=extra_tag_classes %}{% endfor %}
        </div>
        {% endif %}{% endwith %}
        {% if conflict_resolution %}
        <div class="d-flex align-flex-end">
            <form class="ml-auto"
                hx-post="{% url 'lit:api:reference-merge-tags' ref.pk %}">
                <button class="approve btn btn-sm btn-success mr-2 align-center">
                    <i class="fa fa-fw fa-check" aria-hidden="true"></i>&nbsp;Approve All
                    <i class="fa fa-fw fa-question-circle px-1" data-toggle="popover" data-content="Accept and merge all tag additions and removals from individual user reviews. Tags are only removed if removed by all users."></i>
                </button>
            </form>
        </div>
        {% endif %}
        {% if show_user_tags %}{% for user_tag in ref.user_tags.all %}
        <div class="user-tag box-shadow bg-white px-3 my-3 pb-2 pt-1">
            <div>
                {% if conflict_resolution %}
                <form class="d-inline-block"
                    hx-post="{% url 'lit:api:reference-resolve-conflict' ref.pk %}">
                    <button class="approve btn btn-sm btn-success mr-2 align-center">
                        <i class="fa fa-fw fa-check" aria-hidden="true"></i>&nbsp;Approve
                    </button>
                    <input name="user_tag_id" value={{user_tag.pk}} class="hidden">
                </form>
                {% endif %}
                <div class="d-inline-block my-2">
<<<<<<< HEAD
                    <b>{{user_tag.user.get_full_name}}</b> <i class="small">{{user_tag.last_updated}} {{user_tag.is_resolved}}</i> 
=======
                    <b>{{user_tag.user.get_full_name}}</b> <i class="small">{{user_tag.last_updated}}</i> 
>>>>>>> 2fa0eb24
                </div>
            </div>
            {% with user_tag.consensus_diff as diff %}
                {% for tag in ref.tags.all %}
                    {% if tag in diff.intersection %}
                        {% if conflict_resolution %}
                            {% include 'lit/_nested_tag.html' with tag=tag extra_classes='' %}
                        {% else %}
                            {% include 'lit/_nested_tag.html' with tag=tag extra_classes='refUserTag' %}
                        {% endif %}
                    {% else %}
                        {% if tag.id in user_tag.deleted_tags %}
                            {% include 'lit/_nested_tag.html' with tag=tag extra_classes='refUserTagRemove' %}
                        {% endif %}
                    {% endif %}
                {% endfor %}
                {% for tag in diff.difference %}
                    {% include 'lit/_nested_tag.html' with tag=tag extra_classes='refUserTag' %}
                {% endfor %}
                {% if diff.intersection|length is 0 and diff.difference|length is 0 and user_tag.deleted_tags|length is 0 %} 
                    <p>No tags selected</p>
                {% endif %}
            {% endwith %}
            
        </div>
        {% endfor %}{% endif %}
    </div>
</div>
<script type="text/javascript">
{% comment %}jQuery not available when script is inserted, but available when events are triggered{% endcomment %}
document.querySelectorAll(
    ".abstracts"
).forEach(
    el => el.addEventListener('click', e => $(e.target).closest('#tagged-ref-{{ref.pk}}').find('.abstracts').toggleClass("abstract-collapsed"))
);
</script><|MERGE_RESOLUTION|>--- conflicted
+++ resolved
@@ -65,11 +65,7 @@
                 </form>
                 {% endif %}
                 <div class="d-inline-block my-2">
-<<<<<<< HEAD
                     <b>{{user_tag.user.get_full_name}}</b> <i class="small">{{user_tag.last_updated}} {{user_tag.is_resolved}}</i> 
-=======
-                    <b>{{user_tag.user.get_full_name}}</b> <i class="small">{{user_tag.last_updated}}</i> 
->>>>>>> 2fa0eb24
                 </div>
             </div>
             {% with user_tag.consensus_diff as diff %}
