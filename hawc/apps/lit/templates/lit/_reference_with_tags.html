--- conflicted
+++ resolved
@@ -64,7 +64,6 @@
         {% endif %}
         {% if show_user_tags %}{% for user_tag in ref.user_tags.all %}
         <div class="user-tag box-shadow bg-white px-3 my-3 pb-2 pt-1">
-<<<<<<< HEAD
             <div class="d-flex justify-content-between my-2">
                 <div>
                     {% if conflict_resolution %}
@@ -76,21 +75,7 @@
                             <input name="user_tag_id" value={{user_tag.pk}} class="hidden">
                         </form>
                     {% endif %}
-                    <b>{{user_tag.user.get_full_name}}</b> <i class="small">{{user_tag.last_updated}} </i>
-=======
-            <div>
-                {% if conflict_resolution %}
-                <form class="d-inline-block"
-                    hx-post="{% url 'lit:api:reference-resolve-conflict' ref.pk %}">
-                    <button class="approve btn btn-sm btn-success mr-2 align-center">
-                        <i class="fa fa-fw fa-check" aria-hidden="true"></i>&nbsp;Approve
-                    </button>
-                    <input name="user_tag_id" value={{user_tag.pk}} class="hidden">
-                </form>
-                {% endif %}
-                <div class="d-inline-block my-2">
-                    <b>{{user_tag.user.get_full_name}}</b>{% debug_badge user_tag.id %} <i class="small">{{user_tag.last_updated}}</i>
->>>>>>> 08d22f45
+                    <b>{{user_tag.user.get_full_name}}</b>{% debug_badge user_tag.id %} <i class="small">{{user_tag.last_updated}} </i>
                 </div>
                 {% if show_resolved_badge %}
                 <span class="badge badge-secondary align-self-start">{{user_tag.is_resolved|yesno:"Resolved,Unresolved"}}</span>
