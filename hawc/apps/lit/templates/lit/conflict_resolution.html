{% extends 'assessment-rooted.html' %}

{% block content %}
<h2>Resolve Tag Conflicts</h2>
{% include 'common/filter_list.html' with plural_object_name='references' %}
<ul class="list-group list-group-flush m-0">
    {% for ref in object_list %}
    <li class="list-group-item list-group-item-action conflict-reference-li {% if forloop.first %} pb-4 {% else %} py-4 {% endif %}"
        id="ref-form-{{ref.pk}}" hx-target="#ref-form-{{ref.pk}}" hx-swap="delete swap:1s">
        {% include 'lit/_reference_with_tags.html' with conflict_resolution=True show_actions=True %}
    </li>
    {% empty %}
    <li class="list-group-item">
        <div class="alert alert-success">
            <i class='fa fa-fw fa-check mr-1'></i>&nbsp;Conflict resolution complete! No conflicts to resolve.
        </div>
    </li>
    {% endfor %}
</ul>
{% include "includes/paginator.html" with plural_object_name="conflicts" %}
{% endblock content %}

<<<<<<< HEAD
{% block extrajs %}
<script type="text/javascript">
$(document).ready(function () {
    $(".abstract,.ref_authors,.ref_title").click(function(e) {
        $(e.target).closest('.conflict-reference-li').find('.abstract').toggleClass("abstract_collapsed");
    });
});
</script>
{% include "common/helptext_popup_js.html" %}
{% endblock extrajs %}
=======
>>>>>>> cce14b61
<|MERGE_RESOLUTION|>--- conflicted
+++ resolved
@@ -20,16 +20,6 @@
 {% include "includes/paginator.html" with plural_object_name="conflicts" %}
 {% endblock content %}
 
-<<<<<<< HEAD
 {% block extrajs %}
-<script type="text/javascript">
-$(document).ready(function () {
-    $(".abstract,.ref_authors,.ref_title").click(function(e) {
-        $(e.target).closest('.conflict-reference-li').find('.abstract').toggleClass("abstract_collapsed");
-    });
-});
-</script>
 {% include "common/helptext_popup_js.html" %}
-{% endblock extrajs %}
-=======
->>>>>>> cce14b61
+{% endblock extrajs %}