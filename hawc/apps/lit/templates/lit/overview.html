{% extends 'assessment-rooted.html' %}

{% block content %}
  <h2 class="d-inline-block">Literature Review</h2>
  {% if obj_perms.edit %}
  <div class="dropdown btn-group float-right">
    <a class="btn btn-primary dropdown-toggle" data-toggle="dropdown">Actions</a>
    <div class="dropdown-menu dropdown-menu-right">
      {% if obj_perms.edit_assessment %}
        <span class="dropdown-header">Literature Review</span>
        <a class="dropdown-item" href="{{assessment.literature_settings.get_update_url}}">Update settings</a>
        <a class="dropdown-item" href="{% url 'lit:tags_update' assessment.pk %}">Update tags</a>
        <div class="dropdown-divider"></div>
      {% endif %}
      <span class="dropdown-header">Searches and Imports</span>
      <a class="dropdown-item" href="{% url 'lit:search_new' assessment.pk %}">New search</a>
      <a class="dropdown-item" href="{% url 'lit:import_new' assessment.pk %}">New import by ID</a>
      {% if allow_ris %}<a class="dropdown-item" href="{% url 'lit:import_ris_new' assessment.pk %}">New import from RIS</a>{% endif %}
      <a class="dropdown-item" href="{% url 'lit:copy_search' assessment.pk %}">Copy search from existing</a>
      <div class="dropdown-divider"></div>
      <span class="dropdown-header">References</span>
      <a class="dropdown-item" href="{% url 'study:new_ref' assessment.pk %}">Add new reference (manually)</a>
      {% if assessment.literature_settings.conflict_resolution %}
        <a class="dropdown-item" href="{% url 'lit:tag-conflicts' assessment.pk %}">Resolve tag conflicts</a>
      {% endif %}
      <a class="dropdown-item" href="{% url 'lit:bulk_tag' assessment.pk %}">Bulk tag references</a>
      <a class="dropdown-item" href="{% url 'lit:tag' assessment.pk %}?search={{manual_import.pk}}">Tag manually added references</a>
      <a class="dropdown-item" href="{% url 'lit:tag' assessment.pk %}?untagged=on">Tag untagged references</a>
      <a class="dropdown-item" href="{% url 'lit:ref_upload' assessment.pk %}">Upload full text URLs</a>
      <div class="dropdown-divider"></div>
      <span class="dropdown-header">Exports</span>
      <a class="dropdown-item" href="{% url 'lit:api:assessment-reference-export' assessment.pk %}?format=xlsx">Download all references</a>
    </div>
  </div>
{% endif %}
  <div class="row no-gutter">
    <div class="col-md-8">
      <div class="d-flex row justify-content-around">
      {% comment %} row #1 {% endcomment %}
        <a class="lit-review-box box-shadow with-icon clickable w-30" href="{% url 'lit:ref_search' assessment.pk %}">
          <div>
            <p class="h3 m-0 mt-1">{{overview.total_references}}</p>
            <p class="small">total references</p>
          </div>
          <div class="lit-icon">
            <i class="fa fa-file-text icon-bg" style="color: white; background-color: #162e51;"></i>
          </div>
        </a>
        <a class="lit-review-box box-shadow with-icon clickable w-30"href="{% url 'lit:ref_list' assessment.pk %}">
          <div>
            <p class="h3 m-0 mt-1">{{overview.total_tagged}}</p>
            <p class="small">tagged</p>
          </div>
          <div class="lit-icon">
            <i class="fa fa-tags icon-bg" style="color: white; background-color: #162e51;"></i>
          </div>
        </a>
        <a class="lit-review-box box-shadow with-icon clickable w-30" href="{% url 'lit:ref_search' assessment.pk %}?tags=untagged">
          <div>
            <p class="h3 m-0 mt-1">{{overview.total_untagged}}</p>
            <p class="small">untagged</p>
          </div>
          <div class="lit-icon">
            <span class="fa-stack fa-1x icon-bg" style="background-color: #162e51;">
              <i class="fa fa-tag fa-stack-1x" style="font-size: 0.65em;"></i>
              <i class="fa fa-ban fa-stack-1x" style="font-size: 1.5em;"></i>
            </span>
          </div>
        </a>
        {% comment %} row #2 {% endcomment %}
<<<<<<< HEAD
        <div class="lit-review-box box-shadow w-30" style="height: 235px">
          {% if obj_perms.edit %}
          <a class="btn btn-primary my-1 py-1" href="{% url 'lit:tag' assessment.pk %}">Tag</a>
          {% endif %}
          <a class="btn btn-primary my-1 py-1" href="{% url 'lit:ref_list' assessment.pk %}">Browse</a>
          <a class="btn btn-primary my-1 py-1" href="{% url 'lit:ref_search' assessment.pk %}">Search</a>
          <a class="btn btn-primary my-1 py-1" href="{% url 'lit:ref_visual' assessment.pk %}">Visualization</a>
=======
        <div class="lit-review-box box-shadow w-30 justify-content-between py-4" style="height: 235px">
          {% if obj_perms.edit %}
            {% if assessment.literature_settings.conflict_resolution %}
            <a class="btn btn-primary my-1 py-1" href="{% url 'lit:tag' assessment.pk %}?needs_tagging=on&my_tags=untagged">Tag</a>
            {% else %}
            <a class="btn btn-primary my-1 py-1" href="{% url 'lit:tag' assessment.pk %}?tags=untagged">Tag</a>
            {% endif %}
          {% endif %}
          <a class="btn btn-primary my-1 py-1" href="{% url 'lit:ref_list' assessment.pk %}">Browse</a>
          <a class="btn btn-primary my-1 py-1" href="{% url 'lit:ref_search' assessment.pk %}">Search</a>
          <a class="btn btn-primary my-1 py-1" href="{% url 'lit:ref_visual' assessment.pk %}">Visualize</a>
>>>>>>> 0f2306e1
          {% if user.is_beta_tester and can_topic_model %}
          <a class="btn btn-dark betatester mt-1 py-1" href="{% url 'lit:topic_model' assessment.pk %}">Topic model</a>
          {% endif %}
        </div>
<<<<<<< HEAD
        <div class="lit-review-box box-shadow {% if assessment.literature_settings.conflict_resolution and obj_perms.edit %}w-30{% else %}w-60{% endif %}" style="height: 235px">
          <p>references by year:</p>
          <div id="referenceYearHistogram" style="height: 175px; width: 100%;">
          </div>
        </div>
=======
        {% if overview.total_references > 10 %}
        <div class="lit-review-box box-shadow {% if assessment.literature_settings.conflict_resolution and obj_perms.edit %}w-30{% else %}w-60{% endif %}" style="height: 235px">
          <p>References by year:</p>
          <div id="referenceYearHistogram" style="height: 175px; width: 100%;">
          </div>
        </div>
        {% endif %}
>>>>>>> 0f2306e1
        {% if assessment.literature_settings.conflict_resolution and obj_perms.edit %}
        <div class="w-30">
          <a class="lit-review-box box-shadow with-icon clickable w-100" href="{% url 'lit:tag-conflicts' assessment.pk %}">
            <div>
              <p class="h3 m-0 mt-1">{{overview.conflicts}}</p>
              <p class="small">with tag conflicts</p>
            </div>
            <div class="lit-icon">
              <div class="icon-bg" style="background-color: #ff9393;">&#8800;</div>
            </div>
          </a>
          <a class="lit-review-box box-shadow with-icon clickable w-100" href="{% url 'lit:tag' assessment.pk %}?needs_tagging=on">
            <div>
              <p class="h3 m-0 mt-1">{{overview.needs_tagging}}</p>
<<<<<<< HEAD
              <p class="small">need{{ overview.conflicts|pluralize:" ,s" }} further tagging</p>
=======
              <p class="small">need{{ overview.needs_tagging|pluralize:"s," }} further tagging</p>
>>>>>>> 0f2306e1
            </div>
            <div class="lit-icon">
              <i class="fa fa-tags icon-bg" style="color: #162e51; border: 0.15rem dotted #162e51; background-color: white;"></i>
            </div>
          </a>
        </div>
        {% comment %} row #3 {% endcomment %}
<<<<<<< HEAD
        <div class="lit-review-box box-shadow with-icon w-30">
=======
        <a class="lit-review-box box-shadow with-icon clickable w-30" href="{% url 'lit:user-tag-list' assessment.pk %}">
>>>>>>> 0f2306e1
          <div>
            <p><b>{{overview.total_reviews}}</b> reviews done by <b>{{overview.total_users}}</b> user{{ overview.total_users|pluralize }}</p>
          </div>
          <div class="lit-icon">
            <i class="fa fa-users icon-bg"></i>
          </div>
<<<<<<< HEAD
        </div>
=======
        </a>
>>>>>>> 0f2306e1
        {% if overview.my_reviews > 0 %}
          <a class="lit-review-box box-shadow with-icon clickable w-30" href="{% url 'lit:tag' assessment.pk %}?anything_tagged_me=on">
            <div>
              <p class="h3 m-0 mt-1">{{overview.my_reviews}}</p>
              <p class="small">reviews done by you</p>
            </div>
            <div class="lit-icon">
              <i class="fa fa-user icon-bg"></i>
            </div>
          </a>
        {% endif %}
        {% endif %}
      </div>
    </div>
    <div class="col-md-4">
      <div class="lit-review-box box-shadow" style="width: 100%;">
<<<<<<< HEAD
        <p class="h4 m-0">Tagtree</p>
=======
        <p class="h4 m-0">Tagtree
          {% include "common/helptext_popup.html" with text="Tag, plus count of references with this tag applied" %}
        </p>
>>>>>>> 0f2306e1
        <div id="tags"></div>
      </div>
    </div>
  </div>

  {% if obj_perms.edit and overview.conflicts %}
    <div class="alert alert-danger mt-3">
      <button type="button" class="close" data-dismiss="alert">&times;</button>
      <b>References have tag conflicts!</b><br>
      <p>{{ overview.conflicts }} reference{{ overview.conflicts|pluralize }} {{ overview.conflicts|pluralize:"is,are" }} ready for conflict resolution. <a href="{% url 'lit:tag-conflicts' assessment.pk %}">Resolve tag conflicts</a></p>
    </div>
  {% endif %}

  {% if assessment.enable_data_extraction and need_import_count > 0 %}
    <div class="alert alert-warning mt-3">
      <button type="button" class="close" data-dismiss="alert">&times;</button>
      <b>New references marked for inclusion.</b><br>
      <p>{{ need_import_count }} reference{{ need_import_count|pluralize }} marked for inclusion {{ need_import_count|pluralize:"is,are" }} ready for {{assessment.get_rob_name_display|lower}} and/or data-extraction. <a href="{% url 'lit:ref_list_extract' assessment.pk %}">Prepare references</a></p>
  </div>
  {% endif %}

  <h3>Literature searches & imports</h3>
  {% include "lit/_search_list.html" %}

  <h3>Manually added references</h3>
  <p>References manually added: {{manual_import.references.count}}</p>

{% endblock %}

{% block extrajs %}
{{ config|json_script:"config" }}
<script type="text/javascript">
  const config = window.app.getConfig();

  window.app.startup("litStartup", function(lit){
    let tagtree = new lit.TagTree(config.tags[0], config.assessment_id, null);
<<<<<<< HEAD
    tagtree.render(document.getElementById('tags'), {handleTagClick: (x) => {window.location.href = x.get_list_link()}})
=======
    tagtree.add_references(config.references);
    tagtree.render(
      document.getElementById('tags'),
      {handleTagClick: (x) => {window.location.href = x.get_list_link()}, showReferenceCount: true, style: {height: "25rem"}}
    )
>>>>>>> 0f2306e1
  });

  const histo = document.getElementById("referenceYearHistogram");
  if (histo){
    window.app.renderPlotlyFromApi(histo, config.referenceYearHistogramUrl);
  }
</script>
{% include "common/helptext_popup_js.html" %}
{% endblock extrajs %}<|MERGE_RESOLUTION|>--- conflicted
+++ resolved
@@ -68,15 +68,6 @@
           </div>
         </a>
         {% comment %} row #2 {% endcomment %}
-<<<<<<< HEAD
-        <div class="lit-review-box box-shadow w-30" style="height: 235px">
-          {% if obj_perms.edit %}
-          <a class="btn btn-primary my-1 py-1" href="{% url 'lit:tag' assessment.pk %}">Tag</a>
-          {% endif %}
-          <a class="btn btn-primary my-1 py-1" href="{% url 'lit:ref_list' assessment.pk %}">Browse</a>
-          <a class="btn btn-primary my-1 py-1" href="{% url 'lit:ref_search' assessment.pk %}">Search</a>
-          <a class="btn btn-primary my-1 py-1" href="{% url 'lit:ref_visual' assessment.pk %}">Visualization</a>
-=======
         <div class="lit-review-box box-shadow w-30 justify-content-between py-4" style="height: 235px">
           {% if obj_perms.edit %}
             {% if assessment.literature_settings.conflict_resolution %}
@@ -88,18 +79,10 @@
           <a class="btn btn-primary my-1 py-1" href="{% url 'lit:ref_list' assessment.pk %}">Browse</a>
           <a class="btn btn-primary my-1 py-1" href="{% url 'lit:ref_search' assessment.pk %}">Search</a>
           <a class="btn btn-primary my-1 py-1" href="{% url 'lit:ref_visual' assessment.pk %}">Visualize</a>
->>>>>>> 0f2306e1
           {% if user.is_beta_tester and can_topic_model %}
           <a class="btn btn-dark betatester mt-1 py-1" href="{% url 'lit:topic_model' assessment.pk %}">Topic model</a>
           {% endif %}
         </div>
-<<<<<<< HEAD
-        <div class="lit-review-box box-shadow {% if assessment.literature_settings.conflict_resolution and obj_perms.edit %}w-30{% else %}w-60{% endif %}" style="height: 235px">
-          <p>references by year:</p>
-          <div id="referenceYearHistogram" style="height: 175px; width: 100%;">
-          </div>
-        </div>
-=======
         {% if overview.total_references > 10 %}
         <div class="lit-review-box box-shadow {% if assessment.literature_settings.conflict_resolution and obj_perms.edit %}w-30{% else %}w-60{% endif %}" style="height: 235px">
           <p>References by year:</p>
@@ -107,7 +90,6 @@
           </div>
         </div>
         {% endif %}
->>>>>>> 0f2306e1
         {% if assessment.literature_settings.conflict_resolution and obj_perms.edit %}
         <div class="w-30">
           <a class="lit-review-box box-shadow with-icon clickable w-100" href="{% url 'lit:tag-conflicts' assessment.pk %}">
@@ -122,11 +104,7 @@
           <a class="lit-review-box box-shadow with-icon clickable w-100" href="{% url 'lit:tag' assessment.pk %}?needs_tagging=on">
             <div>
               <p class="h3 m-0 mt-1">{{overview.needs_tagging}}</p>
-<<<<<<< HEAD
-              <p class="small">need{{ overview.conflicts|pluralize:" ,s" }} further tagging</p>
-=======
               <p class="small">need{{ overview.needs_tagging|pluralize:"s," }} further tagging</p>
->>>>>>> 0f2306e1
             </div>
             <div class="lit-icon">
               <i class="fa fa-tags icon-bg" style="color: #162e51; border: 0.15rem dotted #162e51; background-color: white;"></i>
@@ -134,22 +112,14 @@
           </a>
         </div>
         {% comment %} row #3 {% endcomment %}
-<<<<<<< HEAD
-        <div class="lit-review-box box-shadow with-icon w-30">
-=======
         <a class="lit-review-box box-shadow with-icon clickable w-30" href="{% url 'lit:user-tag-list' assessment.pk %}">
->>>>>>> 0f2306e1
           <div>
             <p><b>{{overview.total_reviews}}</b> reviews done by <b>{{overview.total_users}}</b> user{{ overview.total_users|pluralize }}</p>
           </div>
           <div class="lit-icon">
             <i class="fa fa-users icon-bg"></i>
           </div>
-<<<<<<< HEAD
-        </div>
-=======
         </a>
->>>>>>> 0f2306e1
         {% if overview.my_reviews > 0 %}
           <a class="lit-review-box box-shadow with-icon clickable w-30" href="{% url 'lit:tag' assessment.pk %}?anything_tagged_me=on">
             <div>
@@ -166,13 +136,9 @@
     </div>
     <div class="col-md-4">
       <div class="lit-review-box box-shadow" style="width: 100%;">
-<<<<<<< HEAD
-        <p class="h4 m-0">Tagtree</p>
-=======
         <p class="h4 m-0">Tagtree
           {% include "common/helptext_popup.html" with text="Tag, plus count of references with this tag applied" %}
         </p>
->>>>>>> 0f2306e1
         <div id="tags"></div>
       </div>
     </div>
@@ -209,15 +175,11 @@
 
   window.app.startup("litStartup", function(lit){
     let tagtree = new lit.TagTree(config.tags[0], config.assessment_id, null);
-<<<<<<< HEAD
-    tagtree.render(document.getElementById('tags'), {handleTagClick: (x) => {window.location.href = x.get_list_link()}})
-=======
     tagtree.add_references(config.references);
     tagtree.render(
       document.getElementById('tags'),
       {handleTagClick: (x) => {window.location.href = x.get_list_link()}, showReferenceCount: true, style: {height: "25rem"}}
     )
->>>>>>> 0f2306e1
   });
 
   const histo = document.getElementById("referenceYearHistogram");
