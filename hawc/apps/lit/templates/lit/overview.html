{% extends 'portal.html' %}

{% block title %}
  {{assessment}} | Literature Review | HAWC
{% endblock %}

{% block breadcrumbs %}
  <li><a href="{% url 'assessment:detail' pk=assessment.pk %}">{{ assessment }}</a><span class="divider">/</span></li>
  <li class="active">Literature Review<span class="divider">/</span></li>
{% endblock %}

{% block content %}

  <h2>References for {{assessment}}
      {% if obj_perms.edit %}
      <div class="btn-group pull-right">
        <a class="btn btn-primary dropdown-toggle" data-toggle="dropdown">Actions
          <span class="caret"></span>
        </a>
        <ul class="dropdown-menu">
          <li class="disabled"><a tabindex="-1" href="#">Search/import editing</a></li>
          <li><a href="{% url 'lit:search_new' assessment.pk %}">New search</a></li>
          <li><a href="{% url 'lit:import_new' assessment.pk %}">New import</a></li>
          <li><a href="{% url 'lit:import_ris_new' assessment.pk %}">New import from file</a></li>
          <li><a href="{% url 'lit:copy_search' assessment.pk %}">Copy search from existing</a></li>
          <li class="disabled"><a tabindex="-1" href="#">Reference editing</a></li>
          <li><a href="{% url 'study:new_ref' assessment.pk %}">Add new reference (manually)</a></li>
          <li><a href="{% url 'lit:search_tags_edit' assessment.pk manual_import.slug %}">Tag manually-added references</a></li>
          <li><a href="{% url 'lit:tag_untagged' assessment.pk %}">Tag untagged references</a></li>
          {% if obj_perms.edit_assessment %}
            <li class="disabled"><a tabindex="-1" href="#">Assessment-level editing</a></li>
            <li><a href="{% url 'lit:tags_update' assessment.pk %}">Update literature tags</a></li>
            <li><a href="{% url 'lit:ref_upload' assessment.pk %}">Upload full-text URLs</a></li>
          {% endif %}
          <li class="disabled"><a tabindex="-1" href="#">Exports</a></li>
          <li><a href="{% url 'lit:api:assessment-references-download' assessment.pk %}">Download all references</a></li>
        </ul>
      </div>
    {% endif %}
  </h2>

  <div class="row-fluid">
    <div class="span6">
      <h3>Literature summary</h3>
      <table class="table table-condensed table-hover">
        <tbody>
          <tr>
            <th>Total references</th>
            <td title="If a reference is found in both a search and import, it is included in the search-counts only">
              {{overview.total_references}}
              ({{overview.total_searched}} from searches,
              {{overview.total_imported}} from imports)</td>
          </tr>
          <tr>
            <th>Tagged</th>
            <td>{{overview.total_tagged}}</td>
          </tr>
          <tr>
            <th>Untagged</th>
            <td>{{overview.total_untagged}}</td>
          </tr>
<<<<<<< HEAD
          <tr>
            <th>References by year</th>
            <td id="referenceYearHistogram" style="height: 200px"></td>
          </tr>
=======
          {% if overview.total_references >= 10 %}
          <tr>
            <th colspan="2">
              References by year<br/>
            <div id="referenceYearHistogram" style="height: 200px"></div>
          </tr>
          {% endif %}
>>>>>>> 7cc1fc47
        </tbody>
      </table>

      <div class="well well-small">
        <a class="btn btn-primary" href="{% url 'lit:ref_list' assessment.pk %}">View by tag</a>
        <a class="btn btn-primary" href="{% url 'lit:ref_visual' assessment.pk %}">Visualization</a>
        <a class="btn btn-primary" href="{% url 'lit:ref_search' assessment.pk %}">Find a reference</a>
      </div>
    </div>
    <div class="span6">
      <h3>Literature tags
        {% if obj_perms.edit_assessment %}
        {% endif %}
      </h3>
      <div id="tags"></div>
    </div>
  </div>

  {% if assessment.enable_data_extraction and need_import_count > 0 %}
    <div class="alert alert-warning">
      <button type="button" class="close" data-dismiss="alert">&times;</button>
      <b>New references marked for inclusion.</b><br>
      <p>{{ need_import_count }} reference{{ need_import_count|pluralize }} marked for inclusion {{ need_import_count|pluralize:"is,are" }} ready for {{assessment.get_rob_name_display|lower}} and/or data-extraction. <a href="{% url 'lit:ref_list_extract' assessment.pk %}">Prepare references</a></p>
  </div>
  {% endif %}

  <h2>Literature searches & imports</h2>
  {% include "lit/_search_list.html" %}

  <h3>Manually added references</h3>
  <p>References manually added: {{manual_import.references.count}}</p>

{% endblock %}

{% block extrajs %}
  <script type="text/javascript">
    let data = {
      tags: {{ tags| safe}},
      assessment_id: {{ assessment.id }},
      referenceYearHistogramUrl: "{% url 'lit:api:assessment-reference-year-histogram' assessment.id %}"
    };

    window.app.litStartup(function(lit){
      let tagtree = new lit.TagTree(data.tags[0], data.assessment_id, null);
      $('#tags').html(tagtree.get_nested_list({ show_refs_count: false }))
    });

<<<<<<< HEAD
    window.app.renderPlotlyFromApi(
      document.getElementById("referenceYearHistogram"),
      data.referenceYearHistogramUrl
    );
=======
    const histo = document.getElementById("referenceYearHistogram");
    if (histo){
      window.app.renderPlotlyFromApi(histo, data.referenceYearHistogramUrl);
    }
>>>>>>> 7cc1fc47

  </script>
{% endblock extrajs %}<|MERGE_RESOLUTION|>--- conflicted
+++ resolved
@@ -59,12 +59,7 @@
             <th>Untagged</th>
             <td>{{overview.total_untagged}}</td>
           </tr>
-<<<<<<< HEAD
-          <tr>
-            <th>References by year</th>
-            <td id="referenceYearHistogram" style="height: 200px"></td>
-          </tr>
-=======
+
           {% if overview.total_references >= 10 %}
           <tr>
             <th colspan="2">
@@ -72,7 +67,6 @@
             <div id="referenceYearHistogram" style="height: 200px"></div>
           </tr>
           {% endif %}
->>>>>>> 7cc1fc47
         </tbody>
       </table>
 
@@ -120,17 +114,11 @@
       $('#tags').html(tagtree.get_nested_list({ show_refs_count: false }))
     });
 
-<<<<<<< HEAD
-    window.app.renderPlotlyFromApi(
-      document.getElementById("referenceYearHistogram"),
-      data.referenceYearHistogramUrl
-    );
-=======
+
     const histo = document.getElementById("referenceYearHistogram");
     if (histo){
       window.app.renderPlotlyFromApi(histo, data.referenceYearHistogramUrl);
     }
->>>>>>> 7cc1fc47
 
   </script>
 {% endblock extrajs %}