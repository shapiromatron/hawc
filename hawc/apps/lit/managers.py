--- conflicted
+++ resolved
@@ -648,17 +648,6 @@
         UserReferenceTags = apps.get_model("lit", "UserReferenceTags")
         new_user_ref_tag_throughs = []
         for ref in queryset:
-<<<<<<< HEAD
-            if ref in queryset:
-                new_user_ref_tag_throughs.extend(
-                    [
-                        UserReferenceTags(
-                            tag_id=bulk_merge_tag_id, content_object_id=ref.bulk_user_ref_id
-                        )
-                        for bulk_merge_tag_id in ref.bulk_merge_tags
-                    ]
-                )
-=======
             new_user_ref_tag_throughs.extend(
                 [
                     UserReferenceTags(
@@ -667,7 +656,6 @@
                     for bulk_merge_tag_id in ref.bulk_merge_tags
                 ]
             )
->>>>>>> 40c7e643
         UserReferenceTags.objects.bulk_create(new_user_ref_tag_throughs, ignore_conflicts=True)
 
         # Save the list of reference IDs in the queryset, we need them for filtering & resolving user tags later
