--- conflicted
+++ resolved
@@ -103,16 +103,10 @@
             ids.append(ident)
 
             # create DOI identifier
-<<<<<<< HEAD
-            doi = get_doi_from_pubmed_or_ris(ident)
-            if doi:
-                ident, _ = self.get_or_create(database=constants.DOI, unique_id=doi, content="",)
-=======
-            if ref["doi"] is not None:
+            if doi := get_doi_from_pubmed_or_ris(ident):
                 ident, _ = self.get_or_create(
-                    database=constants.ReferenceDatabase.DOI, unique_id=ref["doi"], content=""
+                    database=constants.ReferenceDatabase.DOI, unique_id=doi, content="",
                 )
->>>>>>> 3a4c0450
                 ids.append(ident)
 
             # create PMID identifier
