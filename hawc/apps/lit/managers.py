import json
import logging

import pandas as pd
from django.apps import apps
from django.contrib.postgres.aggregates import ArrayAgg
from django.core.exceptions import ValidationError
from django.core.validators import URLValidator
from django.db import models
from django.db.models import Count, Q, QuerySet
from django.db.models.functions import Cast
from taggit.managers import TaggableManager, _TaggableManager
from taggit.utils import require_instance_manager

from hawc.refml import tags as refmltags
from hawc.services.utils.doi import get_doi_from_identifier

from ...services.epa import hero
from ...services.nih import pubmed
from ..common.models import BaseManager
from . import constants

logger = logging.getLogger(__name__)


class ReferenceFilterTagManager(TaggableManager):
    def __get__(self, instance, model):
        if instance is not None and instance.pk is None:
            raise ValueError(
                f"{model.__name__} objects need to have a primary key value before you can access their tags."
            )
        manager = _ReferenceFilterTagManager(
            through=self.through,
            model=model,
            instance=instance,
            prefetch_cache_name=self.name,
        )
        return manager


class _ReferenceFilterTagManager(_TaggableManager):
    @require_instance_manager
    def set(self, tag_pks):
        # optimized to reduce queries
        self.clear()

        # make sure we're only using pks for tags with this assessment
        tag_pks = [int(tag) for tag in tag_pks]
        full_taglist = self.through.tag_model().get_descendants_pks(self.instance.assessment_id)
        selected_tags = set(tag_pks).intersection(full_taglist)

        if len(selected_tags) < len(tag_pks):
            raise ValueError("At least one of the given tags belongs to a different assessment.")

        tagrefs = []
        for tag_id in selected_tags:
            tagrefs.append(self.through(tag_id=tag_id, content_object=self.instance))
        self.through.objects.bulk_create(tagrefs)


class SearchManager(BaseManager):
    assessment_relation = "assessment"

    def get_manually_added(self, assessment):
        try:
            return self.get(
                assessment=assessment,
                source=constants.EXTERNAL_LINK,
                title="Manual import",
                slug=self.model.MANUAL_IMPORT_SLUG,
            )
        except Exception:
            return None


class PubMedQueryManager(BaseManager):
    assessment_relation = "search__assessment"


class IdentifiersQuerySet(models.QuerySet):
    def _associate_identifiers(
        self, identifier_to_associated_id: dict, associated_id_to_identifier: dict
    ) -> tuple[dict, list]:
        """
        Creates a dict of identifier to associated identifier given some intermediary dicts.

        Args:
            identifier_to_associated_id (dict): dict of identifier to associated id (ie PubMed/DOI string)
            associated_id_to_identifier (dict): dict of associated ids from first argument to matching identifiers

        Returns:
            tuple[dict, list]: dict of identifier to associated identifier,
                list of identifiers where associated identifier wasn't resolved
        """
        identifier_to_associated_identifier = {}
        missing_identifiers = []

        for identifier, associated_id in identifier_to_associated_id.items():
            found = associated_id in associated_id_to_identifier
            if found:
                identifier_to_associated_identifier[identifier] = associated_id_to_identifier[
                    associated_id
                ]
            else:
                missing_identifiers.append(identifier)
        return identifier_to_associated_identifier, missing_identifiers

    def associated_doi(self, create: bool) -> dict:
        """
        Maps associated DOI identifier with each identifier in this queryset if it exists.

        Args:
            create (bool): Whether to create any missing DOI identifiers

        Returns:
            dict: Mapping of each identifier in this queryset to its associated DOI identifier.
                If the association cannot be resolved, the key is left out.
        """
        # find associated doi ids
        identifier_to_associated_doi = {
            identifier: str(doi)
            for identifier in self
            if (doi := get_doi_from_identifier(identifier))
        }

        # find associated doi identifiers
        doi_identifiers = self.model.objects.filter(
            database=constants.ReferenceDatabase.DOI,
            unique_id__in=identifier_to_associated_doi.values(),
        )
        doi_to_matching_identifier = {
            identifier.unique_id: identifier for identifier in doi_identifiers
        }

        # map identifiers to associated doi identifiers
        identifier_to_associated_identifier, missing_identifiers = self._associate_identifiers(
            identifier_to_associated_doi, doi_to_matching_identifier
        )

        if create and missing_identifiers:
            # create any missing doi identifiers
            missing_doi_identifiers = [
                self.model(
                    database=constants.ReferenceDatabase.DOI,
                    unique_id=identifier_to_associated_doi[identifier],
                )
                for identifier in missing_identifiers
            ]
            created_doi_identifiers = self.model.objects.bulk_create(missing_doi_identifiers)

            # add these new doi identifiers to the association map
            _identifier_to_associated_doi = {
                identifier: identifier_to_associated_doi[identifier]
                for identifier in missing_identifiers
            }
            _doi_to_matching_identifier = {
                identifier.unique_id: identifier for identifier in created_doi_identifiers
            }
            _identifier_to_associated_identifier, _ = self._associate_identifiers(
                _identifier_to_associated_doi, _doi_to_matching_identifier
            )
            identifier_to_associated_identifier.update(_identifier_to_associated_identifier)

        return identifier_to_associated_identifier

    def associated_pubmed(self, create: bool) -> dict:
        """
        Maps associated PubMed identifier with each identifier in this queryset if it exists.

        Args:
            create (bool): Whether to create any missing PubMed identifiers

        Returns:
            dict: Mapping of each identifier in this queryset to its associated PubMed identifier.
                If the association cannot be resolved, the key is left out.
        """
        # find associated pubmed ids
        identifier_to_associated_pubmed = {
            identifier: str(pmid)
            for identifier in self
            if (pmid := identifier.get_content().get("PMID"))
        }

        # find associated pubmed identifiers
        pubmed_identifiers = self.model.objects.filter(
            database=constants.ReferenceDatabase.PUBMED,
            unique_id__in=identifier_to_associated_pubmed.values(),
        )
        pubmed_to_matching_identifier = {
            identifier.unique_id: identifier for identifier in pubmed_identifiers
        }

        # map identifiers to associated pubmed identifiers
        identifier_to_associated_identifier, missing_identifiers = self._associate_identifiers(
            identifier_to_associated_pubmed, pubmed_to_matching_identifier
        )

        if create and missing_identifiers:
            # create any missing pubmed identifiers
            fetcher = pubmed.PubMedFetch(
                [identifier_to_associated_pubmed[identifier] for identifier in missing_identifiers]
            )
            fetched_content = fetcher.get_content()
            created_pubmed_identifiers = self.model.objects.bulk_create_pubmed_ids(fetched_content)

            # add these new pubmed identifiers to the association map
            _identifier_to_associated_pubmed = {
                identifier: identifier_to_associated_pubmed[identifier]
                for identifier in missing_identifiers
            }
            _pubmed_to_matching_identifier = {
                identifier.unique_id: identifier for identifier in created_pubmed_identifiers
            }
            _identifier_to_associated_identifier, _ = self._associate_identifiers(
                _identifier_to_associated_pubmed, _pubmed_to_matching_identifier
            )
            identifier_to_associated_identifier.update(_identifier_to_associated_identifier)

        return identifier_to_associated_identifier


class IdentifiersManager(BaseManager):
    assessment_relation = "references__assessment"

    def get_queryset(self):
        return IdentifiersQuerySet(self.model, using=self._db)

    def get_from_ris(self, search_id, references):
        # Return a queryset of identifiers for each object in RIS file.
        # Expensive; requires a maximum of ~5N queries
        pimdsFetch = []
        refs = []
        Identifiers = apps.get_model("lit", "Identifiers")
        for ref in references:
            ids = []

            db = ref.get("accession_db")
            if db:
                db = db.lower()

            # Create Endnote identifier
            # create id based on search_id and id from RIS file.
            id_ = f"s{search_id}-id{ref['id']}"
            content = json.dumps(ref)
            ident = self.filter(database=constants.ReferenceDatabase.RIS, unique_id=id_).first()
            if ident:
                ident.update(content=content)
            else:
                ident = self.create(
                    database=constants.ReferenceDatabase.RIS, unique_id=id_, content=content
                )
            ids.append(ident)

            # create DOI identifier
            if doi := get_doi_from_identifier(ident):
                ident, _ = self.get_or_create(
                    database=constants.ReferenceDatabase.DOI, unique_id=doi
                )
                ids.append(ident)

            # create PMID identifier
            # (some may include both an accession number and PMID)
            if ref["PMID"] is not None or db == "nlm":
                id_ = ref["PMID"] or ref["accession_number"]
                if id_ is not None:
                    ident = self.filter(
                        database=constants.ReferenceDatabase.PUBMED, unique_id=str(id_)
                    ).first()
                    if not ident:
                        ident = self.create(
                            database=constants.ReferenceDatabase.PUBMED,
                            unique_id=str(id_),
                            content="",
                        )
                        pimdsFetch.append(ident)
                    ids.append(ident)

            # create other accession identifiers
            if (
                db is not None
                and ref["accession_number"] is not None
                and ref["accession_number"] != ""
            ):
                db_id = None
                if db == "wos":
                    db_id = constants.ReferenceDatabase.WOS
                elif db == "scopus":
                    db_id = constants.ReferenceDatabase.SCOPUS
                elif db == "emb":
                    db_id = constants.ReferenceDatabase.EMBASE

                if db_id:
                    id_ = ref["accession_number"]
                    ident, _ = self.get_or_create(database=db_id, unique_id=id_, content="")
                    ids.append(ident)

            refs.append(ids)

        Identifiers.update_pubmed_content(pimdsFetch)
        return refs

    def validate_hero_ids(self, ids: list[int]) -> dict:
        """Queries HERO to return a valid list HERO content which doesn't already exist in HAWC.

        Only queries HERO with identifiers which are not already saved in HAWC.

        Args:
            ids (list[int]): A list of HERO IDs

        Raises:
            ValidationError: Error if input ids are an invalid format, or HERO cannot find a match

        Returns:
            dict: {"success": list[dict], "failures": list[int]}
        """
        # cast all ids to int
        invalid_ids = []
        _ids = []
        for id in ids:
            try:
                _ids.append(int(id))
            except ValueError:
                invalid_ids.append(id)
        if invalid_ids:
            invalid_join = ", ".join(str(id) for id in invalid_ids)
            raise ValidationError(f"The following HERO ID(s) are not integers: {invalid_join}")

        # determine which ids do not already exist
        qs = self.hero(_ids, allow_missing=True).values_list("unique_id", flat=True)
        existing_ids = [int(id) for id in qs]
        remaining_ids = list(set(_ids) - set(existing_ids))

        # fetch missing ids
        fetcher = hero.HEROFetch(remaining_ids)
        fetched_content = fetcher.get_content()
        if len(fetched_content["failure"]) > 0:
            failed_join = ", ".join(str(el) for el in fetched_content["failure"])
            raise ValidationError(f"The following HERO ID(s) could not be imported: {failed_join}")
        return fetched_content

    def bulk_create_hero_ids(self, content):
        # sometimes HERO can import two records from a single ID
        deduplicated_content = {item["HEROID"]: item for item in content["success"]}.values()
        return self.bulk_create(
            [
                apps.get_model("lit", "Identifiers")(
                    database=constants.ReferenceDatabase.HERO,
                    unique_id=str(content["HEROID"]),
                    content=json.dumps(content),
                )
                for content in deduplicated_content
            ]
        )

    def hero(self, hero_ids: list[int], allow_missing=False):
        qs = self.filter(database=constants.ReferenceDatabase.HERO, unique_id__in=hero_ids)

        if allow_missing is False and qs.count() != len(hero_ids):
            raise ValueError(
                f"Identifier count ({qs.count()}) does not match ID count ({len(hero_ids)})"
            )

        return qs

    def validate_pubmed_ids(self, ids: list[int]) -> list[dict]:
        """Queries Pubmed to return a valid list Pubmed content which doesn't already exist in HAWC.

        Only queries Pubmed with identifiers which are not already saved in HAWC.

        Args:
            ids (list[int]): A list of PMIDs

        Raises:
            ValidationError: If any PMIDs are non-numeric or if PubMed is unable to find a PMID.

        Returns:
            list[dict]: A list of imported pubmed content
        """
        # cast all ids to int
        invalid_ids = []
        _ids = []
        for id in ids:
            try:
                _ids.append(int(id))
            except ValueError:
                invalid_ids.append(id)
        if invalid_ids:
            invalid_join = ", ".join(str(id) for id in invalid_ids)
            raise ValidationError(f"The following PubMed ID(s) are not integers: {invalid_join}")

        # determine which ids do not already exist
        qs = self.pubmed(_ids, allow_missing=True).values_list("unique_id", flat=True)
        existing_ids = [int(id) for id in qs]
        remaining_ids = list(set(_ids) - set(existing_ids))

        # fetch missing ids
        fetcher = pubmed.PubMedFetch(remaining_ids)
        fetched_content = fetcher.get_content()
        if failed_ids := set(remaining_ids) - {int(item["PMID"]) for item in fetched_content}:
            failed_join = ", ".join(str(id) for id in failed_ids)
            raise ValidationError(
                f"The following PubMed ID(s) could not be imported: {failed_join}"
            )

        return fetched_content

    def bulk_create_pubmed_ids(self, content):
        Identifiers = apps.get_model("lit", "Identifiers")

        # Save new Identifier objects
        return Identifiers.objects.bulk_create(
            [
                Identifiers(
                    unique_id=str(item["PMID"]),
                    database=constants.ReferenceDatabase.PUBMED,
                    content=json.dumps(item),
                )
                for item in content
            ]
        )

    def pubmed(self, pubmed_ids: list[int], allow_missing=False):
        qs = self.filter(database=constants.ReferenceDatabase.PUBMED, unique_id__in=pubmed_ids)

        if allow_missing is False and qs.count() != len(pubmed_ids):
            raise ValueError(
                f"Identifier count ({qs.count()}) does not match ID count ({len(pubmed_ids)})"
            )

        return qs


class ReferenceQuerySet(models.QuerySet):
    def tagged(self):
        return self.annotate(tag_count=models.Count("tags")).exclude(tag_count=0)

    def untagged(self):
        return self.annotate(tag_count=models.Count("tags")).filter(tag_count=0)

    def with_tag(self, tag, descendants: bool = False):
        tag_ids = [tag.id]
        if descendants:
            tag_ids.extend(list(tag.get_descendants().values_list("pk", flat=True)))
        return self.filter(tags__in=tag_ids).distinct("pk")

    def require_tags(self, required_tags, intersection: bool = False, descendants: bool = False):
        """
        Filter references by the given tags.

        Args:
            required_tags (list[ReferenceFilterTag]): Tags to require.
            intersection (bool, optional): Whether all of the tags should be required, or any. Defaults to False.
            descendants (bool, optional): Whether to include descendants under required tags. Defaults to False.
        """
        if not required_tags:
            return self

        if descendants:
            # keep tags and their descendants together; needed if intersection is True
            required_tags = [[tag, *tag.get_descendants()] for tag in required_tags]
        else:
            required_tags = [[tag] for tag in required_tags]

        if intersection:
            query = Q(tags__in=required_tags[0])
            for tags in required_tags[1:]:
                query &= Q(tags__in=tags)
        else:
            query = Q(tags__in=[tag for tags in required_tags for tag in tags])

        return self.filter(query).distinct("pk")

    def prune_tags(self, root_tag, pruned_tags, descendants: bool = False):
        """
        Only prune references if they are tagged by given tags and are not tagged elsewhere
        under a given root tag.

        Args:
            root_tag (ReferenceFilterTag): Place to begin pruning; used to determine references that should remain
            even if tagged by a pruned tag.
            pruned_tags (list[ReferenceFilterTag]): Tags to prune.
            descendants (bool, optional): Whether to include descendants under pruned tags. Defaults to False.
        """
        if not pruned_tags:
            return self

        if descendants:
            pruned_tags = [
                tag
                for tags in [[tag, *tag.get_descendants()] for tag in pruned_tags]
                for tag in tags
            ]

        all_tags = [root_tag, *root_tag.get_descendants()]
        safe_tags = [
            tag for tag in all_tags if all([tag.pk != pruned_tag.pk for pruned_tag in pruned_tags])
        ]
        query = Q(tags__in=[tag.pk for tag in pruned_tags]) & ~Q(
            tags__in=[tag.pk for tag in safe_tags]
        )
        return self.exclude(query).distinct("pk")

    def unresolved_user_tags(self, user_id: int) -> dict[int, list[int]]:
        # Return a dictionary of reference_id: list[tag_ids] items for all references in a queryset
        # TODO - update to annotate queryset with Django 4.1?
        # https://docs.djangoproject.com/en/4.1/ref/contrib/postgres/expressions/#arraysubquery-expressions
        UserReferenceTag = apps.get_model("lit", "UserReferenceTag")
        user_qs = (
            UserReferenceTag.objects.filter(reference__in=self, user=user_id, is_resolved=False)
            .annotate(tag_ids=ArrayAgg("tags__id"))
            .values_list("reference_id", "tag_ids")
        )
        # ArrayAgg can return [None] if some cases; filter to remove
        return {
            reference_id: [tag for tag in tag_ids if tag is not None]
            for reference_id, tag_ids in user_qs
        }


class ReferenceManager(BaseManager):

    assessment_relation = "assessment"

    def get_queryset(self):
        return ReferenceQuerySet(self.model, using=self._db)

    def build_ref_ident_m2m(self, objs):
        # Bulk-create reference-search relationships
        logger.debug("Starting bulk creation of reference-identifier values")
        m2m = self.model.identifiers.through
        objects = [m2m(reference_id=ref_id, identifiers_id=ident_id) for ref_id, ident_id in objs]
        m2m.objects.bulk_create(objects)

    def build_ref_search_m2m(self, refs, search):
        # Bulk-create reference-search relationships
        logger.debug("Starting bulk creation of reference-search values")
        m2m = self.model.searches.through
        objects = [m2m(reference_id=ref.id, search_id=search.id) for ref in refs]
        m2m.objects.bulk_create(objects)

    def tag_pairs(self, qs):
        # get reference tag pairs
        ReferenceTags = apps.get_model("lit", "ReferenceTags")
        return list(
            ReferenceTags.objects.filter(content_object__in=qs)
            .annotate(reference_id=models.F("content_object_id"))
            .values("reference_id", "tag_id")
        )

    def get_hero_references(self, search, identifiers):
        """
        Given a list of Identifiers, return a list of references associated
        with each of these identifiers.
        """
        # Get references which already existing and are tied to this identifier
        # but are not associated with the current search and save this search
        # as well to this Reference.
        refs = (
            self.get_qs(search.assessment)
            .filter(identifiers__in=identifiers)
            .exclude(searches=search)
        )
        self.build_ref_search_m2m(refs, search)

        # get references associated with these identifiers, and get a subset of
        # identifiers which have no reference associated with them
        refs = list(self.get_qs(search.assessment).filter(identifiers__in=identifiers))
        if refs:
            identifiers = identifiers.exclude(references__in=refs)

        pubmed_map = identifiers.associated_pubmed(create=True)
        doi_map = identifiers.associated_doi(create=True)

        for identifier in identifiers:
            # check if any identifiers have a pubmed ID that already exists
            # in database. If not, save a new reference.

            if pubmed_identifier := pubmed_map.get(identifier):
                ref = self.get_qs(search.assessment).filter(identifiers=pubmed_identifier)
            else:
                ref = self.none()

            if ref.count() == 1:
                ref = ref[0]
            elif ref.count() > 1:
                raise Exception("Duplicate HERO reference found")
            else:
                ref = identifier.create_reference(search.assessment)
                ref.save()
                if pubmed_identifier:
                    ref.identifiers.add(pubmed_identifier)

            if doi_identifier := doi_map.get(identifier):
                ref.identifiers.add(doi_identifier)
            ref.searches.add(search)
            ref.identifiers.add(identifier)
            refs.append(ref)

        return refs

    def get_overview_details(self, assessment) -> dict[str, int]:
        # Get an overview of tagging progress for an assessment
        refs = self.get_qs(assessment)
        total = refs.count()
        total_tagged = refs.annotate(tag_count=models.Count("tags")).filter(tag_count__gt=0).count()
        total_untagged = total - total_tagged
        total_searched = refs.all().filter(searches__search_type="s").distinct().count()
        total_imported = total - total_searched
        overview = {
            "total_references": total,
            "total_tagged": total_tagged,
            "total_untagged": total_untagged,
            "total_searched": total_searched,
            "total_imported": total_imported,
        }
        if assessment.literature_settings.conflict_resolution:
            UserReferenceTag = apps.get_model("lit", "UserReferenceTag")
            user_refs = UserReferenceTag.objects.filter(reference__in=refs)
            overview.update(
                needs_tagging=(
                    refs.annotate(
                        user_tag_count=Count("user_tags", filter=Q(user_tags__is_resolved=False))
                    )
<<<<<<< HEAD
                    .filter(user_tag_count__lt=2, tags__isnull=True)
=======
                    .filter(user_tag_count__lt=2)
>>>>>>> 0f2306e1
                    .count()
                ),
                conflicts=(
                    refs.annotate(
                        n_unapplied_reviews=Count(
                            "user_tags", filter=Q(user_tags__is_resolved=False)
                        )
                    )
                    .filter(n_unapplied_reviews__gt=1)
                    .count()
                ),
                total_reviews=user_refs.count(),
                total_users=user_refs.distinct("user_id").count(),
            )
        return overview

    def get_pubmed_references(self, search, identifiers):
        """
        Given a list of Identifiers, return a list of references associated
        with each of these identifiers.
        """
        # Get references which already existing and are tied to this identifier
        # but are not associated with the current search and save this search
        # as well to this Reference.
        refs = (
            self.get_qs(search.assessment)
            .filter(identifiers__in=identifiers)
            .exclude(searches=search)
        )
        self.build_ref_search_m2m(refs, search)

        # Get any references already are associated with these identifiers
        refs = list(self.get_qs(search.assessment).filter(identifiers__in=identifiers))

        # Only process identifiers which have no reference
        if refs:
            identifiers = identifiers.exclude(references__in=refs)

        doi_map = identifiers.associated_doi(create=True)

        # don't bulkcreate because we need the pks
        for identifier in identifiers:
            ref = identifier.create_reference(search.assessment)
            ref.save()
            ref.searches.add(search)
            ref.identifiers.add(identifier)
            if doi_identifier := doi_map.get(identifier):
                ref.identifiers.add(doi_identifier)
            refs.append(ref)

        return refs

    def get_references_ready_for_import(self, assessment):
        Study = apps.get_model("study", "Study")

        root_inclusion = assessment.literature_settings.extraction_tag
        inclusion_tags = []
        if root_inclusion:
            inclusion_tags = list(root_inclusion.get_descendants().values_list("pk", flat=True))
            inclusion_tags.append(root_inclusion.pk)
            return (
                self.get_qs(assessment)
                .filter(referencetags__tag_id__in=inclusion_tags)
                .exclude(pk__in=Study.objects.get_qs(assessment).values_list("pk", flat=True))
                .order_by("authors")
                .distinct()
            )
        else:
            return self.none()

    def process_excel(self, df, assessment_id):
        """
        Expects a data-frame with two columns - HAWC ID and Full text URL
        """
        errors = []

        def fn(d):
            if d["HAWC ID"] in cw and d["Full text URL"] != cw[d["HAWC ID"]]:
                try:
                    validator(d["Full text URL"])
                    self.filter(id=d["HAWC ID"]).update(full_text_url=d["Full text URL"])
                except ValidationError:
                    errors.append(f"HAWC ID {d['HAWC ID']}, invalid URL: {d['Full text URL']}")

        cw = {}
        validator = URLValidator()
        existing = (
            self.get_qs(assessment_id)
            .filter(id__in=df["HAWC ID"].unique())
            .values_list("id", "full_text_url")
        )
        for obj in existing:
            cw[obj[0]] = obj[1]
        df.apply(fn, axis=1)

        return errors

    def update_from_ris_identifiers(self, search, identifiers):
        """
        Create or update Reference from list of lists of identifiers.
        Expensive; each reference requires 4N queries.
        """
        assessment_id = search.assessment_id
        for idents in identifiers:

            # check if existing reference is found
            ref = self.get_qs(assessment_id).filter(identifiers__in=idents).first()

            # find ref if exists and update content
            # first identifier is from RIS file; use this content
            content = json.loads(idents[0].content)
            data = dict(
                title=content["title"],
                authors_short=content["authors_short"],
                authors=", ".join(content["authors"]),
                year=content["year"],
                journal=content["citation"],
                abstract=content["abstract"],
            )
            if ref:
                for key, value in data.items():
                    setattr(ref, key, value)
                ref.save()
            else:
                data["assessment_id"] = assessment_id
                ref = self.create(**data)

            # add all identifiers and searches
            ref.identifiers.add(*idents)
            ref.searches.add(search)

    def identifiers_dataframe(self, qs: QuerySet) -> pd.DataFrame:
        """
        Returns identifiers references for an assessment from external databases or tools.

        Args:
            qs (QuerySet): A queryset

        Returns:
            pd.DataFrame: A pandas dataframe
        """

        ids = qs.order_by("id").values_list("id", flat=True)
        pubmed_ids = {
            id: val
            for id, val in qs.filter(identifiers__database=constants.ReferenceDatabase.PUBMED)
            .annotate(int_id=Cast("identifiers__unique_id", models.IntegerField()))
            .values_list("id", "int_id")
        }
        hero_ids = {
            id: val
            for id, val in qs.filter(identifiers__database=constants.ReferenceDatabase.HERO)
            .annotate(int_id=Cast("identifiers__unique_id", models.IntegerField()))
            .values_list("id", "int_id")
        }
        doi_ids = {
            id: val
            for id, val in qs.filter(
                identifiers__database=constants.ReferenceDatabase.DOI
            ).values_list("id", "identifiers__unique_id")
        }

        data = [(id, pubmed_ids.get(id), hero_ids.get(id), doi_ids.get(id)) for id in ids]
        df = pd.DataFrame(data, columns="reference_id pubmed_id hero_id doi".split())

        return df

    def heatmap_dataframe(self, assessment_id: int) -> pd.DataFrame:
        Identifiers = apps.get_model("lit", "Identifiers")
        ReferenceFilterTag = apps.get_model("lit", "ReferenceFilterTag")
        ReferenceTags = apps.get_model("lit", "ReferenceTags")

        values = dict(
            id="reference id",
            hero_id="hero id",
            pubmed_id="pubmed id",
            doi="doi",
            authors_short="authors short",
            authors="authors",
            title="title",
            year="year",
            journal="journal",
        )
        pubmed_qs = models.Subquery(
            Identifiers.objects.filter(
                references=models.OuterRef("id"), database=constants.ReferenceDatabase.PUBMED
            ).values("unique_id")[:1]
        )
        hero_qs = models.Subquery(
            Identifiers.objects.filter(
                references=models.OuterRef("id"), database=constants.ReferenceDatabase.HERO
            ).values("unique_id")[:1]
        )
        doi_qs = models.Subquery(
            Identifiers.objects.filter(
                references=models.OuterRef("id"), database=constants.ReferenceDatabase.DOI
            ).values("unique_id")[:1]
        )
        qs = (
            self.filter(assessment_id=assessment_id)
            .annotate(pubmed_id=Cast(pubmed_qs, models.IntegerField()))
            .annotate(hero_id=Cast(hero_qs, models.IntegerField()))
            .annotate(doi=doi_qs)
            .values_list(*values.keys())
            .order_by("id")
        )
        df1 = pd.DataFrame(data=qs, columns=values.values()).set_index("reference id")

        # build full citation column
        # TODO - replace `ref_full_citation`?
        df1["full citation"] = (
            (
                df1.authors
                + "|"
                + df1.year.fillna(-999).astype(int).astype(str)
                + "|"
                + df1.title
                + "|"
                + df1.journal
            )
            .str.replace(r"-999", "", regex=True)  # remove flag number
            .str.replace(r"^\|+|\|+$", "", regex=True)  # remove pipes at beginning/end
            .str.replace("|", ". ", regex=False)  # change pipes to periods
        )

        tree = ReferenceFilterTag.get_all_tags(assessment_id)
        tag_qs = ReferenceTags.objects.assessment_qs(assessment_id)
        node_dict = refmltags.build_tree_node_dict(tree)
        df2 = (
            refmltags.create_df(tag_qs, node_dict)
            .rename(columns={"ref_id": "reference id"})
            .set_index("reference id")
        )

        return df1.merge(df2, how="left", left_index=True, right_index=True).reset_index()

    def hero_references(self, assessment_id: int) -> QuerySet:
        return self.assessment_qs(assessment_id).filter(
            identifiers__database=constants.ReferenceDatabase.HERO
        )


class ReferenceTagsManager(BaseManager):
    assessment_relation = "content_object__assessment"

    def as_dataframe(self, assessment_id: int) -> pd.DataFrame:
        """
        Returns all reference tag relations for an assessment.

        Args:
            assessment_id (int): Assessment id

        Returns:
            pd.DataFrame: A pandas dataframe
        """
        qs = self.assessment_qs(assessment_id).values("content_object_id", "tag_id")
        df = pd.DataFrame(columns=["reference_id", "tag_id"])
        if qs.count() > 0:
            df = pd.DataFrame(data=list(qs))
            df = df.rename(columns=dict(content_object_id="reference_id")).sort_values(
                by=["reference_id", "tag_id"]
            )
        return df

    def get_assessment_qs(self, assessment_id: int):
        return self.get_queryset().filter(content_object__assessment_id=assessment_id)

    def delete_orphan_tags(self, assessment_id) -> tuple[int, int]:
        """
        Deletes all unreachable tags in an assessment's tag tree.
        An assessment log is created detailing these deleted tags.

        Args:
            assessment_id (int): Assessment id

        Returns:
            tuple[int, int]: Number of tags deleted, followed by log ID.
        """
        from .models import ReferenceFilterTag

        # queryset of tag tree associated with assessment
        filter_tags = ReferenceFilterTag.get_assessment_qs(assessment_id)
        # queryset of tags associated with assessment
        tags = self.get_assessment_qs(assessment_id)
        # delete tags that are not in the assessment tag tree
        deleted_tags = tags.exclude(tag__in=filter_tags)
        deleted_data = list(deleted_tags.values("content_object_id", "tag_id"))
        number_deleted, _ = deleted_tags.delete()
        # log the deleted tags
        Log = apps.get_model("assessment", "Log")
        log = Log.objects.create(
            assessment_id=assessment_id,
            message=json.dumps({"count": number_deleted, "data": deleted_data}),
        )
        return number_deleted, log.id


class UserReferenceTagsManager(BaseManager):
    assessment_relation = "content_object__reference__assessment"<|MERGE_RESOLUTION|>--- conflicted
+++ resolved
@@ -621,11 +621,7 @@
                     refs.annotate(
                         user_tag_count=Count("user_tags", filter=Q(user_tags__is_resolved=False))
                     )
-<<<<<<< HEAD
-                    .filter(user_tag_count__lt=2, tags__isnull=True)
-=======
                     .filter(user_tag_count__lt=2)
->>>>>>> 0f2306e1
                     .count()
                 ),
                 conflicts=(
