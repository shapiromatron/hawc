--- conflicted
+++ resolved
@@ -1,11 +1,7 @@
-<<<<<<< HEAD
+import pandas as pd
+import plotly.express as px
 from rest_framework import mixins, viewsets
 from rest_framework.decorators import action
-=======
-import pandas as pd
-import plotly.express as px
-from rest_framework import decorators, mixins, viewsets
->>>>>>> 2d03ebd2
 from rest_framework.response import Response
 
 from ..assessment.api import AssessmentLevelPermissions, AssessmentRootedTagTreeViewset
@@ -66,14 +62,9 @@
         df = models.ReferenceTags.objects.as_dataframe(instance.id)
         return Response(df)
 
-<<<<<<< HEAD
     @action(
-        detail=True,
-        methods=("get",),
-        url_path="references-download",
-        renderer_classes=PandasRenderers,
-=======
-    @decorators.detail_route(methods=("get",))
+        detail=True, methods=("get",), url_path="reference-year-histogram",
+    )
     def reference_year_histogram(self, request, pk):
         instance = self.get_object()
         # get all the years for a given assessment
@@ -110,9 +101,11 @@
 
         return Response(payload)
 
-    @decorators.detail_route(
-        methods=("get",), url_path="references-download", renderer_classes=PandasRenderers
->>>>>>> 2d03ebd2
+    @action(
+        detail=True,
+        methods=("get",),
+        url_path="references-download",
+        renderer_classes=PandasRenderers,
     )
     def references_download(self, request, pk):
         """
