--- conflicted
+++ resolved
@@ -57,7 +57,6 @@
         df = models.ReferenceTags.objects.as_dataframe(instance.id)
         return Response(df)
 
-<<<<<<< HEAD
     @decorators.detail_route(methods=("get",))
     def reference_year_histogram(self, request, pk):
         instance = self.get_object()
@@ -70,7 +69,7 @@
         fig = px.bar(x=[0, 1, 2, 3], y=range(4))
         fig.update_layout(autosize=True, margin=dict(l=20, r=20, t=50, b=20))  # noqa: E741
         return Response(fig.to_dict())
-=======
+
     @decorators.detail_route(
         methods=("get",), url_path="references-download", renderer_classes=PandasRenderers
     )
@@ -91,7 +90,6 @@
         )
 
         return Response(exporter.build_dataframe())
->>>>>>> 69e97c7f
 
 
 class SearchViewset(viewsets.GenericViewSet, mixins.CreateModelMixin):
