from zipfile import BadZipFile

import pandas as pd
import plotly.express as px
from django.conf import settings
from django.core.cache import cache
from django.db import transaction
from django.shortcuts import get_object_or_404
from django.utils import timezone
from rest_framework import exceptions, mixins, permissions, status, viewsets
from rest_framework.decorators import action
from rest_framework.exceptions import ParseError, PermissionDenied, ValidationError
from rest_framework.parsers import FileUploadParser
from rest_framework.response import Response

from ..assessment.api import (
    METHODS_NO_PUT,
    AssessmentLevelPermissions,
    AssessmentRootedTagTreeViewset,
    CleanupFieldsBaseViewSet,
)
from ..assessment.constants import AssessmentViewSetPermissions
from ..assessment.models import Assessment
from ..common.api import OncePerMinuteThrottle, PaginationWithCount
from ..common.helper import FlatExport, re_digits
from ..common.renderers import PandasRenderers
from ..common.serializers import UnusedSerializer
from ..common.views import create_object_log
from . import exports, models, serializers


class LiteratureAssessmentViewset(viewsets.GenericViewSet):
    model = Assessment
    permission_classes = (AssessmentLevelPermissions,)
    action_perms = {}
    filterset_class = None
    serializer_class = UnusedSerializer
    lookup_value_regex = re_digits

    def get_queryset(self):
        return self.model.objects.all()

    @action(
        detail=True,
        action_perms=AssessmentViewSetPermissions.CAN_VIEW_OBJECT,
        renderer_classes=PandasRenderers,
    )
    def tags(self, request, pk):
        """
        Show literature tags for entire assessment.
        """
        instance = self.get_object()
        df = models.ReferenceFilterTag.as_dataframe(instance.id)
        export = FlatExport(df=df, filename=f"reference-tags-{self.assessment.id}")
        return Response(export)

    @action(detail=True, methods=("get", "post"), permission_classes=(permissions.AllowAny,))
    def tagtree(self, request, pk, *args, **kwargs):
        """
        Get/Update literature tags for an assessment in tree-based structure
        """
        assessment = self.get_object()
        context = context = {"assessment": assessment}
        if self.request.method == "GET":
            if not assessment.user_can_view_object(request.user):
                raise exceptions.PermissionDenied()
            serializer = serializers.ReferenceTreeSerializer(instance={}, context=context)
        elif self.request.method == "POST":
            if not assessment.user_can_edit_object(request.user):
                raise exceptions.PermissionDenied()
            serializer = serializers.ReferenceTreeSerializer(data=request.data, context=context)
            serializer.is_valid(raise_exception=True)
            serializer.update()
            create_object_log(
                "Updated (tagtree replace)", assessment, assessment.id, self.request.user.id
            )
        return Response(serializer.data)

    @action(
        detail=True,
        action_perms=AssessmentViewSetPermissions.CAN_VIEW_OBJECT,
        pagination_class=PaginationWithCount,
    )
    def references(self, request, pk):
        """
        Get references for an assessment

        Args (via GET parameters):
            - search_id: gets references within a given search
            - tag_id: gets references with a given tagTag object id; if provided, gets references with tag
            - all: fetch all references without pagination (default False)
            - untagged: include untagged references (default False)
            - required_tags: requires references to have at least one of the given tags
            - pruned_tags: prunes references with any of the given tags if they no longer belong in the subtree without said tag
        """
        assessment = self.get_object()
        ref_filters = serializers.FilterReferences.from_drf(
            request.query_params, assessment_id=assessment.pk
        )
        qs = ref_filters.get_queryset()

        if "all" in request.query_params:
            serializer = serializers.ReferenceSerializer(qs, many=True)
            return Response(serializer.data)
        else:
            page = self.paginate_queryset(qs)
            serializer = serializers.ReferenceSerializer(page, many=True)
            return self.get_paginated_response(serializer.data)

    @action(
        detail=True,
        action_perms=AssessmentViewSetPermissions.CAN_VIEW_OBJECT,
        renderer_classes=PandasRenderers,
        url_path="reference-ids",
    )
    def reference_ids(self, request, pk):
        """
        Get literature reference ids for all assessment references
        """
        instance = self.get_object()
        qs = instance.references.all()
        df = models.Reference.objects.identifiers_dataframe(qs)
        export = FlatExport(df=df, filename=f"reference-ids-{self.assessment.id}")
        return Response(export)

    @action(
        detail=True,
        methods=("get", "post"),
        url_path="reference-tags",
        permission_classes=(permissions.AllowAny,),
        renderer_classes=PandasRenderers,
    )
    def reference_tags(self, request, pk):
        """
        Apply reference tags for all references in an assessment.
        """
        assessment = self.get_object()

        if self.request.method == "GET":
            if not assessment.user_can_view_object(request.user):
                raise exceptions.PermissionDenied()
        if self.request.method == "POST":
            if not assessment.user_can_edit_object(request.user):
                raise exceptions.PermissionDenied()
            serializer = serializers.BulkReferenceTagSerializer(
                data=request.data, context={"assessment": assessment}
            )
            serializer.is_valid(raise_exception=True)
            serializer.bulk_create_tags()

        df = models.ReferenceTags.objects.as_dataframe(assessment.id)
        export = FlatExport(df=df, filename=f"reference-tags-{assessment.id}")
        return Response(export)

    @action(
        detail=True,
        action_perms=AssessmentViewSetPermissions.CAN_VIEW_OBJECT,
        url_path="reference-year-histogram",
    )
    def reference_year_histogram(self, request, pk):
        instance = self.get_object()
        # get all the years for a given assessment
        years = list(
            models.Reference.objects.filter(assessment_id=instance.id, year__gt=0).values_list(
                "year", flat=True
            )
        )
        payload = {}
        if len(years) > 0:

            df = pd.DataFrame(years, columns=["Year"])
            nbins = min(max(df.Year.max() - df.Year.min() + 1, 4), 30)

            try:
                fig = px.histogram(df, x="Year", nbins=nbins)
            except ValueError:
                # in some cases a bad nbins can be provided; just use default bins instead
                # Invalid value of type 'numpy.int64' received for the 'nbinsx' property of histogram
                # [2005, 2013, 1995, 2001, 2017, 1991, 1991, 2009, 2006, 2005]; nbins=27
                fig = px.histogram(df, x="Year")

            fig.update_yaxes(title_text="# References")
            fig.update_xaxes(title_text="Year")
            fig.update_traces(marker=dict(color="#003d7b"))

            fig.update_layout(
                bargap=0.1,
                plot_bgcolor="white",
                autosize=True,
                margin=dict(l=0, r=0, t=30, b=0),  # noqa: E741
            )
            payload = fig.to_dict()

        return Response(payload)

    @action(
        detail=True,
        action_perms=AssessmentViewSetPermissions.CAN_VIEW_OBJECT,
        url_path="topic-model",
    )
    def topic_model(self, request, pk):
        assessment = self.get_object()
        if assessment.literature_settings.has_topic_model:
            data = assessment.literature_settings.get_topic_tsne_fig_dict()
        else:
            data = {"status": "No topic model available"}
        return Response(data)

    @action(
        detail=True,
        methods=("post",),
        url_path="topic-model-request-refresh",
        action_perms=AssessmentViewSetPermissions.CAN_EDIT_OBJECT,
    )
    def topic_model_request_refresh(self, request, pk):
        assessment = self.get_object()
        assessment.literature_settings.topic_tsne_refresh_requested = timezone.now()
        assessment.literature_settings.save()
        return Response(status=status.HTTP_204_NO_CONTENT)

    @action(
        detail=True,
        url_path="references-download",
        action_perms=AssessmentViewSetPermissions.CAN_VIEW_OBJECT,
        renderer_classes=PandasRenderers,
    )
    def references_download(self, request, pk):
        """
        Get all references in an assessment.
        """
        assessment = self.get_object()
        tags = models.ReferenceFilterTag.get_all_tags(assessment.id)
        exporter = exports.ReferenceFlatComplete(
            models.Reference.objects.get_qs(assessment)
            .prefetch_related("identifiers")
            .order_by("id"),
            filename=f"references-{assessment}",
            assessment=assessment,
            tags=tags,
        )
        return Response(exporter.build_export())

    @action(
        detail=True,
        action_perms=AssessmentViewSetPermissions.CAN_VIEW_OBJECT,
        renderer_classes=PandasRenderers,
        url_path="tag-heatmap",
    )
    def tag_heatmap(self, request, pk):
        """
        Get tags formatted in a long format desireable for heatmaps.
        """
        instance = self.get_object()
        key = f"assessment-{instance.id}-lit-tag-heatmap"
        df = cache.get(key)
        if df is None:
            df = models.Reference.objects.heatmap_dataframe(instance.id)
            cache.set(key, df, settings.CACHE_1_HR)
        export = FlatExport(df=df, filename=f"df-{instance.id}")
        return Response(export)

    @transaction.atomic
    @action(
        detail=True,
        throttle_classes=(OncePerMinuteThrottle,),
        methods=("post",),
        url_path="replace-hero",
        action_perms=AssessmentViewSetPermissions.CAN_EDIT_OBJECT,
    )
    def replace_hero(self, request, pk):
        """Replace old HERO ID with new HERO ID for selected references

        Expects an input of `{replace: [[1,10],[2,20],[3,30]]}`, a list of lists with two items in each
        inner list. Each inner list contains the reference ID and the new HERO ID, respectively.
        """
        assessment = self.get_object()
        serializer = serializers.ReferenceReplaceHeroIdSerializer(
            data=request.data, context={"assessment": assessment}
        )
        serializer.is_valid(raise_exception=True)
        serializer.execute()
        create_object_log(
            "Updated (HERO replacements)", assessment, assessment.id, self.request.user.id
        )
        return Response(status=status.HTTP_204_NO_CONTENT)

    @transaction.atomic
    @action(
        detail=True,
        throttle_classes=(OncePerMinuteThrottle,),
        methods=("post",),
        url_path="update-reference-metadata-from-hero",
        action_perms=AssessmentViewSetPermissions.CAN_EDIT_OBJECT,
    )
    def update_reference_metadata_from_hero(self, request, pk):
        """
        Query HERO for all references in an assessment that are mapped to HERO, fetch the latest
        metadata from HERO, and then update the reference metadata in HAWC with the data from HERO.
        """
        assessment = self.get_object()
        models.Reference.update_hero_metadata(assessment.id)
        create_object_log(
            "Updated (HERO metadata)", assessment, assessment.id, self.request.user.id
        )
        return Response(status=status.HTTP_204_NO_CONTENT)

    @action(
        detail=True,
        methods=("post",),
        action_perms=AssessmentViewSetPermissions.CAN_EDIT_OBJECT,
        parser_classes=(FileUploadParser,),
        renderer_classes=PandasRenderers,
        url_path="excel-to-json",
    )
    def excel_to_json(self, request, pk):
        self.get_object()  # permissions check

        file_ = request.data.get("file")

        if file_ is None:
            raise ValidationError({"file": "A file is required"})
        elif not file_.name.endswith(".xlsx"):
            raise ValidationError({"file": "File extension must be .xlsx"})

        try:
            # engine required since this is a BytesIO stream
            df = pd.read_excel(file_, engine="openpyxl")
        except (BadZipFile, ValueError):
            raise ParseError({"file": "Unable to parse excel file"})

        export = FlatExport(df=df, filename=file_.name)
        return Response(export)


class SearchViewset(mixins.CreateModelMixin, mixins.RetrieveModelMixin, viewsets.GenericViewSet):
    model = models.Search
    serializer_class = serializers.SearchSerializer
    permission_classes = (AssessmentLevelPermissions,)
    action_perms = {}
    lookup_value_regex = re_digits

    def get_queryset(self):
        return self.model.objects.all()

    @action(
        detail=True,
        action_perms=AssessmentViewSetPermissions.CAN_VIEW_OBJECT,
        renderer_classes=PandasRenderers,
    )
    def references(self, request, pk):
        """
        Return all references for a given Search
        """
        instance = self.get_object()
        exporter = exports.ReferenceFlatComplete(
            instance.references.all(),
            filename=f"{instance.assessment}-search-{instance.slug}",
            assessment=self.assessment,
            tags=models.ReferenceFilterTag.get_all_tags(self.assessment.id),
            include_parent_tag=False,
        )
        return Response(exporter.build_export())


class ReferenceFilterTagViewset(AssessmentRootedTagTreeViewset):
    model = models.ReferenceFilterTag
    serializer_class = serializers.ReferenceFilterTagSerializer

    @action(
        detail=True,
        action_perms=AssessmentViewSetPermissions.CAN_VIEW_OBJECT,
        renderer_classes=PandasRenderers,
    )
    def references(self, request, pk):
        """
        Return all references for a selected tag, including tag-descendants.
        """
        tag = self.get_object()
        serializer = serializers.ReferenceTagExportSerializer(data=request.query_params)
        if serializer.is_valid():
            qs = (
                models.Reference.objects.all()
                .with_tag(tag=tag, descendants=serializer.include_descendants())
                .order_by("id")
            )
            ExportClass = serializer.get_exporter()
            exporter = ExportClass(
                queryset=qs,
                filename=f"{self.assessment}-{tag.slug}",
                assessment=self.assessment,
                tags=self.model.get_all_tags(self.assessment.id),
                include_parent_tag=False,
            )
            return Response(exporter.build_export())
        else:
            return Response(serializer.errors, status=400)


class ReferenceCleanupViewset(CleanupFieldsBaseViewSet):
    serializer_class = serializers.ReferenceCleanupFieldsSerializer
    model = models.Reference
    assessment_filter_args = "assessment"


class ReferenceViewset(
    mixins.RetrieveModelMixin,
    mixins.DestroyModelMixin,
    mixins.UpdateModelMixin,
    viewsets.GenericViewSet,
):
    http_method_names = METHODS_NO_PUT
    serializer_class = serializers.ReferenceSerializer
    permission_classes = (AssessmentLevelPermissions,)
    action_perms = {}
    queryset = models.Reference.objects.all()

<<<<<<< HEAD
    def get_queryset(self):
        qs = super().get_queryset()
        if self.action in ("tag", "resolve_conflict"):
            qs = qs.select_related("assessment__literature_settings").prefetch_related(
                "user_tags__tags", "tags"
            )
        return qs

    @action(detail=True, methods=("post",))
=======
    @action(
        detail=True, methods=("post",), action_perms=AssessmentViewSetPermissions.CAN_EDIT_OBJECT
    )
>>>>>>> 6ead2bd5
    def tag(self, request, pk):
        response = {"status": "fail"}
        instance = self.get_object()
        assessment = instance.assessment
        if assessment.user_can_edit_object(self.request.user):
            try:
                tags = [int(tag) for tag in self.request.data.get("tags", [])]
                resolved = instance.update_tags(request.user, tags)
            except ValueError:
                return Response({"tags": "Array of tags must be valid primary keys"}, status=400)
            response["status"] = "success"
            response["resolved"] = resolved
        return Response(response)

    @action(detail=True, methods=("post",))
    def resolve_conflict(self, request, pk):
        instance = self.get_object()
        assessment = instance.assessment
        if not assessment.user_can_edit_object(self.request.user):
            raise PermissionDenied()
        user_reference_tag = get_object_or_404(
            models.UserReferenceTag,
            reference_id=instance.id,
            id=int(request.POST.get("user_tag_id", -1)),
        )
        instance.resolve_user_tag_conflicts(self.request.user.id, user_reference_tag)
        return Response({"status": "ok"})<|MERGE_RESOLUTION|>--- conflicted
+++ resolved
@@ -414,7 +414,6 @@
     action_perms = {}
     queryset = models.Reference.objects.all()
 
-<<<<<<< HEAD
     def get_queryset(self):
         qs = super().get_queryset()
         if self.action in ("tag", "resolve_conflict"):
@@ -423,12 +422,9 @@
             )
         return qs
 
-    @action(detail=True, methods=("post",))
-=======
     @action(
         detail=True, methods=("post",), action_perms=AssessmentViewSetPermissions.CAN_EDIT_OBJECT
     )
->>>>>>> 6ead2bd5
     def tag(self, request, pk):
         response = {"status": "fail"}
         instance = self.get_object()
@@ -443,7 +439,9 @@
             response["resolved"] = resolved
         return Response(response)
 
-    @action(detail=True, methods=("post",))
+    @action(
+        detail=True, methods=("post",), action_perms=AssessmentViewSetPermissions.CAN_EDIT_OBJECT
+    )
     def resolve_conflict(self, request, pk):
         instance = self.get_object()
         assessment = instance.assessment
