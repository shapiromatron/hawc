<<<<<<< HEAD
import plotly.express as px
from rest_framework import decorators, mixins, viewsets
=======
import pandas as pd
import plotly.express as px
from rest_framework import mixins, viewsets
from rest_framework.decorators import action
>>>>>>> 7cc1fc47
from rest_framework.response import Response

from ..assessment.api import AssessmentLevelPermissions, AssessmentRootedTagTreeViewset
from ..assessment.models import Assessment
from ..common.api import CleanupFieldsBaseViewSet, LegacyAssessmentAdapterMixin
from ..common.renderers import PandasRenderers
from . import exports, models, serializers


class LiteratureAssessmentViewset(LegacyAssessmentAdapterMixin, viewsets.GenericViewSet):
    parent_model = Assessment
    model = Assessment
    permission_classes = (AssessmentLevelPermissions,)

    def get_queryset(self):
        return self.model.objects.all()

    @action(detail=True, methods=("get",), renderer_classes=PandasRenderers)
    def tags(self, request, pk):
        """
        Show literature tags for entire assessment.
        """
        instance = self.get_object()
        df = models.ReferenceFilterTag.as_dataframe(instance.id)
        return Response(df)

    @action(
        detail=True, methods=("get",), renderer_classes=PandasRenderers, url_path="reference-ids"
    )
    def reference_ids(self, request, pk):
        """
        Get literature reference ids for all assessment references
        """
        instance = self.get_object()
        qs = models.Reference.objects.assessment_qs(instance.id)
        df = models.Reference.objects.identifiers_dataframe(qs)
        return Response(df)

    @action(
        detail=True,
        methods=("get", "post"),
        url_path="reference-tags",
        renderer_classes=PandasRenderers,
    )
    def reference_tags(self, request, pk):
        """
        Apply reference tags for all references in an assessment.
        """
        instance = self.get_object()

        if self.request.method == "POST":
            serializer = serializers.BulkReferenceTagSerializer(
                data=request.data, context={"assessment": instance}
            )
            serializer.is_valid(raise_exception=True)
            serializer.bulk_create_tags()

        df = models.ReferenceTags.objects.as_dataframe(instance.id)
        return Response(df)

<<<<<<< HEAD
    @decorators.detail_route(methods=("get",))
=======
    @action(
        detail=True, methods=("get",), url_path="reference-year-histogram",
    )
>>>>>>> 7cc1fc47
    def reference_year_histogram(self, request, pk):
        instance = self.get_object()
        # get all the years for a given assessment
        years = list(
            models.Reference.objects.filter(assessment_id=instance.id, year__gt=0).values_list(
                "year", flat=True
            )
        )
<<<<<<< HEAD
        fig = px.bar(x=[0, 1, 2, 3], y=range(4))
        fig.update_layout(autosize=True, margin=dict(l=20, r=20, t=50, b=20))  # noqa: E741
        return Response(fig.to_dict())
=======
        payload = {}
        if len(years) > 0:

            df = pd.DataFrame(years, columns=["Year"])
            nbins = min(max(df.Year.max() - df.Year.min() + 1, 4), 30)

            try:
                fig = px.histogram(df, x="Year", nbins=nbins)
            except ValueError:
                # in some cases a bad nbins can be provided; just use default bins instead
                # Invalid value of type 'numpy.int64' received for the 'nbinsx' property of histogram
                # [2005, 2013, 1995, 2001, 2017, 1991, 1991, 2009, 2006, 2005]; nbins=27
                fig = px.histogram(df, x="Year")

            fig.update_yaxes(title_text="# References")
            fig.update_xaxes(title_text="Year")
            fig.update_traces(marker=dict(color="#003d7b"))

            fig.update_layout(
                bargap=0.1,
                plot_bgcolor="white",
                autosize=True,
                margin=dict(l=0, r=0, t=30, b=0),  # noqa: E741
            )
            payload = fig.to_dict()

        return Response(payload)

    @action(
        detail=True,
        methods=("get",),
        url_path="references-download",
        renderer_classes=PandasRenderers,
    )
    def references_download(self, request, pk):
        """
        Get all references in an assessment.
        """

        self.set_legacy_attr(pk)

        tags = models.ReferenceFilterTag.get_all_tags(self.assessment.id, json_encode=False)

        exporter = exports.ReferenceFlatComplete(
            models.Reference.objects.get_qs(self.assessment).prefetch_related("identifiers"),
            export_format="excel",
            assessment=self.assessment,
            tags=tags,
        )

        return Response(exporter.build_dataframe())
>>>>>>> 7cc1fc47


class SearchViewset(viewsets.GenericViewSet, mixins.CreateModelMixin):
    model = models.Search
    serializer_class = serializers.SearchSerializer
    permission_classes = (AssessmentLevelPermissions,)

    def get_queryset(self):
        return self.model.objects.all()


class ReferenceFilterTag(AssessmentRootedTagTreeViewset):
    model = models.ReferenceFilterTag
    serializer_class = serializers.ReferenceFilterTagSerializer


class ReferenceCleanup(CleanupFieldsBaseViewSet):
    serializer_class = serializers.ReferenceCleanupFieldsSerializer
    model = models.Reference
    assessment_filter_args = "assessment"<|MERGE_RESOLUTION|>--- conflicted
+++ resolved
@@ -1,12 +1,7 @@
-<<<<<<< HEAD
-import plotly.express as px
-from rest_framework import decorators, mixins, viewsets
-=======
 import pandas as pd
 import plotly.express as px
 from rest_framework import mixins, viewsets
 from rest_framework.decorators import action
->>>>>>> 7cc1fc47
 from rest_framework.response import Response
 
 from ..assessment.api import AssessmentLevelPermissions, AssessmentRootedTagTreeViewset
@@ -67,13 +62,11 @@
         df = models.ReferenceTags.objects.as_dataframe(instance.id)
         return Response(df)
 
-<<<<<<< HEAD
-    @decorators.detail_route(methods=("get",))
-=======
+
     @action(
         detail=True, methods=("get",), url_path="reference-year-histogram",
     )
->>>>>>> 7cc1fc47
+
     def reference_year_histogram(self, request, pk):
         instance = self.get_object()
         # get all the years for a given assessment
@@ -82,11 +75,7 @@
                 "year", flat=True
             )
         )
-<<<<<<< HEAD
-        fig = px.bar(x=[0, 1, 2, 3], y=range(4))
-        fig.update_layout(autosize=True, margin=dict(l=20, r=20, t=50, b=20))  # noqa: E741
-        return Response(fig.to_dict())
-=======
+
         payload = {}
         if len(years) > 0:
 
@@ -138,7 +127,6 @@
         )
 
         return Response(exporter.build_dataframe())
->>>>>>> 7cc1fc47
 
 
 class SearchViewset(viewsets.GenericViewSet, mixins.CreateModelMixin):
