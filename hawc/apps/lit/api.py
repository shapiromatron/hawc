--- conflicted
+++ resolved
@@ -5,11 +5,7 @@
 from django.conf import settings
 from django.core.cache import cache
 from django.db import transaction
-<<<<<<< HEAD
-from django.shortcuts import render
-=======
 from django.shortcuts import get_object_or_404, render
->>>>>>> 1d72b037
 from django.utils import timezone
 from rest_framework import exceptions, mixins, status, viewsets
 from rest_framework.decorators import action
@@ -374,11 +370,7 @@
 
     def get_queryset(self):
         qs = super().get_queryset()
-<<<<<<< HEAD
-        if self.action == "tag" or self.action == "resolve_conflict":
-=======
         if self.action in ("tag", "resolve_conflict"):
->>>>>>> 1d72b037
             qs = qs.select_related("assessment__literature_settings").prefetch_related(
                 "user_tags__tags", "tags"
             )
@@ -397,22 +389,6 @@
 
     @action(detail=True, methods=("post",))
     def resolve_conflict(self, request, pk):
-<<<<<<< HEAD
-        template = "lit/_reference_tag_conflict.html"
-        errors = None
-        ref = self.get_object()
-        assessment = ref.assessment
-        if assessment.user_can_edit_object(self.request.user):
-            try:
-                user_tag_id = request.POST.get("user_tag_id")
-                ref.resolve_user_tag_conflicts(user_tag_id)
-                template = "lit/_conflict_resolved.html"
-            except Exception:
-                errors = "There was an error applying those tags to the reference."
-        else:
-            errors = "You do not have permission to approve tags for this reference."
-        return render(request, template, {"ref": ref, "conflict_errors": errors})
-=======
         reference = self.get_object()
         assessment = reference.assessment
         selected_user_tag = get_object_or_404(
@@ -421,5 +397,4 @@
         if not assessment.user_can_edit_object(self.request.user):
             raise PermissionDenied()
         reference.resolve_user_tag_conflicts(selected_user_tag)
-        return render(request, "lit/_conflict_resolved.html", {"ref": reference})
->>>>>>> 1d72b037
+        return render(request, "lit/_conflict_resolved.html", {"ref": reference})