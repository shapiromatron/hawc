from zipfile import BadZipFile

import pandas as pd
import plotly.express as px
from django.conf import settings
from django.core.cache import cache
from django.db import transaction
from django.shortcuts import get_object_or_404
from django.utils import timezone
from rest_framework import exceptions, mixins, permissions, status, viewsets
from rest_framework.decorators import action
from rest_framework.exceptions import ParseError, PermissionDenied, ValidationError
from rest_framework.parsers import FileUploadParser
from rest_framework.response import Response

from ..assessment.api import (
    METHODS_NO_PUT,
    AssessmentLevelPermissions,
    AssessmentRootedTagTreeViewset,
    CleanupFieldsBaseViewSet,
)
from ..assessment.constants import AssessmentViewSetPermissions
from ..assessment.models import Assessment
from ..common.api import OncePerMinuteThrottle, PaginationWithCount
from ..common.helper import FlatExport, re_digits
from ..common.renderers import PandasRenderers
from ..common.serializers import UnusedSerializer
from ..common.views import create_object_log
from . import exports, models, serializers


class LiteratureAssessmentViewset(viewsets.GenericViewSet):
    model = Assessment
    permission_classes = (AssessmentLevelPermissions,)
    action_perms = {}
    filterset_class = None
    serializer_class = UnusedSerializer
    lookup_value_regex = re_digits

    def get_queryset(self):
        return self.model.objects.all()

    @action(
        detail=True,
        action_perms=AssessmentViewSetPermissions.CAN_VIEW_OBJECT,
        renderer_classes=PandasRenderers,
    )
    def tags(self, request, pk):
        """
        Show literature tags for entire assessment.
        """
        instance = self.get_object()
        df = models.ReferenceFilterTag.as_dataframe(instance.id)
        export = FlatExport(df=df, filename=f"reference-tags-{self.assessment.id}")
        return Response(export)

    @action(detail=True, methods=("get", "post"), permission_classes=(permissions.AllowAny,))
    def tagtree(self, request, pk, *args, **kwargs):
        """
        Get/Update literature tags for an assessment in tree-based structure
        """
        assessment = self.get_object()
        context = context = {"assessment": assessment}
        if self.request.method == "GET":
            if not assessment.user_can_view_object(request.user):
                raise exceptions.PermissionDenied()
            serializer = serializers.ReferenceTreeSerializer(instance={}, context=context)
        elif self.request.method == "POST":
            if not assessment.user_can_edit_object(request.user):
                raise exceptions.PermissionDenied()
            serializer = serializers.ReferenceTreeSerializer(data=request.data, context=context)
            serializer.is_valid(raise_exception=True)
            serializer.update()
            create_object_log(
                "Updated (tagtree replace)", assessment, assessment.id, self.request.user.id
            )
        return Response(serializer.data)

    @action(
        detail=True,
        action_perms=AssessmentViewSetPermissions.CAN_VIEW_OBJECT,
        pagination_class=PaginationWithCount,
    )
    def references(self, request, pk):
        """
        Get references for an assessment

        Args (via GET parameters):
            - search_id: gets references within a given search
            - tag_id: gets references with a given tagTag object id; if provided, gets references with tag
            - all: fetch all references without pagination (default False)
            - untagged: include untagged references (default False)
            - required_tags: requires references to have at least one of the given tags
            - pruned_tags: prunes references with any of the given tags if they no longer belong in the subtree without said tag
        """
        assessment = self.get_object()
        ref_filters = serializers.FilterReferences.from_drf(
            request.query_params, assessment_id=assessment.pk
        )
        qs = ref_filters.get_queryset()

        if "all" in request.query_params:
            serializer = serializers.ReferenceSerializer(qs, many=True)
            return Response(serializer.data)
        else:
            page = self.paginate_queryset(qs)
            serializer = serializers.ReferenceSerializer(page, many=True)
            return self.get_paginated_response(serializer.data)

    @action(
        detail=True,
        action_perms=AssessmentViewSetPermissions.CAN_VIEW_OBJECT,
        renderer_classes=PandasRenderers,
        url_path="reference-ids",
    )
    def reference_ids(self, request, pk):
        """
        Get literature reference ids for all assessment references
        """
        instance = self.get_object()
        qs = instance.references.all()
        df = models.Reference.objects.identifiers_dataframe(qs)
        export = FlatExport(df=df, filename=f"reference-ids-{self.assessment.id}")
        return Response(export)

    @action(
        detail=True,
        methods=("get", "post"),
        url_path="reference-tags",
        permission_classes=(permissions.AllowAny,),
        renderer_classes=PandasRenderers,
    )
    def reference_tags(self, request, pk):
        """
        Apply reference tags for all references in an assessment.
        """
        assessment = self.get_object()

        if self.request.method == "GET":
            if not assessment.user_can_view_object(request.user):
                raise exceptions.PermissionDenied()
        if self.request.method == "POST":
            if not assessment.user_can_edit_object(request.user):
                raise exceptions.PermissionDenied()
            serializer = serializers.BulkReferenceTagSerializer(
                data=request.data, context={"assessment": assessment}
            )
            serializer.is_valid(raise_exception=True)
            serializer.bulk_create_tags()

        df = models.ReferenceTags.objects.as_dataframe(assessment.id)
        export = FlatExport(df=df, filename=f"reference-tags-{assessment.id}")
        return Response(export)

    @action(
        detail=True,
        action_perms=AssessmentViewSetPermissions.CAN_VIEW_OBJECT,
        url_path="reference-year-histogram",
    )
    def reference_year_histogram(self, request, pk):
        instance = self.get_object()
        # get all the years for a given assessment
        years = list(
            models.Reference.objects.filter(assessment_id=instance.id, year__gt=0).values_list(
                "year", flat=True
            )
        )
        payload = {}
        if len(years) > 0:

            df = pd.DataFrame(years, columns=["Year"])
            nbins = min(max(df.Year.max() - df.Year.min() + 1, 4), 30)

            try:
                fig = px.histogram(df, x="Year", nbins=nbins)
            except ValueError:
                # in some cases a bad nbins can be provided; just use default bins instead
                # Invalid value of type 'numpy.int64' received for the 'nbinsx' property of histogram
                # [2005, 2013, 1995, 2001, 2017, 1991, 1991, 2009, 2006, 2005]; nbins=27
                fig = px.histogram(df, x="Year")

            fig.update_yaxes(title_text="# References")
            fig.update_xaxes(title_text="Year")
            fig.update_traces(marker=dict(color="#003d7b"))

            fig.update_layout(
                bargap=0.1,
                plot_bgcolor="white",
                autosize=True,
                margin=dict(l=0, r=0, t=30, b=0),  # noqa: E741
            )
            payload = fig.to_dict()

        return Response(payload)

    @action(
        detail=True,
        action_perms=AssessmentViewSetPermissions.CAN_VIEW_OBJECT,
        url_path="topic-model",
    )
    def topic_model(self, request, pk):
        assessment = self.get_object()
        if assessment.literature_settings.has_topic_model:
            data = assessment.literature_settings.get_topic_tsne_fig_dict()
        else:
            data = {"status": "No topic model available"}
        return Response(data)

    @action(
        detail=True,
        methods=("post",),
        url_path="topic-model-request-refresh",
        action_perms=AssessmentViewSetPermissions.CAN_EDIT_OBJECT,
    )
    def topic_model_request_refresh(self, request, pk):
        assessment = self.get_object()
        assessment.literature_settings.topic_tsne_refresh_requested = timezone.now()
        assessment.literature_settings.save()
        return Response(status=status.HTTP_204_NO_CONTENT)

<<<<<<< HEAD
    @action(detail=True, renderer_classes=PandasRenderers)
    def export(self, request, pk):
=======
    @action(
        detail=True,
        url_path="references-download",
        action_perms=AssessmentViewSetPermissions.CAN_VIEW_OBJECT,
        renderer_classes=PandasRenderers,
    )
    def references_download(self, request, pk):
>>>>>>> 02ec6546
        """
        Get all references in an assessment.
        """
        assessment = self.get_object()
        tags = models.ReferenceFilterTag.get_all_tags(assessment.id)
        exporter = exports.ReferenceFlatComplete(
            models.Reference.objects.get_qs(assessment)
            .prefetch_related("identifiers", "tags")
            .order_by("id"),
            filename=f"references-{assessment.name}",
            assessment=assessment,
            tags=tags,
        )
        return Response(exporter.build_export())

<<<<<<< HEAD
    @action(detail=True, url_path="user-tag-export", renderer_classes=PandasRenderers)
    def user_tag_export(self, request, pk):
        """
        Get all references in an assessment.
        """
        assessment = self.get_object()
        if not assessment.user_is_team_member_or_higher(request.user):
            raise PermissionDenied()
        tags = models.ReferenceFilterTag.get_all_tags(assessment.id)
        qs = (
            models.UserReferenceTag.objects.filter(reference__assessment=assessment.id)
            .select_related("reference", "user")
            .prefetch_related("tags", "reference__identifiers")
            .order_by("reference_id", "id")
        )
        exporter = exports.ReferenceFlatComplete(
            qs,
            filename=f"references-user-tags-{assessment.name}",
            assessment=assessment,
            tags=tags,
            user_tags=True,
        )
        return Response(exporter.build_export())

    @action(detail=True, renderer_classes=PandasRenderers, url_path="tag-heatmap")
=======
    @action(
        detail=True,
        action_perms=AssessmentViewSetPermissions.CAN_VIEW_OBJECT,
        renderer_classes=PandasRenderers,
        url_path="tag-heatmap",
    )
>>>>>>> 02ec6546
    def tag_heatmap(self, request, pk):
        """
        Get tags formatted in a long format desireable for heatmaps.
        """
        instance = self.get_object()
        key = f"assessment-{instance.id}-lit-tag-heatmap"
        df = cache.get(key)
        if df is None:
            df = models.Reference.objects.heatmap_dataframe(instance.id)
            cache.set(key, df, settings.CACHE_1_HR)
        export = FlatExport(df=df, filename=f"df-{instance.id}")
        return Response(export)

    @transaction.atomic
    @action(
        detail=True,
        throttle_classes=(OncePerMinuteThrottle,),
        methods=("post",),
        url_path="replace-hero",
        action_perms=AssessmentViewSetPermissions.CAN_EDIT_OBJECT,
    )
    def replace_hero(self, request, pk):
        """Replace old HERO ID with new HERO ID for selected references

        Expects an input of `{replace: [[1,10],[2,20],[3,30]]}`, a list of lists with two items in each
        inner list. Each inner list contains the reference ID and the new HERO ID, respectively.
        """
        assessment = self.get_object()
        serializer = serializers.ReferenceReplaceHeroIdSerializer(
            data=request.data, context={"assessment": assessment}
        )
        serializer.is_valid(raise_exception=True)
        serializer.execute()
        create_object_log(
            "Updated (HERO replacements)", assessment, assessment.id, self.request.user.id
        )
        return Response(status=status.HTTP_204_NO_CONTENT)

    @transaction.atomic
    @action(
        detail=True,
        throttle_classes=(OncePerMinuteThrottle,),
        methods=("post",),
        url_path="update-reference-metadata-from-hero",
        action_perms=AssessmentViewSetPermissions.CAN_EDIT_OBJECT,
    )
    def update_reference_metadata_from_hero(self, request, pk):
        """
        Query HERO for all references in an assessment that are mapped to HERO, fetch the latest
        metadata from HERO, and then update the reference metadata in HAWC with the data from HERO.
        """
        assessment = self.get_object()
        models.Reference.update_hero_metadata(assessment.id)
        create_object_log(
            "Updated (HERO metadata)", assessment, assessment.id, self.request.user.id
        )
        return Response(status=status.HTTP_204_NO_CONTENT)

    @action(
        detail=True,
        methods=("post",),
        action_perms=AssessmentViewSetPermissions.CAN_EDIT_OBJECT,
        parser_classes=(FileUploadParser,),
        renderer_classes=PandasRenderers,
        url_path="excel-to-json",
    )
    def excel_to_json(self, request, pk):
        self.get_object()  # permissions check

        file_ = request.data.get("file")

        if file_ is None:
            raise ValidationError({"file": "A file is required"})
        elif not file_.name.endswith(".xlsx"):
            raise ValidationError({"file": "File extension must be .xlsx"})

        try:
            # engine required since this is a BytesIO stream
            df = pd.read_excel(file_, engine="openpyxl")
        except (BadZipFile, ValueError):
            raise ParseError({"file": "Unable to parse excel file"})

        export = FlatExport(df=df, filename=file_.name)
        return Response(export)


class SearchViewset(mixins.CreateModelMixin, mixins.RetrieveModelMixin, viewsets.GenericViewSet):
    model = models.Search
    serializer_class = serializers.SearchSerializer
    permission_classes = (AssessmentLevelPermissions,)
    action_perms = {}
    lookup_value_regex = re_digits

    def get_queryset(self):
        return self.model.objects.all()

    @action(
        detail=True,
        action_perms=AssessmentViewSetPermissions.CAN_VIEW_OBJECT,
        renderer_classes=PandasRenderers,
    )
    def references(self, request, pk):
        """
        Return all references for a given Search
        """
        instance = self.get_object()
        tags = models.ReferenceFilterTag.get_all_tags(instance.assessment_id)
        exporter = exports.ReferenceFlatComplete(
            instance.references.all(),
            filename=f"{instance.assessment}-search-{instance.slug}",
            assessment=instance.assessment_id,
            tags=tags,
        )
        return Response(exporter.build_export())


class ReferenceFilterTagViewset(AssessmentRootedTagTreeViewset):
    model = models.ReferenceFilterTag
    serializer_class = serializers.ReferenceFilterTagSerializer

    @action(
        detail=True,
        action_perms=AssessmentViewSetPermissions.CAN_VIEW_OBJECT,
        renderer_classes=PandasRenderers,
    )
    def references(self, request, pk):
        """
        Return all references for a selected tag, including tag-descendants.
        """
        tag = self.get_object()
        serializer = serializers.ReferenceTagExportSerializer(data=request.query_params)
        tags = models.ReferenceFilterTag.get_all_tags(self.assessment.id)
        if serializer.is_valid():
            qs = (
                models.Reference.objects.all()
                .with_tag(tag=tag, descendants=serializer.include_descendants())
                .order_by("id")
            )
            ExportClass = serializer.get_exporter()
            exporter = ExportClass(
                queryset=qs,
                filename=f"{self.assessment}-{tag.slug}",
                assessment=self.assessment,
                tags=tags,
            )
            return Response(exporter.build_export())
        else:
            return Response(serializer.errors, status=400)


class ReferenceCleanupViewset(CleanupFieldsBaseViewSet):
    serializer_class = serializers.ReferenceCleanupFieldsSerializer
    model = models.Reference
    assessment_filter_args = "assessment"


class ReferenceViewset(
    mixins.RetrieveModelMixin,
    mixins.DestroyModelMixin,
    mixins.UpdateModelMixin,
    viewsets.GenericViewSet,
):
    http_method_names = METHODS_NO_PUT
    serializer_class = serializers.ReferenceSerializer
    permission_classes = (AssessmentLevelPermissions,)
    action_perms = {}
    queryset = models.Reference.objects.all()

    def get_queryset(self):
        qs = super().get_queryset()
        if self.action in ("tag", "resolve_conflict"):
            qs = qs.select_related("assessment__literature_settings").prefetch_related(
                "user_tags__tags", "tags"
            )
        return qs

    @action(
        detail=True, methods=("post",), action_perms=AssessmentViewSetPermissions.CAN_EDIT_OBJECT
    )
    def tag(self, request, pk):
        response = {"status": "fail"}
        instance = self.get_object()
        assessment = instance.assessment
        if assessment.user_can_edit_object(self.request.user):
            try:
                tags = [int(tag) for tag in self.request.data.get("tags", [])]
                resolved = instance.update_tags(request.user, tags)
            except ValueError:
                return Response({"tags": "Array of tags must be valid primary keys"}, status=400)
            response["status"] = "success"
            response["resolved"] = resolved
        return Response(response)

    @action(
        detail=True, methods=("post",), action_perms=AssessmentViewSetPermissions.CAN_EDIT_OBJECT
    )
    def resolve_conflict(self, request, pk):
        instance = self.get_object()
        assessment = instance.assessment
        if not assessment.user_can_edit_object(self.request.user):
            raise PermissionDenied()
        user_reference_tag = get_object_or_404(
            models.UserReferenceTag,
            reference_id=instance.id,
            id=int(request.POST.get("user_tag_id", -1)),
        )
        instance.resolve_user_tag_conflicts(self.request.user.id, user_reference_tag)
        return Response({"status": "ok"})<|MERGE_RESOLUTION|>--- conflicted
+++ resolved
@@ -218,10 +218,6 @@
         assessment.literature_settings.save()
         return Response(status=status.HTTP_204_NO_CONTENT)
 
-<<<<<<< HEAD
-    @action(detail=True, renderer_classes=PandasRenderers)
-    def export(self, request, pk):
-=======
     @action(
         detail=True,
         url_path="references-download",
@@ -229,7 +225,6 @@
         renderer_classes=PandasRenderers,
     )
     def references_download(self, request, pk):
->>>>>>> 02ec6546
         """
         Get all references in an assessment.
         """
@@ -245,15 +240,17 @@
         )
         return Response(exporter.build_export())
 
-<<<<<<< HEAD
-    @action(detail=True, url_path="user-tag-export", renderer_classes=PandasRenderers)
+    @action(
+        detail=True,
+        url_path="user-tag-export",
+        renderer_classes=PandasRenderers,
+        action_perms=AssessmentViewSetPermissions.TEAM_MEMBER_OR_HIGHER,
+    )
     def user_tag_export(self, request, pk):
         """
         Get all references in an assessment.
         """
         assessment = self.get_object()
-        if not assessment.user_is_team_member_or_higher(request.user):
-            raise PermissionDenied()
         tags = models.ReferenceFilterTag.get_all_tags(assessment.id)
         qs = (
             models.UserReferenceTag.objects.filter(reference__assessment=assessment.id)
@@ -270,15 +267,12 @@
         )
         return Response(exporter.build_export())
 
-    @action(detail=True, renderer_classes=PandasRenderers, url_path="tag-heatmap")
-=======
     @action(
         detail=True,
         action_perms=AssessmentViewSetPermissions.CAN_VIEW_OBJECT,
         renderer_classes=PandasRenderers,
         url_path="tag-heatmap",
     )
->>>>>>> 02ec6546
     def tag_heatmap(self, request, pk):
         """
         Get tags formatted in a long format desireable for heatmaps.
