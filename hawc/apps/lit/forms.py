--- conflicted
+++ resolved
@@ -317,36 +317,16 @@
         return f"{obj.assessment} | {{{obj.get_search_type_display()}}} | {obj}"
 
 
-<<<<<<< HEAD
 class SearchCopyForm(forms.Form):
-
     selector = SearchModelChoiceField(queryset=models.Search.objects.all(), empty_label=None)
-=======
-class SearchSelectorForm(forms.Form):
-    searches = SearchModelChoiceField(
-        queryset=models.Search.objects.all().select_related("assessment"), empty_label=None
-    )
->>>>>>> 3725ad3c
 
     def __init__(self, *args, **kwargs):
         kwargs.pop("instance")
         self.user = kwargs.pop("user")
         self.assessment = kwargs.pop("assessment")
         super().__init__(*args, **kwargs)
-<<<<<<< HEAD
         self.fields["selector"].queryset = models.Search.objects.copyable(self.user).select_related(
             "assessment"
-=======
-        assessment_pks = Assessment.objects.get_viewable_assessments(self.user).values_list(
-            "pk", flat=True
-        )
-
-        self.fields["searches"].queryset = (
-            self.fields["searches"]
-            .queryset.filter(assessment__in=assessment_pks)
-            .exclude(title="Manual import")
-            .order_by("assessment_id", "title")
->>>>>>> 3725ad3c
         )
 
     @property
