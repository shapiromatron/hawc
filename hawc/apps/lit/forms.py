--- conflicted
+++ resolved
@@ -402,12 +402,8 @@
 
     def __init__(self, *args, **kwargs):
         super().__init__(*args, **kwargs)
-<<<<<<< HEAD
         self.fields["pubmed_id"].initial = self.instance.get_pubmed_id()
         self.fields["hero_id"].initial = self.instance.get_hero_id()
-        self.helper = self.setHelper()
-=======
->>>>>>> cd341138
 
     @property
     def helper(self):
@@ -423,18 +419,11 @@
         }
 
         helper = BaseFormHelper(self, **inputs)
-<<<<<<< HEAD
-        # TODO: use new names
-        helper.add_fluid_row("authors_short", 3, "span4")
-        helper.add_fluid_row("authors", 2, "span6")
-        helper.add_fluid_row("pubmed_id", 2, "span6")
-        helper.form_class = None
-=======
 
         helper.add_row("authors_short", 3, "col-md-4")
         helper.add_row("authors", 2, "col-md-6")
-
->>>>>>> cd341138
+        helper.add_row("pubmed_id", 2, "col-md-6")
+
         return helper
 
     def clean_pubmed_id(self):
