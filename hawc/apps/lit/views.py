import json

from django.conf import settings
from django.core.exceptions import PermissionDenied
from django.forms.models import model_to_dict
from django.http import HttpResponseRedirect
from django.middleware.csrf import get_token
from django.shortcuts import get_object_or_404
from django.template import loader
from django.urls import reverse, reverse_lazy
from django.views.generic import DetailView, TemplateView
from django.views.generic.edit import FormView

from ..assessment.models import Assessment
from ..common.crumbs import Breadcrumb
from ..common.filterset import dynamic_filterset
from ..common.helper import WebappConfig, listToUl, tryParseInt
from ..common.views import (
    AssessmentPermissionsMixin,
    BaseCreate,
    BaseDelete,
    BaseDetail,
    BaseFilterList,
    BaseList,
    BaseUpdate,
    MessageMixin,
    ProjectManagerOrHigherMixin,
    TeamMemberOrHigherMixin,
    WebappMixin,
)
from . import constants, filterset, forms, models


def lit_overview_breadcrumb(assessment) -> Breadcrumb:
    return Breadcrumb(name="Literature review", url=reverse("lit:overview", args=(assessment.id,)))


def lit_overview_crumbs(user, assessment: Assessment, name: str) -> list[Breadcrumb]:
    return Breadcrumb.build_crumbs(
        user, name, [Breadcrumb.from_object(assessment), lit_overview_breadcrumb(assessment)]
    )


class LitOverview(BaseList):
    parent_model = Assessment
    model = models.Search
    template_name = "lit/overview.html"
    breadcrumb_active_name = "Literature review"

    def get_queryset(self):
        return self.model.objects.filter(assessment=self.assessment).exclude(slug="manual-import")

    def get_context_data(self, **kwargs):
        context = super().get_context_data(**kwargs)
        context["overview"] = models.Reference.objects.get_overview_details(self.assessment)
        context["manual_import"] = models.Search.objects.get_manually_added(self.assessment)
        if context["obj_perms"]["edit"]:
            context["need_import_count"] = models.Reference.objects.get_references_ready_for_import(
                self.assessment
            ).count()
        context["can_topic_model"] = self.assessment.literature_settings.can_topic_model()
        context["config"] = {
            "tags": models.ReferenceFilterTag.get_all_tags(self.assessment.id),
            "assessment_id": self.assessment.id,
            "referenceYearHistogramUrl": reverse(
                "lit:api:assessment-reference-year-histogram", args=(self.assessment.id,)
            ),
        }
        context["allow_ris"] = settings.HAWC_FEATURES.ALLOW_RIS_IMPORTS
        return context


class SearchCopyAsNewSelector(TeamMemberOrHigherMixin, FormView):
    """
    Select an existing search and copy-as-new
    """

    template_name = "lit/search_copy_selector.html"
    form_class = forms.SearchSelectorForm

    def get_assessment(self, request, *args, **kwargs):
        return get_object_or_404(Assessment, pk=self.kwargs.get("pk"))

    def get_context_data(self, **kwargs):
        context = super().get_context_data(**kwargs)
        context["breadcrumbs"] = lit_overview_crumbs(
            self.request.user, self.assessment, "Copy literature search or import"
        )
        return context

    def get_form_kwargs(self):
        kwargs = super().get_form_kwargs()
        kwargs["user"] = self.request.user
        kwargs["assessment"] = self.assessment
        return kwargs

    def form_valid(self, form):
        return HttpResponseRedirect(form.get_success_url())


class SearchNew(BaseCreate):
    success_message = "Search created."
    parent_model = Assessment
    parent_template_name = "assessment"
    model = models.Search
    form_class = forms.SearchForm
    search_type = "Search"

    def get_context_data(self, **kwargs):
        context = super().get_context_data(**kwargs)
        context["type"] = self.search_type
        return context

    def get_form_kwargs(self):
        kwargs = super().get_form_kwargs()

        # check if we have a template to use
        pk = tryParseInt(self.request.GET.get("initial"), -1)

        if pk > 0:
            obj = self.model.objects.filter(pk=pk).first()
            permitted_assesments = Assessment.objects.get_viewable_assessments(
                self.request.user, exclusion_id=self.assessment.pk
            )
            if obj and obj.assessment in permitted_assesments:
                kwargs["initial"] = model_to_dict(obj)

        return kwargs


class ImportNew(SearchNew):
    success_message = "Import created."
    form_class = forms.ImportForm
    search_type = "Import"

    def get_context_data(self, **kwargs):
        context = super().get_context_data(**kwargs)
        context["breadcrumbs"][-1].name = "Create import"
        return context


class ImportRISNew(ImportNew):
    form_class = forms.RisImportForm


class RISExportInstructions(TemplateView):
    template_name = "lit/ris_export_instructions.html"

    def get_context_data(self, **kwargs):
        context = super().get_context_data(**kwargs)
        context["breadcrumbs"] = Breadcrumb.build_crumbs(self.request.user, "RIS instructions")
        return context


class SearchDetail(BaseDetail):
    model = models.Search

    def get_object(self, **kwargs):
        obj = get_object_or_404(
            models.Search,
            slug=self.kwargs.get(self.slug_url_kwarg),
            assessment=self.kwargs.get("pk"),
        )
        return super().get_object(object=obj)

    def get_context_data(self, **kwargs):
        context = super().get_context_data(**kwargs)
        context["breadcrumbs"].insert(2, lit_overview_breadcrumb(self.assessment))
        return context


class SearchUpdate(BaseUpdate):
    success_message = "Search updated."
    model = models.Search

    def get_form_class(self):
        if self.object.search_type == constants.SearchType.SEARCH:
            return forms.SearchForm
        elif self.object.search_type == constants.SearchType.IMPORT:
            if self.object.source == constants.ReferenceDatabase.RIS:
                return forms.RisImportForm
            else:
                return forms.ImportForm
        else:
            raise ValueError("Unknown search type")

    def get_object(self):
        slug = self.kwargs.get(self.slug_url_kwarg, None)
        assessment = self.kwargs.get("pk", None)
        obj = get_object_or_404(models.Search, assessment=assessment, slug=slug)
        return super().get_object(object=obj)

    def get_context_data(self, **kwargs):
        context = super().get_context_data(**kwargs)
        context["type"] = self.object.get_search_type_display()
        context["breadcrumbs"].insert(2, lit_overview_breadcrumb(self.assessment))
        return context


class SearchDelete(BaseDelete):
    success_message = "Search deleted."
    model = models.Search

    def get_object(self):
        slug = self.kwargs.get(self.slug_url_kwarg, None)
        self.assessment = get_object_or_404(Assessment, pk=self.kwargs.get("pk"))
        obj = get_object_or_404(models.Search, assessment=self.assessment, slug=slug)
        return super().get_object(object=obj)

    def get_success_url(self):
        return reverse_lazy("lit:overview", kwargs={"pk": self.assessment.pk})

    def get_context_data(self, **kwargs):
        context = super().get_context_data(**kwargs)
        context["breadcrumbs"].insert(2, lit_overview_breadcrumb(self.assessment))
        context["delete_notes"] = loader.render_to_string(
            "lit/_delete_search_warning.html", context, self.request
        )
        return context


class SearchQuery(BaseUpdate):
    model = models.Search
    form_class = forms.SearchForm
    http_method_names = ("get",)  # don't allow POST
    template_name = "lit/search_too_large.html"

    def get_object(self, **kwargs):
        obj = get_object_or_404(
            self.model,
            slug=self.kwargs.get(self.slug_url_kwarg),
            assessment=self.kwargs.get("pk"),
        )
        return super().get_object(object=obj)

    def get(self, request, *args, **kwargs):
        self.object = self.get_object()
        try:
            self.object.run_new_query()
        except models.TooManyPubMedResults as error:
            return self.render_to_response({"error": error})
        # attempt to extract DOIs from all references in search
        models.Reference.extract_dois(self.object.references.all())
        return HttpResponseRedirect(self.object.get_absolute_url())


class TagReferences(BaseFilterList):
    template_name = "lit/reference_tag.html"
    parent_model = Assessment
    model = models.Reference
    filterset_class = dynamic_filterset(
        filterset.ReferenceFilterSet,
        fields=["title_abstract", "search", "id", "tags", "include_descendants", "untagged"],
        grid_layout={
            "rows": [
                {
                    "columns": [
                        {
                            "width": 6,
                            "rows": [{"columns": [{"width": 12}, {"width": 12}, {"width": 12}]}],
                        },
                        {
                            "width": 6,
                            "rows": [{"columns": [{"width": 12}, {"width": 6}, {"width": 6}]}],
                        },
                    ]
                }
            ]
        },
    )
    paginate_by = None

    def get_queryset(self):
        return (
            super()
            .get_queryset()
            .select_related("study")
            .prefetch_related("searches", "identifiers", "tags")
        )

    def get_context_data(self, **kwargs):
        context = super().get_context_data(**kwargs)
        context.update(
            breadcrumbs=lit_overview_crumbs(self.request.user, self.assessment, "Update tags"),
        )
        return context

    def get_app_config(self, context) -> WebappConfig:
        return WebappConfig(
            app="litStartup",
            page="startupTagReferences",
            data=dict(
                keywords=self.assessment.literature_settings.get_keyword_data(),
                instructions=self.assessment.literature_settings.screening_instructions,
                tags=models.ReferenceFilterTag.get_all_tags(self.assessment.id),
                refs=[ref.to_dict() for ref in context["object_list"]],
                csrf=get_token(self.request),
            ),
        )


<<<<<<< HEAD
class TagBySearch(TagReferences):
    """
    Edit tags for a single Search.
    """

    model = models.Search

    def get_assessment(self, request, *args, **kwargs):
        self.object = get_object_or_404(
            self.model, slug=self.kwargs.get("slug"), assessment=self.kwargs.get("pk")
        )
        return self.object.get_assessment()

    def get_ref_qs_filters(self):
        return dict(searches=self.object)

    def get_context_data(self, **kwargs):
        context = super().get_context_data(**kwargs)
        context["breadcrumbs"][3] = Breadcrumb.from_object(self.object)
        context["breadcrumbs"].append(Breadcrumb(name="Update tags"))
        return context


class TagByReference(TagReferences):
    """
    Edit tags for on a single reference.
    """

    model = models.Reference

    def get_assessment(self, request, *args, **kwargs):
        self.object = get_object_or_404(self.model, pk=self.kwargs.get("pk"))
        return self.object.get_assessment()

    def get_ref_qs_filters(self):
        return dict(pk=self.object.pk)

    def get_context_data(self, **kwargs):
        context = super().get_context_data(**kwargs)
        context["breadcrumbs"][3] = Breadcrumb.from_object(self.object)
        context["breadcrumbs"].append(Breadcrumb(name="Update tags"))
        return context


class TagByTag(TagReferences):
    """
    Tag references with a specific tag.
    """

    model = models.ReferenceFilterTag

    def get_assessment(self, request, *args, **kwargs):
        self.object = get_object_or_404(self.model, pk=self.kwargs.get("pk"))
        return self.object.get_assessment()

    def get_ref_qs_filters(self):
        return dict(tags=self.object.pk)

    def get_context_data(self, **kwargs):
        context = super().get_context_data(**kwargs)
        context["breadcrumbs"][3] = Breadcrumb(name=f'Update "{self.object.name}" tags')
        return context


class TagByUntagged(TagReferences):
    """
    View to tag all untagged references for an assessment.
    """

    model = Assessment

    def get_assessment(self, request, *args, **kwargs):
        self.object = get_object_or_404(Assessment, id=self.kwargs.get("pk"))
        return self.object

    def get_ref_qs_filters(self):
        return dict(tags=self.object.pk)

    def get_context_data(self, **kwargs):
        self.qs_reference = self.assessment.references.all().untagged()
        context = super().get_context_data(**kwargs)
        context["breadcrumbs"][3] = Breadcrumb(name="Tag untagged references")
        return context


class ConflictResolution(WebappMixin, TeamMemberOrHigherMixin, TemplateView):
    # WebappMixin
    template_name = "lit/conflict_resolution.html"
    model = Assessment

    def get_assessment(self, request, *args, **kwargs):
        self.object = get_object_or_404(Assessment, id=self.kwargs.get("pk"))
        return self.object

    def get_context_data(self, **kwargs):
        context = super().get_context_data(**kwargs)
        assessment = self.get_assessment(self.request, **kwargs)
        context["assessment"] = assessment
        context["breadcrumbs"] = lit_overview_crumbs(
            self.request.user, assessment, "Reference Tag Conflict Resolution"
        )
        context["refs"] = (
            models.Reference.objects.filter(
                assessment_id=self.assessment.id,
                user_tags__is_resolved=False,
            )
            .order_by("-last_updated")
            .prefetch_related("user_tags__tags", "user_tags__user")
        )

        return context

    def get_app_config(self, context) -> WebappConfig:
        refs = models.Reference.objects.filter(assessment_id=self.assessment.id).order_by(
            "-last_updated"
        )
        refs = refs.prefetch_related("searches", "identifiers", "tags")
        return WebappConfig(
            app="litStartup",
            page="startupConflict",
            data=dict(
                tags=models.ReferenceFilterTag.get_all_tags(self.assessment.id),
                refs=[ref.to_dict() for ref in refs],
                csrf=get_token(self.request),
            ),
        )


=======
>>>>>>> 5cfbac49
def _get_reference_list(assessment, permissions, search=None) -> WebappConfig:
    qs = search.references.all() if search else assessment.references.all()
    return WebappConfig(
        app="litStartup",
        page="startupReferenceList",
        data=dict(
            assessment_id=assessment.id,
            search_id=search.id if search else None,
            tags=models.ReferenceFilterTag.get_all_tags(assessment.id),
            references=models.Reference.objects.tag_pairs(qs),
            canEdit=permissions["edit"],
            untaggedReferenceCount=qs.untagged().count(),
        ),
    )


class SearchRefList(BaseDetail):
    model = models.Search
    template_name = "lit/reference_list.html"

    def get_object(self, **kwargs):
        obj = get_object_or_404(
            models.Search,
            slug=self.kwargs.get(self.slug_url_kwarg),
            assessment=self.kwargs.get("pk"),
        )
        return super().get_object(object=obj)

    def get_context_data(self, **kwargs):
        context = super().get_context_data(**kwargs)
        context["breadcrumbs"].insert(2, lit_overview_breadcrumb(self.assessment))
        context["breadcrumbs"].append(Breadcrumb(name="References"))
        return context

    def get_app_config(self, context) -> WebappConfig:
        return _get_reference_list(self.assessment, context["obj_perms"], self.object)


def _get_viz_app_startup(view, context, search=None) -> WebappConfig:
    title = f'"{search}" Literature Tagtree' if search else f"{view.assessment}: Literature Tagtree"
    qs = search.references.all() if search else view.assessment.references.all()
    return WebappConfig(
        app="litStartup",
        page="startupTagTreeViz",
        data=dict(
            can_edit=context["obj_perms"]["edit"],
            assessment_id=view.assessment.id,
            assessment_name=str(view.assessment),
            search_id=search.id if search else None,
            tags=models.ReferenceFilterTag.get_all_tags(view.assessment.id),
            title=title,
            references=models.Reference.objects.tag_pairs(qs),
        ),
    )


class SearchTagsVisualization(BaseDetail):
    model = models.Search
    template_name = "lit/reference_visual.html"

    def get_object(self, **kwargs):
        obj = get_object_or_404(
            models.Search,
            slug=self.kwargs.get(self.slug_url_kwarg),
            assessment=self.kwargs.get("pk"),
        )
        return super().get_object(object=obj)

    def get_context_data(self, **kwargs):
        context = super().get_context_data(**kwargs)
        context["breadcrumbs"].insert(2, lit_overview_breadcrumb(self.assessment))
        context["breadcrumbs"].append(Breadcrumb(name="Visualization"))
        return context

    def get_app_config(self, context) -> WebappConfig:
        return _get_viz_app_startup(self, context, search=self.object)


class RefList(BaseList):
    parent_model = Assessment
    model = models.Reference

    def get_context_data(self, **kwargs):
        context = super().get_context_data(**kwargs)
        context["breadcrumbs"].insert(2, lit_overview_breadcrumb(self.assessment))
        return context

    def get_app_config(self, context) -> WebappConfig:
        return _get_reference_list(self.assessment, context["obj_perms"])


class RefFilterList(BaseFilterList):
    template_name = "lit/reference_search.html"
    breadcrumb_active_name = "Reference search"
    parent_model = Assessment
    model = models.Reference
    filterset_class = dynamic_filterset(
        filterset.ReferenceFilterSet,
        fields=[
            "id",
            "db_id",
            "search",
            "year",
            "journal",
            "title_abstract",
            "authors",
            "tags",
            "include_descendants",
            "untagged",
            "order_by",
            "paginate_by",
        ],
        grid_layout={
            "rows": [
                {"columns": [{"width": 4}, {"width": 4}, {"width": 4}]},
                {
                    "columns": [
                        {
                            "width": 6,
                            "rows": [
                                {
                                    "columns": [
                                        {"width": 12},
                                        {"width": 12},
                                        {"width": 12},
                                        {"width": 12},
                                    ]
                                }
                            ],
                        },
                        {
                            "width": 6,
                            "rows": [{"columns": [{"width": 12}, {"width": 6}, {"width": 6}]}],
                        },
                    ]
                },
                {"columns": [{"width": 6}, {"width": 6}]},
            ]
        },
    )
    paginate_by = 50

    def get_queryset(self):
        return (
            super()
            .get_queryset()
            .select_related("study")
            .prefetch_related("searches", "identifiers", "tags")
        )

    def get_context_data(self, **kwargs):
        context = super().get_context_data(**kwargs)
        context["breadcrumbs"].insert(2, lit_overview_breadcrumb(self.assessment))
        return context

    def get_app_config(self, context) -> WebappConfig:
        return WebappConfig(
            app="litStartup",
            page="startupReferenceTable",
            data=dict(
                tags=models.ReferenceFilterTag.get_all_tags(self.assessment.id),
                references=[ref.to_dict() for ref in context["object_list"]],
            ),
        )


class RefUploadExcel(ProjectManagerOrHigherMixin, MessageMixin, FormView):
    """
    Upload Excel files and update reference details.
    """

    model = Assessment
    template_name = "lit/reference_upload_excel.html"
    form_class = forms.ReferenceExcelUploadForm

    def get_assessment(self, request, *args, **kwargs):
        return get_object_or_404(self.model, pk=kwargs["pk"])

    def get_form_kwargs(self):
        kwargs = super().get_form_kwargs()
        kwargs["assessment"] = self.assessment
        return kwargs

    def form_valid(self, form):
        errors = models.Reference.objects.process_excel(form.cleaned_data["df"], self.assessment.id)
        if len(errors) > 0:
            msg = """References updated, but some errors were found
                (references with errors were not updated): {0}""".format(
                listToUl(errors)
            )
        else:
            msg = "References updated."
        self.success_message = msg
        return super().form_valid(form)

    def get_context_data(self, **kwargs):
        context = super().get_context_data(**kwargs)
        context["breadcrumbs"] = lit_overview_crumbs(
            self.request.user, self.assessment, "Reference upload"
        )
        return context

    def get_success_url(self):
        return reverse_lazy("lit:overview", args=[self.assessment.pk])


class RefListExtract(TeamMemberOrHigherMixin, MessageMixin, FormView):
    template_name = "lit/reference_extract_list.html"
    breadcrumb_active_name = "Prepare for extraction"
    model = Assessment
    form_class = forms.BulkReferenceStudyExtractForm
    success_message = "Selected references were successfully converted to studies."

    def get_assessment(self, request, *args, **kwargs):
        return get_object_or_404(self.model, pk=kwargs["pk"])

    def get_form_kwargs(self):
        kwargs = super().get_form_kwargs()
        kwargs.update(
            assessment=self.assessment,
            reference_qs=models.Reference.objects.get_references_ready_for_import(self.assessment),
        )
        return kwargs

    def get_context_data(self, **kwargs):
        context = super().get_context_data(**kwargs)
        context.update(
            breadcrumbs=lit_overview_crumbs(self.request.user, self.assessment, "Convert to study"),
            object_list=context["form"].fields["references"].queryset,
        )
        return context

    def get_success_url(self):
        return reverse_lazy("lit:ref_list_extract", args=[self.assessment.pk])

    def form_valid(self, form):
        form.bulk_create_studies()
        return super().form_valid(form)


def _get_ref_app_startup(view, context) -> WebappConfig:
    return WebappConfig(
        app="litStartup",
        page="startupReferenceDetail",
        data={
            "tags": models.ReferenceFilterTag.get_all_tags(view.assessment.id),
            "reference": view.object.to_dict(),
            "canEdit": context["obj_perms"]["edit"],
        },
    )


class RefDetail(BaseDetail):
    model = models.Reference

    def get_context_data(self, **kwargs):
        context = super().get_context_data(**kwargs)
        context["breadcrumbs"].insert(2, lit_overview_breadcrumb(self.assessment))
        return context

    def get_app_config(self, context) -> WebappConfig:
        return _get_ref_app_startup(self, context)


class RefEdit(BaseUpdate):
    success_message = "Reference updated."
    model = models.Reference
    form_class = forms.ReferenceForm

    def get_context_data(self, **kwargs):
        context = super().get_context_data(**kwargs)
        context["breadcrumbs"].insert(2, lit_overview_breadcrumb(self.assessment))
        return context


class RefDelete(BaseDelete):
    success_message = "Reference deleted."
    model = models.Reference

    def get_success_url(self):
        return reverse_lazy("lit:overview", args=(self.assessment.pk,))

    def permission_check_user_can_edit(self):
        # perform standard check
        super().permission_check_user_can_edit()
        # and additional check
        if self.object.has_study:
            raise PermissionDenied("Cannot delete - object has related study")

    def get_context_data(self, **kwargs):
        context = super().get_context_data(**kwargs)
        context["breadcrumbs"].insert(2, lit_overview_breadcrumb(self.assessment))
        return context

    def get_app_config(self, context) -> WebappConfig:
        return _get_ref_app_startup(self, context)


class RefVisualization(BaseDetail):
    model = Assessment
    template_name = "lit/reference_visual.html"
    breadcrumb_active_name = "Visualization"

    def get_context_data(self, **kwargs):
        context = super().get_context_data(**kwargs)
        context["breadcrumbs"].insert(2, lit_overview_breadcrumb(self.assessment))
        return context

    def get_app_config(self, context) -> WebappConfig:
        return _get_viz_app_startup(self, context)


class RefTopicModel(BaseDetail):
    model = models.LiteratureAssessment
    template_name = "lit/topic_model.html"
    breadcrumb_active_name = "Topic model"

    def get_object(self, queryset=None):
        # use the assessment_id as the primary key instead of the models.LiteratureAssessment
        assessment_id = self.kwargs.get(self.pk_url_kwarg)
        object_ = get_object_or_404(self.model, assessment_id=assessment_id)
        return super().get_object(object=object_)

    def get_context_data(self, **kwargs):
        context = super().get_context_data(**kwargs)
        context["num_references"] = self.object.assessment.references.count()
        context["breadcrumbs"][2] = lit_overview_breadcrumb(self.assessment)
        context["data"] = json.dumps(
            dict(
                topicModelUrl=self.object.get_topic_model_url(),
                topicModelRefreshUrl=self.object.get_topic_model_refresh_url(),
            )
        )
        return context


class TagsUpdate(WebappMixin, ProjectManagerOrHigherMixin, DetailView):
    """
    Update tags for an assessment. Note that right now, only project managers
    of the assessment can update tags. (we use the Assessment as the model in an
    update-view, which only project-managers have permission to do-so).
    """

    model = Assessment
    template_name = "lit/tags_update.html"

    def get_assessment(self, request, *args, **kwargs):
        return self.get_object()

    def get_context_data(self, **kwargs):
        context = super().get_context_data(**kwargs)
        context.update(
            breadcrumbs=lit_overview_crumbs(self.request.user, self.assessment, "Update tags"),
            lit_assesment_update_url=self.assessment.literature_settings.get_update_url(),
        )
        return context

    def get_app_config(self, context) -> WebappConfig:
        overview = reverse("lit:overview", args=(self.assessment.pk,))
        api_root = reverse("lit:api:tags-list")
        return WebappConfig(
            app="nestedTagEditorStartup",
            data=dict(
                assessment_id=self.assessment.id,
                base_url=api_root,
                list_url=f"{api_root}?assessment_id={self.assessment.id}",
                csrf=get_token(self.request),
                host=self.request.get_host(),
                title=f"Reference tags for {self.assessment}",
                extraHelpHtml=f"""
                        Edit tags which can be applied to literature for this assessment. If
                        extracting data, all references marked with a tag in the "Inclusion"
                        category will be labeled as ready for data-extraction on the assessment
                        literature review page (<a href="{overview}">here</a>).<br/><br/>""",
                btnLabel="Add new tag",
            ),
        )


class LiteratureAssessmentUpdate(ProjectManagerOrHigherMixin, BaseUpdate):
    success_message = "Literature assessment settings updated."
    model = models.LiteratureAssessment
    form_class = forms.LiteratureAssessmentForm

    def get_assessment(self, request, *args, **kwargs):
        return self.get_object().assessment

    def get_context_data(self, **kwargs):
        context = super().get_context_data(**kwargs)
        context["breadcrumbs"][2] = lit_overview_breadcrumb(self.assessment)
        return context

    def get_success_url(self):
        return reverse_lazy("lit:overview", args=(self.assessment.id,))


class TagsCopy(AssessmentPermissionsMixin, MessageMixin, FormView):
    """
    Remove exiting tags and copy all tags from a separate assessment.
    """

    model = Assessment
    template_name = "lit/tags_copy.html"
    form_class = forms.TagsCopyForm
    success_message = "Literature tags for this assessment have been updated"

    def dispatch(self, *args, **kwargs):
        self.assessment = get_object_or_404(Assessment, pk=kwargs["pk"])
        self.permission_check_user_can_edit()
        return super().dispatch(*args, **kwargs)

    def get_context_data(self, **kwargs):
        context = super().get_context_data(**kwargs)
        context["assessment"] = self.assessment
        context["breadcrumbs"] = lit_overview_crumbs(
            self.request.user, self.assessment, "Copy tags"
        )
        return context

    def get_form_kwargs(self):
        kwargs = super().get_form_kwargs()
        kwargs["user"] = self.request.user
        kwargs["assessment"] = self.assessment
        return kwargs

    def form_valid(self, form):
        form.copy_tags()
        return super().form_valid(form)

    def get_success_url(self):
        return reverse_lazy("lit:tags_update", kwargs={"pk": self.assessment.pk})


class BulkTagReferences(TeamMemberOrHigherMixin, BaseDetail):
    model = Assessment
    template_name = "lit/bulk_tag_references.html"

    def get_assessment(self, request, *args, **kwargs):
        return get_object_or_404(self.model, pk=kwargs["pk"])

    def get_context_data(self, **kwargs):
        context = super().get_context_data(**kwargs)
        context["breadcrumbs"] = lit_overview_crumbs(
            self.request.user, self.assessment, "Bulk tag references"
        )
        return context

    def get_app_config(self, context) -> WebappConfig:
        return WebappConfig(
            app="litStartup",
            page="startupBulkTagReferences",
            data={"assessment_id": self.assessment.id, "csrf": get_token(self.request)},
        )


class ReferenceTagHistory(TeamMemberOrHigherMixin, BaseDetail):
    template_name = "lit/reference_tag_history.html"
    model = models.Reference

    def get_assessment(self, request, *args, **kwargs):
        return self.get_object().get_assessment()

    def get_context_data(self, **kwargs):
        context = super().get_context_data(**kwargs)
        context["breadcrumbs"] = lit_overview_crumbs(
            self.request.user, self.assessment, "Tag history"
        )
        context["breadcrumbs"].insert(3, Breadcrumb.from_object(self.object))
        return context<|MERGE_RESOLUTION|>--- conflicted
+++ resolved
@@ -299,92 +299,6 @@
         )
 
 
-<<<<<<< HEAD
-class TagBySearch(TagReferences):
-    """
-    Edit tags for a single Search.
-    """
-
-    model = models.Search
-
-    def get_assessment(self, request, *args, **kwargs):
-        self.object = get_object_or_404(
-            self.model, slug=self.kwargs.get("slug"), assessment=self.kwargs.get("pk")
-        )
-        return self.object.get_assessment()
-
-    def get_ref_qs_filters(self):
-        return dict(searches=self.object)
-
-    def get_context_data(self, **kwargs):
-        context = super().get_context_data(**kwargs)
-        context["breadcrumbs"][3] = Breadcrumb.from_object(self.object)
-        context["breadcrumbs"].append(Breadcrumb(name="Update tags"))
-        return context
-
-
-class TagByReference(TagReferences):
-    """
-    Edit tags for on a single reference.
-    """
-
-    model = models.Reference
-
-    def get_assessment(self, request, *args, **kwargs):
-        self.object = get_object_or_404(self.model, pk=self.kwargs.get("pk"))
-        return self.object.get_assessment()
-
-    def get_ref_qs_filters(self):
-        return dict(pk=self.object.pk)
-
-    def get_context_data(self, **kwargs):
-        context = super().get_context_data(**kwargs)
-        context["breadcrumbs"][3] = Breadcrumb.from_object(self.object)
-        context["breadcrumbs"].append(Breadcrumb(name="Update tags"))
-        return context
-
-
-class TagByTag(TagReferences):
-    """
-    Tag references with a specific tag.
-    """
-
-    model = models.ReferenceFilterTag
-
-    def get_assessment(self, request, *args, **kwargs):
-        self.object = get_object_or_404(self.model, pk=self.kwargs.get("pk"))
-        return self.object.get_assessment()
-
-    def get_ref_qs_filters(self):
-        return dict(tags=self.object.pk)
-
-    def get_context_data(self, **kwargs):
-        context = super().get_context_data(**kwargs)
-        context["breadcrumbs"][3] = Breadcrumb(name=f'Update "{self.object.name}" tags')
-        return context
-
-
-class TagByUntagged(TagReferences):
-    """
-    View to tag all untagged references for an assessment.
-    """
-
-    model = Assessment
-
-    def get_assessment(self, request, *args, **kwargs):
-        self.object = get_object_or_404(Assessment, id=self.kwargs.get("pk"))
-        return self.object
-
-    def get_ref_qs_filters(self):
-        return dict(tags=self.object.pk)
-
-    def get_context_data(self, **kwargs):
-        self.qs_reference = self.assessment.references.all().untagged()
-        context = super().get_context_data(**kwargs)
-        context["breadcrumbs"][3] = Breadcrumb(name="Tag untagged references")
-        return context
-
-
 class ConflictResolution(WebappMixin, TeamMemberOrHigherMixin, TemplateView):
     # WebappMixin
     template_name = "lit/conflict_resolution.html"
@@ -428,8 +342,6 @@
         )
 
 
-=======
->>>>>>> 5cfbac49
 def _get_reference_list(assessment, permissions, search=None) -> WebappConfig:
     qs = search.references.all() if search else assessment.references.all()
     return WebappConfig(
