--- conflicted
+++ resolved
@@ -2,11 +2,8 @@
 
 from django.conf import settings
 from django.core.exceptions import PermissionDenied
-<<<<<<< HEAD
+from django.db import transaction
 from django.db.models import Count, Q
-=======
-from django.db import transaction
->>>>>>> 734a54f8
 from django.forms.models import model_to_dict
 from django.http import HttpResponseRedirect
 from django.middleware.csrf import get_token
