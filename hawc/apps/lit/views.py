--- conflicted
+++ resolved
@@ -321,34 +321,6 @@
         )
 
 
-<<<<<<< HEAD
-class ConflictResolution(TeamMemberOrHigherMixin, BaseDetail):
-    # WebappMixin
-    template_name = "lit/conflict_resolution.html"
-    model = Assessment
-
-    def get_assessment(self, request, *args, **kwargs):
-        self.object = get_object_or_404(Assessment, id=self.kwargs.get("pk"))
-        return self.object
-
-    def get_context_data(self, **kwargs):
-        context = super().get_context_data(**kwargs)
-        assessment = self.get_assessment(self.request, **kwargs)
-        context["assessment"] = assessment
-        context["breadcrumbs"] = lit_overview_crumbs(
-            self.request.user, assessment, "Reference Tag Conflict Resolution"
-        )
-        context["refs"] = (
-            models.Reference.objects.distinct()
-            .filter(
-                assessment_id=self.assessment.id,
-                user_tags__is_resolved=False,
-            )
-            .order_by("-last_updated")
-            .prefetch_related("tags", "user_tags__tags", "user_tags__user")
-        )
-
-=======
 class ConflictResolution(BaseFilterList):
     template_name = "lit/conflict_resolution.html"
     parent_model = Assessment
@@ -409,7 +381,6 @@
             for user_tag in ref.user_tags.all():
                 for tag in user_tag.tags.all():
                     self.cache_tag_parents(tag, tag_map)
->>>>>>> 1d72b037
         return context
 
 
