import json

from django.conf import settings
from django.core.exceptions import PermissionDenied
from django.db.models import Prefetch
from django.forms.models import model_to_dict
from django.http import HttpResponseRedirect
from django.middleware.csrf import get_token
from django.shortcuts import get_object_or_404
from django.template import loader
from django.urls import reverse, reverse_lazy
from django.views.generic import DetailView, TemplateView
from django.views.generic.edit import FormView

from ..assessment.models import Assessment
from ..common.crumbs import Breadcrumb
from ..common.filterset import dynamic_filterset
from ..common.helper import WebappConfig, listToUl, tryParseInt
from ..common.views import (
    AssessmentPermissionsMixin,
    BaseCreate,
    BaseDelete,
    BaseDetail,
    BaseFilterList,
    BaseList,
    BaseUpdate,
    MessageMixin,
    ProjectManagerOrHigherMixin,
    TeamMemberOrHigherMixin,
    WebappMixin,
)
from . import constants, filterset, forms, models


def lit_overview_breadcrumb(assessment) -> Breadcrumb:
    return Breadcrumb(name="Literature review", url=reverse("lit:overview", args=(assessment.id,)))


def lit_overview_crumbs(user, assessment: Assessment, name: str) -> list[Breadcrumb]:
    return Breadcrumb.build_crumbs(
        user, name, [Breadcrumb.from_object(assessment), lit_overview_breadcrumb(assessment)]
    )


class LitOverview(BaseList):
    parent_model = Assessment
    model = models.Search
    template_name = "lit/overview.html"
    breadcrumb_active_name = "Literature review"

    def get_queryset(self):
        return self.model.objects.filter(assessment=self.assessment).exclude(slug="manual-import")

    def get_context_data(self, **kwargs):
        context = super().get_context_data(**kwargs)
        context["overview"] = models.Reference.objects.get_overview_details(self.assessment)
        context["manual_import"] = models.Search.objects.get_manually_added(self.assessment)
        if context["obj_perms"]["edit"]:
            context["need_import_count"] = models.Reference.objects.get_references_ready_for_import(
                self.assessment
            ).count()
        context["can_topic_model"] = self.assessment.literature_settings.can_topic_model()
        context["config"] = {
            "tags": models.ReferenceFilterTag.get_all_tags(self.assessment.id),
            "assessment_id": self.assessment.id,
            "referenceYearHistogramUrl": reverse(
                "lit:api:assessment-reference-year-histogram", args=(self.assessment.id,)
            ),
        }
        context["allow_ris"] = settings.HAWC_FEATURES.ALLOW_RIS_IMPORTS
        return context


class SearchCopyAsNewSelector(TeamMemberOrHigherMixin, FormView):
    """
    Select an existing search and copy-as-new
    """

    template_name = "lit/search_copy_selector.html"
    form_class = forms.SearchSelectorForm

    def get_assessment(self, request, *args, **kwargs):
        return get_object_or_404(Assessment, pk=self.kwargs.get("pk"))

    def get_context_data(self, **kwargs):
        context = super().get_context_data(**kwargs)
        context["breadcrumbs"] = lit_overview_crumbs(
            self.request.user, self.assessment, "Copy literature search or import"
        )
        return context

    def get_form_kwargs(self):
        kwargs = super().get_form_kwargs()
        kwargs["user"] = self.request.user
        kwargs["assessment"] = self.assessment
        return kwargs

    def form_valid(self, form):
        return HttpResponseRedirect(form.get_success_url())


class SearchNew(BaseCreate):
    success_message = "Search created."
    parent_model = Assessment
    parent_template_name = "assessment"
    model = models.Search
    form_class = forms.SearchForm
    search_type = "Search"

    def get_context_data(self, **kwargs):
        context = super().get_context_data(**kwargs)
        context["type"] = self.search_type
        return context

    def get_form_kwargs(self):
        kwargs = super().get_form_kwargs()

        # check if we have a template to use
        pk = tryParseInt(self.request.GET.get("initial"), -1)

        if pk > 0:
            obj = self.model.objects.filter(pk=pk).first()
            permitted_assesments = Assessment.objects.get_viewable_assessments(
                self.request.user, exclusion_id=self.assessment.pk
            )
            if obj and obj.assessment in permitted_assesments:
                kwargs["initial"] = model_to_dict(obj)

        return kwargs


class ImportNew(SearchNew):
    success_message = "Import created."
    form_class = forms.ImportForm
    search_type = "Import"

    def get_context_data(self, **kwargs):
        context = super().get_context_data(**kwargs)
        context["breadcrumbs"][-1].name = "Create import"
        return context


class ImportRISNew(ImportNew):
    form_class = forms.RisImportForm


class RISExportInstructions(TemplateView):
    template_name = "lit/ris_export_instructions.html"

    def get_context_data(self, **kwargs):
        context = super().get_context_data(**kwargs)
        context["breadcrumbs"] = Breadcrumb.build_crumbs(self.request.user, "RIS instructions")
        return context


class SearchDetail(BaseDetail):
    model = models.Search

    def get_object(self, **kwargs):
        obj = get_object_or_404(
            models.Search,
            slug=self.kwargs.get(self.slug_url_kwarg),
            assessment=self.kwargs.get("pk"),
        )
        return super().get_object(object=obj)

    def get_context_data(self, **kwargs):
        context = super().get_context_data(**kwargs)
        context["breadcrumbs"].insert(2, lit_overview_breadcrumb(self.assessment))
        return context


class SearchUpdate(BaseUpdate):
    success_message = "Search updated."
    model = models.Search

    def get_form_class(self):
        if self.object.search_type == constants.SearchType.SEARCH:
            return forms.SearchForm
        elif self.object.search_type == constants.SearchType.IMPORT:
            if self.object.source == constants.ReferenceDatabase.RIS:
                return forms.RisImportForm
            else:
                return forms.ImportForm
        else:
            raise ValueError("Unknown search type")

    def get_object(self):
        slug = self.kwargs.get(self.slug_url_kwarg, None)
        assessment = self.kwargs.get("pk", None)
        obj = get_object_or_404(models.Search, assessment=assessment, slug=slug)
        return super().get_object(object=obj)

    def get_context_data(self, **kwargs):
        context = super().get_context_data(**kwargs)
        context["type"] = self.object.get_search_type_display()
        context["breadcrumbs"].insert(2, lit_overview_breadcrumb(self.assessment))
        return context


class SearchDelete(BaseDelete):
    success_message = "Search deleted."
    model = models.Search

    def get_object(self):
        slug = self.kwargs.get(self.slug_url_kwarg, None)
        self.assessment = get_object_or_404(Assessment, pk=self.kwargs.get("pk"))
        obj = get_object_or_404(models.Search, assessment=self.assessment, slug=slug)
        return super().get_object(object=obj)

    def get_success_url(self):
        return reverse_lazy("lit:overview", kwargs={"pk": self.assessment.pk})

    def get_context_data(self, **kwargs):
        context = super().get_context_data(**kwargs)
        context["breadcrumbs"].insert(2, lit_overview_breadcrumb(self.assessment))
        context["delete_notes"] = loader.render_to_string(
            "lit/_delete_search_warning.html", context, self.request
        )
        return context


class SearchQuery(BaseUpdate):
    model = models.Search
    form_class = forms.SearchForm
    http_method_names = ("get",)  # don't allow POST
    template_name = "lit/search_too_large.html"

    def get_object(self, **kwargs):
        obj = get_object_or_404(
            self.model,
            slug=self.kwargs.get(self.slug_url_kwarg),
            assessment=self.kwargs.get("pk"),
        )
        return super().get_object(object=obj)

    def get(self, request, *args, **kwargs):
        self.object = self.get_object()
        try:
            self.object.run_new_query()
        except models.TooManyPubMedResults as error:
            return self.render_to_response({"error": error})
        # attempt to extract DOIs from all references in search
        models.Reference.extract_dois(self.object.references.all())
        return HttpResponseRedirect(self.object.get_absolute_url())


class TagReferences(BaseFilterList):
    template_name = "lit/reference_tag.html"
    parent_model = Assessment
    model = models.Reference
    filterset_class = dynamic_filterset(
        filterset.ReferenceFilterSet,
        fields=["title_abstract", "search", "id", "tags", "include_descendants", "untagged"],
        grid_layout={
            "rows": [
                {
                    "columns": [
                        {
                            "width": 6,
                            "rows": [{"columns": [{"width": 12}, {"width": 12}, {"width": 12}]}],
                        },
                        {
                            "width": 6,
                            "rows": [{"columns": [{"width": 12}, {"width": 6}, {"width": 6}]}],
                        },
                    ]
                }
            ]
        },
    )
    paginate_by = None

    def get_queryset(self):
<<<<<<< HEAD
        qs = super().get_queryset()
        user_tags = models.UserReferenceTag.objects.filter(user=self.request.user, reference__in=qs)
        return qs.select_related("study").prefetch_related(
            "searches", "identifiers", "tags", Prefetch("user_tags", queryset=user_tags)
=======
        return (
            super()
            .get_queryset()
            .select_related("study")
            .prefetch_related("searches", "identifiers", "tags")
>>>>>>> 5cfbac49
        )

    def get_context_data(self, **kwargs):
        context = super().get_context_data(**kwargs)
        context.update(
            breadcrumbs=lit_overview_crumbs(self.request.user, self.assessment, "Update tags"),
        )
        return context

    def get_app_config(self, context) -> WebappConfig:
        return WebappConfig(
            app="litStartup",
            page="startupTagReferences",
            data=dict(
                conflict_resolution=self.assessment.literature_settings.conflict_resolution,
                keywords=self.assessment.literature_settings.get_keyword_data(),
                instructions=self.assessment.literature_settings.screening_instructions,
                tags=models.ReferenceFilterTag.get_all_tags(self.assessment.id),
                refs=[ref.to_dict() for ref in context["object_list"]],
                csrf=get_token(self.request),
            ),
        )


def _get_reference_list(assessment, permissions, search=None) -> WebappConfig:
    qs = search.references.all() if search else assessment.references.all()
    return WebappConfig(
        app="litStartup",
        page="startupReferenceList",
        data=dict(
            assessment_id=assessment.id,
            search_id=search.id if search else None,
            tags=models.ReferenceFilterTag.get_all_tags(assessment.id),
            references=models.Reference.objects.tag_pairs(qs),
            canEdit=permissions["edit"],
            untaggedReferenceCount=qs.untagged().count(),
        ),
    )


class SearchRefList(BaseDetail):
    model = models.Search
    template_name = "lit/reference_list.html"

    def get_object(self, **kwargs):
        obj = get_object_or_404(
            models.Search,
            slug=self.kwargs.get(self.slug_url_kwarg),
            assessment=self.kwargs.get("pk"),
        )
        return super().get_object(object=obj)

    def get_context_data(self, **kwargs):
        context = super().get_context_data(**kwargs)
        context["breadcrumbs"].insert(2, lit_overview_breadcrumb(self.assessment))
        context["breadcrumbs"].append(Breadcrumb(name="References"))
        return context

    def get_app_config(self, context) -> WebappConfig:
        return _get_reference_list(self.assessment, context["obj_perms"], self.object)


def _get_viz_app_startup(view, context, search=None) -> WebappConfig:
    title = f'"{search}" Literature Tagtree' if search else f"{view.assessment}: Literature Tagtree"
    qs = search.references.all() if search else view.assessment.references.all()
    return WebappConfig(
        app="litStartup",
        page="startupTagTreeViz",
        data=dict(
            can_edit=context["obj_perms"]["edit"],
            assessment_id=view.assessment.id,
            assessment_name=str(view.assessment),
            search_id=search.id if search else None,
            tags=models.ReferenceFilterTag.get_all_tags(view.assessment.id),
            title=title,
            references=models.Reference.objects.tag_pairs(qs),
        ),
    )


class SearchTagsVisualization(BaseDetail):
    model = models.Search
    template_name = "lit/reference_visual.html"

    def get_object(self, **kwargs):
        obj = get_object_or_404(
            models.Search,
            slug=self.kwargs.get(self.slug_url_kwarg),
            assessment=self.kwargs.get("pk"),
        )
        return super().get_object(object=obj)

    def get_context_data(self, **kwargs):
        context = super().get_context_data(**kwargs)
        context["breadcrumbs"].insert(2, lit_overview_breadcrumb(self.assessment))
        context["breadcrumbs"].append(Breadcrumb(name="Visualization"))
        return context

    def get_app_config(self, context) -> WebappConfig:
        return _get_viz_app_startup(self, context, search=self.object)


class RefList(BaseList):
    parent_model = Assessment
    model = models.Reference

    def get_context_data(self, **kwargs):
        context = super().get_context_data(**kwargs)
        context["breadcrumbs"].insert(2, lit_overview_breadcrumb(self.assessment))
        return context

    def get_app_config(self, context) -> WebappConfig:
        return _get_reference_list(self.assessment, context["obj_perms"])


class RefFilterList(BaseFilterList):
    template_name = "lit/reference_search.html"
    breadcrumb_active_name = "Reference search"
    parent_model = Assessment
    model = models.Reference
    filterset_class = dynamic_filterset(
        filterset.ReferenceFilterSet,
        fields=[
            "id",
            "db_id",
            "search",
            "year",
            "journal",
            "title_abstract",
            "authors",
            "tags",
            "include_descendants",
            "untagged",
            "order_by",
            "paginate_by",
        ],
        grid_layout={
            "rows": [
                {"columns": [{"width": 4}, {"width": 4}, {"width": 4}]},
                {
                    "columns": [
                        {
                            "width": 6,
                            "rows": [
                                {
                                    "columns": [
                                        {"width": 12},
                                        {"width": 12},
                                        {"width": 12},
                                        {"width": 12},
                                    ]
                                }
                            ],
                        },
                        {
                            "width": 6,
                            "rows": [{"columns": [{"width": 12}, {"width": 6}, {"width": 6}]}],
                        },
                    ]
                },
                {"columns": [{"width": 6}, {"width": 6}]},
            ]
        },
    )
    paginate_by = 50

    def get_queryset(self):
        return (
            super()
            .get_queryset()
            .select_related("study")
            .prefetch_related("searches", "identifiers", "tags")
        )

    def get_context_data(self, **kwargs):
        context = super().get_context_data(**kwargs)
        context["breadcrumbs"].insert(2, lit_overview_breadcrumb(self.assessment))
        return context

    def get_app_config(self, context) -> WebappConfig:
        return WebappConfig(
            app="litStartup",
            page="startupReferenceTable",
            data=dict(
                tags=models.ReferenceFilterTag.get_all_tags(self.assessment.id),
                references=[ref.to_dict() for ref in context["object_list"]],
            ),
        )


class RefUploadExcel(ProjectManagerOrHigherMixin, MessageMixin, FormView):
    """
    Upload Excel files and update reference details.
    """

    model = Assessment
    template_name = "lit/reference_upload_excel.html"
    form_class = forms.ReferenceExcelUploadForm

    def get_assessment(self, request, *args, **kwargs):
        return get_object_or_404(self.model, pk=kwargs["pk"])

    def get_form_kwargs(self):
        kwargs = super().get_form_kwargs()
        kwargs["assessment"] = self.assessment
        return kwargs

    def form_valid(self, form):
        errors = models.Reference.objects.process_excel(form.cleaned_data["df"], self.assessment.id)
        if len(errors) > 0:
            msg = """References updated, but some errors were found
                (references with errors were not updated): {0}""".format(
                listToUl(errors)
            )
        else:
            msg = "References updated."
        self.success_message = msg
        return super().form_valid(form)

    def get_context_data(self, **kwargs):
        context = super().get_context_data(**kwargs)
        context["breadcrumbs"] = lit_overview_crumbs(
            self.request.user, self.assessment, "Reference upload"
        )
        return context

    def get_success_url(self):
        return reverse_lazy("lit:overview", args=[self.assessment.pk])


class RefListExtract(TeamMemberOrHigherMixin, MessageMixin, FormView):
    template_name = "lit/reference_extract_list.html"
    breadcrumb_active_name = "Prepare for extraction"
    model = Assessment
    form_class = forms.BulkReferenceStudyExtractForm
    success_message = "Selected references were successfully converted to studies."

    def get_assessment(self, request, *args, **kwargs):
        return get_object_or_404(self.model, pk=kwargs["pk"])

    def get_form_kwargs(self):
        kwargs = super().get_form_kwargs()
        kwargs.update(
            assessment=self.assessment,
            reference_qs=models.Reference.objects.get_references_ready_for_import(self.assessment),
        )
        return kwargs

    def get_context_data(self, **kwargs):
        context = super().get_context_data(**kwargs)
        context.update(
            breadcrumbs=lit_overview_crumbs(self.request.user, self.assessment, "Convert to study"),
            object_list=context["form"].fields["references"].queryset,
        )
        return context

    def get_success_url(self):
        return reverse_lazy("lit:ref_list_extract", args=[self.assessment.pk])

    def form_valid(self, form):
        form.bulk_create_studies()
        return super().form_valid(form)


def _get_ref_app_startup(view, context) -> WebappConfig:
    return WebappConfig(
        app="litStartup",
        page="startupReferenceDetail",
        data={
            "tags": models.ReferenceFilterTag.get_all_tags(view.assessment.id),
            "reference": view.object.to_dict(),
            "canEdit": context["obj_perms"]["edit"],
        },
    )


class RefDetail(BaseDetail):
    model = models.Reference

    def get_context_data(self, **kwargs):
        context = super().get_context_data(**kwargs)
        context["breadcrumbs"].insert(2, lit_overview_breadcrumb(self.assessment))
        return context

    def get_app_config(self, context) -> WebappConfig:
        return _get_ref_app_startup(self, context)


class RefEdit(BaseUpdate):
    success_message = "Reference updated."
    model = models.Reference
    form_class = forms.ReferenceForm

    def get_context_data(self, **kwargs):
        context = super().get_context_data(**kwargs)
        context["breadcrumbs"].insert(2, lit_overview_breadcrumb(self.assessment))
        return context


class RefDelete(BaseDelete):
    success_message = "Reference deleted."
    model = models.Reference

    def get_success_url(self):
        return reverse_lazy("lit:overview", args=(self.assessment.pk,))

    def permission_check_user_can_edit(self):
        # perform standard check
        super().permission_check_user_can_edit()
        # and additional check
        if self.object.has_study:
            raise PermissionDenied("Cannot delete - object has related study")

    def get_context_data(self, **kwargs):
        context = super().get_context_data(**kwargs)
        context["breadcrumbs"].insert(2, lit_overview_breadcrumb(self.assessment))
        return context

    def get_app_config(self, context) -> WebappConfig:
        return _get_ref_app_startup(self, context)


class RefVisualization(BaseDetail):
    model = Assessment
    template_name = "lit/reference_visual.html"
    breadcrumb_active_name = "Visualization"

    def get_context_data(self, **kwargs):
        context = super().get_context_data(**kwargs)
        context["breadcrumbs"].insert(2, lit_overview_breadcrumb(self.assessment))
        return context

    def get_app_config(self, context) -> WebappConfig:
        return _get_viz_app_startup(self, context)


class RefTopicModel(BaseDetail):
    model = models.LiteratureAssessment
    template_name = "lit/topic_model.html"
    breadcrumb_active_name = "Topic model"

    def get_object(self, queryset=None):
        # use the assessment_id as the primary key instead of the models.LiteratureAssessment
        assessment_id = self.kwargs.get(self.pk_url_kwarg)
        object_ = get_object_or_404(self.model, assessment_id=assessment_id)
        return super().get_object(object=object_)

    def get_context_data(self, **kwargs):
        context = super().get_context_data(**kwargs)
        context["num_references"] = self.object.assessment.references.count()
        context["breadcrumbs"][2] = lit_overview_breadcrumb(self.assessment)
        context["data"] = json.dumps(
            dict(
                topicModelUrl=self.object.get_topic_model_url(),
                topicModelRefreshUrl=self.object.get_topic_model_refresh_url(),
            )
        )
        return context


class TagsUpdate(WebappMixin, ProjectManagerOrHigherMixin, DetailView):
    """
    Update tags for an assessment. Note that right now, only project managers
    of the assessment can update tags. (we use the Assessment as the model in an
    update-view, which only project-managers have permission to do-so).
    """

    model = Assessment
    template_name = "lit/tags_update.html"

    def get_assessment(self, request, *args, **kwargs):
        return self.get_object()

    def get_context_data(self, **kwargs):
        context = super().get_context_data(**kwargs)
        context.update(
            breadcrumbs=lit_overview_crumbs(self.request.user, self.assessment, "Update tags"),
            lit_assesment_update_url=self.assessment.literature_settings.get_update_url(),
        )
        return context

    def get_app_config(self, context) -> WebappConfig:
        overview = reverse("lit:overview", args=(self.assessment.pk,))
        api_root = reverse("lit:api:tags-list")
        return WebappConfig(
            app="nestedTagEditorStartup",
            data=dict(
                assessment_id=self.assessment.id,
                base_url=api_root,
                list_url=f"{api_root}?assessment_id={self.assessment.id}",
                csrf=get_token(self.request),
                host=self.request.get_host(),
                title=f"Reference tags for {self.assessment}",
                extraHelpHtml=f"""
                        Edit tags which can be applied to literature for this assessment. If
                        extracting data, all references marked with a tag in the "Inclusion"
                        category will be labeled as ready for data-extraction on the assessment
                        literature review page (<a href="{overview}">here</a>).<br/><br/>""",
                btnLabel="Add new tag",
            ),
        )


class LiteratureAssessmentUpdate(ProjectManagerOrHigherMixin, BaseUpdate):
    success_message = "Literature assessment settings updated."
    model = models.LiteratureAssessment
    form_class = forms.LiteratureAssessmentForm

    def get_assessment(self, request, *args, **kwargs):
        return self.get_object().assessment

    def get_context_data(self, **kwargs):
        context = super().get_context_data(**kwargs)
        context["breadcrumbs"][2] = lit_overview_breadcrumb(self.assessment)
        return context

    def get_success_url(self):
        return reverse_lazy("lit:overview", args=(self.assessment.id,))


class TagsCopy(AssessmentPermissionsMixin, MessageMixin, FormView):
    """
    Remove exiting tags and copy all tags from a separate assessment.
    """

    model = Assessment
    template_name = "lit/tags_copy.html"
    form_class = forms.TagsCopyForm
    success_message = "Literature tags for this assessment have been updated"

    def dispatch(self, *args, **kwargs):
        self.assessment = get_object_or_404(Assessment, pk=kwargs["pk"])
        self.permission_check_user_can_edit()
        return super().dispatch(*args, **kwargs)

    def get_context_data(self, **kwargs):
        context = super().get_context_data(**kwargs)
        context["assessment"] = self.assessment
        context["breadcrumbs"] = lit_overview_crumbs(
            self.request.user, self.assessment, "Copy tags"
        )
        return context

    def get_form_kwargs(self):
        kwargs = super().get_form_kwargs()
        kwargs["user"] = self.request.user
        kwargs["assessment"] = self.assessment
        return kwargs

    def form_valid(self, form):
        form.copy_tags()
        return super().form_valid(form)

    def get_success_url(self):
        return reverse_lazy("lit:tags_update", kwargs={"pk": self.assessment.pk})


class BulkTagReferences(TeamMemberOrHigherMixin, BaseDetail):
    model = Assessment
    template_name = "lit/bulk_tag_references.html"

    def get_assessment(self, request, *args, **kwargs):
        return get_object_or_404(self.model, pk=kwargs["pk"])

    def get_context_data(self, **kwargs):
        context = super().get_context_data(**kwargs)
        context["breadcrumbs"] = lit_overview_crumbs(
            self.request.user, self.assessment, "Bulk tag references"
        )
        return context

    def get_app_config(self, context) -> WebappConfig:
        return WebappConfig(
            app="litStartup",
            page="startupBulkTagReferences",
            data={"assessment_id": self.assessment.id, "csrf": get_token(self.request)},
        )


class ConflictResolution(TeamMemberOrHigherMixin, BaseDetail):
    template_name = "lit/conflict_resolution.html"
    model = Assessment

    def get_assessment(self, request, *args, **kwargs):
        return get_object_or_404(Assessment, id=self.kwargs.get("pk"))

    def get_context_data(self, **kwargs):
        context = super().get_context_data(**kwargs)
        context["breadcrumbs"] = lit_overview_crumbs(
            self.request.user, self.assessment, "Tag Conflict Resolution"
        )
        return context


class ReferenceTagHistory(TeamMemberOrHigherMixin, BaseDetail):
    template_name = "lit/reference_tag_history.html"
    model = models.Reference

    def get_assessment(self, request, *args, **kwargs):
        return self.get_object().get_assessment()

    def get_context_data(self, **kwargs):
        context = super().get_context_data(**kwargs)
        context["breadcrumbs"] = lit_overview_crumbs(
            self.request.user, self.assessment, "Tag history"
        )
        context["breadcrumbs"].insert(3, Breadcrumb.from_object(self.object))
        return context<|MERGE_RESOLUTION|>--- conflicted
+++ resolved
@@ -272,18 +272,10 @@
     paginate_by = None
 
     def get_queryset(self):
-<<<<<<< HEAD
         qs = super().get_queryset()
         user_tags = models.UserReferenceTag.objects.filter(user=self.request.user, reference__in=qs)
         return qs.select_related("study").prefetch_related(
             "searches", "identifiers", "tags", Prefetch("user_tags", queryset=user_tags)
-=======
-        return (
-            super()
-            .get_queryset()
-            .select_related("study")
-            .prefetch_related("searches", "identifiers", "tags")
->>>>>>> 5cfbac49
         )
 
     def get_context_data(self, **kwargs):
@@ -294,6 +286,10 @@
         return context
 
     def get_app_config(self, context) -> WebappConfig:
+        references = [ref.to_dict() for ref in context["object_list"]]
+        ref_tags = context["object_list"].user_tags(user_id=self.request.user.id)
+        for reference in references:
+            reference["user_tags"] = ref_tags.get(reference["pk"], [])
         return WebappConfig(
             app="litStartup",
             page="startupTagReferences",
@@ -302,7 +298,7 @@
                 keywords=self.assessment.literature_settings.get_keyword_data(),
                 instructions=self.assessment.literature_settings.screening_instructions,
                 tags=models.ReferenceFilterTag.get_all_tags(self.assessment.id),
-                refs=[ref.to_dict() for ref in context["object_list"]],
+                refs=references,
                 csrf=get_token(self.request),
             ),
         )
