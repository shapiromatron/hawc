--- conflicted
+++ resolved
@@ -15,7 +15,7 @@
 from ..assessment.constants import AssessmentViewPermissions
 from ..assessment.models import Assessment
 from ..common.crumbs import Breadcrumb
-from ..common.helper import WebappConfig, cacheable, tryParseInt
+from ..common.helper import WebappConfig, tryParseInt
 from ..common.htmx import HtmxView, HtmxViewSet, action, can_edit, can_view
 from ..common.views import (
     BaseCopyForm,
@@ -259,11 +259,7 @@
             super()
             .get_queryset()
             .select_related("study")
-<<<<<<< HEAD
-            .prefetch_related("searches", "identifiers", "tags", "saved_tag_contents")
-=======
             .prefetch_related("searches", "identifiers", "tags", "saved_tag_contents__tag_binding")
->>>>>>> 640eadcb
         )
 
     def get_context_data(self, **kwargs):
@@ -395,17 +391,6 @@
         ref_tags = context["object_list"].unresolved_user_tags(user_id=self.request.user.id)
         tags = models.ReferenceFilterTag.get_all_tags(self.assessment.id)
         tag_names = models.ReferenceFilterTag.get_nested_tag_names(self.assessment.id)
-<<<<<<< HEAD
-        descendant_tags = cacheable(
-            lambda: models.ReferenceFilterTag.get_tree_descendants(tags),
-            f"assessment-{self.assessment.id}-tag-descendants",
-        )
-        for tag in descendant_tags:
-            descendant_tags[tag] = list(descendant_tags[tag])
-        for reference in references:
-            reference["user_tags"] = ref_tags.get(reference["pk"])
-            flattened_contents = {}
-=======
         descendant_tags = models.ReferenceFilterTag.get_tree_descendants(tags)
         # dict[int,set] -> dict[int,list] so we can JSON-encode
         descendant_tags = {key: list(val) for key, val in descendant_tags.items()}
@@ -414,7 +399,6 @@
             flattened_contents = {}
             # prepend UDF tag ID to name to prevent UDF name namespace conflicts
             # TODO - can this code + JS be removed the always list? it's needed for yes/no radio
->>>>>>> 640eadcb
             for tag_id, field in reference["tag_udf_contents"].items():
                 for name, value in field.items():
                     flattened_contents[f"{tag_id}-{name}"] = (
@@ -433,11 +417,7 @@
                 descendant_tags=descendant_tags,
                 refs=references,
                 csrf=get_token(self.request),
-<<<<<<< HEAD
-                udfs=self.assessment.get_tag_udfs(),
-=======
                 udfs=TagCache.get_forms(self.assessment),
->>>>>>> 640eadcb
             ),
         )
 
