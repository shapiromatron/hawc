--- conflicted
+++ resolved
@@ -15,12 +15,8 @@
 from ..assessment.constants import AssessmentViewPermissions
 from ..assessment.models import Assessment
 from ..common.crumbs import Breadcrumb
-<<<<<<< HEAD
 from ..common.helper import WebappConfig, cacheable, tryParseInt
-=======
-from ..common.helper import WebappConfig, tryParseInt
 from ..common.htmx import HtmxView
->>>>>>> 14ffe254
 from ..common.views import (
     BaseCopyForm,
     BaseCreate,
@@ -500,6 +496,93 @@
         return render(request, "lit/components/bulk_merge_modal_content.html", context=context)
 
 
+@method_decorator(htmx_required, name="dispatch")
+class BulkMerge(HtmxView):
+    actions = {"preview", "merge"}
+
+    def dispatch(self, request, *args, **kwargs):
+        self.assessment = get_object_or_404(Assessment, pk=kwargs.get("pk"))
+        if not self.assessment.user_can_edit_object(request.user):
+            raise PermissionDenied()
+        return super().dispatch(request, *args, **kwargs)
+
+    def index(self, request: HttpRequest, *args, **kwargs):
+        form = forms.BulkMergeConflictsForm(assessment=self.assessment)
+        context = dict(
+            form=form, assessment=self.assessment, action="index", modal_id="bulk-merge-modal"
+        )
+        return render(request, "lit/components/bulk_merge_modal_content.html", context=context)
+
+    def preview(self, request: HttpRequest, *args, **kwargs):
+        queryset = (
+            models.Reference.objects.filter(assessment=self.assessment)
+            .order_by("-last_updated")
+            .prefetch_related("identifiers", "tags", "user_tags__user", "user_tags__tags")
+        )
+        key = (
+            f'{self.assessment.pk}-bulk-merge-tags-{"-".join(sorted(request.POST.getlist("tags")))}'
+        )
+        form = forms.BulkMergeConflictsForm(
+            assessment=self.assessment, initial={**request.POST, "cache_key": key}
+        )
+        for field in "tags", "include_without_conflict":
+            form.fields[field].disabled = True
+        merge_result = queryset.merge_tag_conflicts(
+            request.POST.getlist("tags"),
+            request.user.id,
+            request.POST.get("include_without_conflict", False),
+            preview=True,
+        )
+        if merge_result["queryset"]:
+            tags = models.ReferenceFilterTag.get_assessment_qs(self.assessment.id)
+            models.Reference.annotate_tag_parents(
+                merge_result["queryset"], tags, user_tags=True, check_bulk=True
+            )
+            cache.set(key, (merge_result["queryset"], request.POST), 60 * 30)  # 30 min
+
+        context = dict(
+            object_list=merge_result["queryset"],
+            assessment=self.assessment,
+            action="preview",
+            message=merge_result["message"],
+            form=form,
+            cache_key=key,
+        )
+        return render(request, "lit/components/bulk_merge_modal_content.html", context=context)
+
+    def merge(self, request: HttpRequest, *args, **kwargs):
+        cache_key = request.POST.get("cache_key", "")
+        queryset, data = cache.get(cache_key)
+        assessment_ids = queryset.values_list("assessment_id", flat=True).distinct().order_by()
+        reference_ids = list(queryset.values_list("id", flat=True))
+        if not (self.assessment.id in assessment_ids and assessment_ids.count() == 1):
+            raise PermissionDenied()
+        form = forms.BulkMergeConflictsForm(assessment=self.assessment, initial=data)
+        for field in "tags", "include_without_conflict":
+            form.fields[field].disabled = True
+        merge_result = queryset.merge_tag_conflicts(
+            data.getlist("tags"),
+            request.user.id,
+            data.get("include_without_conflict", False),
+            preview=False,
+            cached=True,
+        )
+        final_qs = models.Reference.objects.filter(id__in=reference_ids).prefetch_related(
+            "identifiers", "tags", "user_tags__user", "user_tags__tags"
+        )
+        tags = models.ReferenceFilterTag.get_assessment_qs(self.assessment.id)
+        models.Reference.annotate_tag_parents(final_qs, tags, user_tags=True, check_bulk=False)
+        context = dict(
+            object_list=final_qs,
+            assessment=self.assessment,
+            action="merge",
+            message=merge_result["message"],
+            merged=merge_result["merged"],
+            form=form,
+        )
+        return render(request, "lit/components/bulk_merge_modal_content.html", context=context)
+
+
 class ConflictResolution(BaseFilterList):
     template_name = "lit/conflict_resolution.html"
     parent_model = Assessment
