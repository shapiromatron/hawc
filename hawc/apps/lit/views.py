--- conflicted
+++ resolved
@@ -272,11 +272,10 @@
     paginate_by = None
 
     def get_queryset(self):
-        return (
-            super()
-            .get_queryset()
-            .select_related("study")
-            .prefetch_related("searches", "identifiers", "tags")
+        qs = super().get_queryset()
+        user_tags = models.UserReferenceTag.objects.filter(user=self.request.user, reference__in=qs)
+        return qs.select_related("study").prefetch_related(
+            "searches", "identifiers", "tags", Prefetch("user_tags", queryset=user_tags)
         )
 
     def get_context_data(self, **kwargs):
@@ -287,20 +286,6 @@
         return context
 
     def get_app_config(self, context) -> WebappConfig:
-<<<<<<< HEAD
-        if hasattr(self, "qs_reference"):
-            refs = self.qs_reference
-        else:
-            refs = models.Reference.objects.filter(**self.get_ref_qs_filters()).distinct()
-        user_tags = models.UserReferenceTag.objects.filter(
-            user=self.request.user, reference__in=refs
-        )
-        refs = refs.select_related("study").prefetch_related(
-            "searches", "identifiers", "tags", Prefetch("user_tags", queryset=user_tags)
-        )
-
-=======
->>>>>>> 55b68d55
         return WebappConfig(
             app="litStartup",
             page="startupTagReferences",
