import json

from django.conf import settings
from django.core.exceptions import PermissionDenied
from django.db import transaction
from django.db.models import Count, Q
from django.forms.models import model_to_dict
from django.http import HttpResponseRedirect
from django.middleware.csrf import get_token
from django.shortcuts import get_object_or_404
from django.template import loader
from django.urls import reverse, reverse_lazy
from django.views.generic import TemplateView

from ..assessment.constants import AssessmentViewPermissions
from ..assessment.models import Assessment
from ..common.crumbs import Breadcrumb
from ..common.filterset import dynamic_filterset
from ..common.helper import WebappConfig, tryParseInt
from ..common.views import (
    BaseCreate,
    BaseDelete,
    BaseDetail,
    BaseFilterList,
    BaseList,
    BaseUpdate,
    create_object_log,
)
from . import constants, filterset, forms, models


def lit_overview_breadcrumb(assessment) -> Breadcrumb:
    return Breadcrumb(name="Literature review", url=reverse("lit:overview", args=(assessment.id,)))


def lit_overview_crumbs(user, assessment: Assessment, name: str) -> list[Breadcrumb]:
    return Breadcrumb.build_crumbs(
        user, name, [Breadcrumb.from_object(assessment), lit_overview_breadcrumb(assessment)]
    )


class LitOverview(BaseList):
    parent_model = Assessment
    model = models.Search
    template_name = "lit/overview.html"
    breadcrumb_active_name = "Literature review"

    def get_queryset(self):
        return (
            super().get_queryset().filter(assessment=self.assessment).exclude(slug="manual-import")
        )

    def get_context_data(self, **kwargs):
        context = super().get_context_data(**kwargs)
        context["overview"] = models.Reference.objects.get_overview_details(self.assessment)
        context["overview"]["my_reviews"] = (
            models.Reference.objects.filter(assessment=self.assessment)
            .filter(user_tags__user=self.request.user)
            .count()
            if self.request.user.is_authenticated
            else 0
        )
        context["manual_import"] = models.Search.objects.get_manually_added(self.assessment)
        if context["obj_perms"]["edit"]:
            context["need_import_count"] = models.Reference.objects.get_references_ready_for_import(
                self.assessment
            ).count()
        context["can_topic_model"] = self.assessment.literature_settings.can_topic_model()
        context["config"] = {
            "tags": models.ReferenceFilterTag.get_all_tags(self.assessment.id),
            "references": models.Reference.objects.tag_pairs(self.assessment.references.all()),
            "assessment_id": self.assessment.id,
            "referenceYearHistogramUrl": reverse(
                "lit:api:assessment-reference-year-histogram", args=(self.assessment.id,)
            ),
        }
        context["allow_ris"] = settings.HAWC_FEATURES.ALLOW_RIS_IMPORTS
        return context


class SearchCopyAsNewSelector(BaseUpdate):
    """
    Select an existing search and copy-as-new
    """

    model = Assessment
    template_name = "lit/search_copy_selector.html"
    form_class = forms.SearchSelectorForm
    assessment_permission = AssessmentViewPermissions.TEAM_MEMBER

    def get_context_data(self, **kwargs):
        context = super().get_context_data(**kwargs)
        context["breadcrumbs"] = lit_overview_crumbs(
            self.request.user, self.assessment, "Copy literature search or import"
        )
        return context

    def get_form_kwargs(self):
        kw = super().get_form_kwargs()
        kw.update(user=self.request.user, assessment=self.assessment)
        return kw

    def form_valid(self, form):
        return HttpResponseRedirect(form.get_success_url())


class SearchNew(BaseCreate):
    success_message = "Search created."
    parent_model = Assessment
    parent_template_name = "assessment"
    model = models.Search
    form_class = forms.SearchForm
    search_type = "Search"

    def get_context_data(self, **kwargs):
        context = super().get_context_data(**kwargs)
        context["type"] = self.search_type
        return context

    def get_form_kwargs(self):
        kwargs = super().get_form_kwargs()

        # check if we have a template to use
        pk = tryParseInt(self.request.GET.get("initial"), -1)

        if pk > 0:
            obj = self.model.objects.filter(pk=pk).first()
            permitted_assesments = Assessment.objects.get_viewable_assessments(
                self.request.user, exclusion_id=self.assessment.pk
            )
            if obj and obj.assessment in permitted_assesments:
                kwargs["initial"] = model_to_dict(obj)

        return kwargs


class ImportNew(SearchNew):
    success_message = "Import created."
    form_class = forms.ImportForm
    search_type = "Import"

    def get_context_data(self, **kwargs):
        context = super().get_context_data(**kwargs)
        context["breadcrumbs"][-1].name = "Create import"
        return context


class ImportRISNew(ImportNew):
    form_class = forms.RisImportForm


class RISExportInstructions(TemplateView):
    template_name = "lit/ris_export_instructions.html"

    def get_context_data(self, **kwargs):
        context = super().get_context_data(**kwargs)
        context["breadcrumbs"] = Breadcrumb.build_crumbs(self.request.user, "RIS instructions")
        return context


class SearchDetail(BaseDetail):
    model = models.Search

    def get_object(self, **kwargs):
        obj = get_object_or_404(
            models.Search,
            slug=self.kwargs.get(self.slug_url_kwarg),
            assessment=self.kwargs.get("pk"),
        )
        return super().get_object(object=obj)

    def get_context_data(self, **kwargs):
        context = super().get_context_data(**kwargs)
        context["breadcrumbs"].insert(2, lit_overview_breadcrumb(self.assessment))
        return context


class SearchUpdate(BaseUpdate):
    success_message = "Search updated."
    model = models.Search

    def get_form_class(self):
        if self.object.search_type == constants.SearchType.SEARCH:
            return forms.SearchForm
        elif self.object.search_type == constants.SearchType.IMPORT:
            if self.object.source == constants.ReferenceDatabase.RIS:
                return forms.RisImportForm
            else:
                return forms.ImportForm
        else:
            raise ValueError("Unknown search type")

    def get_object(self):
        slug = self.kwargs.get(self.slug_url_kwarg, None)
        assessment = self.kwargs.get("pk", None)
        obj = get_object_or_404(models.Search, assessment=assessment, slug=slug)
        return super().get_object(object=obj)

    def get_context_data(self, **kwargs):
        context = super().get_context_data(**kwargs)
        context["type"] = self.object.get_search_type_display()
        context["breadcrumbs"].insert(2, lit_overview_breadcrumb(self.assessment))
        return context


class SearchDelete(BaseDelete):
    success_message = "Search deleted."
    model = models.Search

    def get_object(self):
        slug = self.kwargs.get(self.slug_url_kwarg, None)
        self.assessment = get_object_or_404(Assessment, pk=self.kwargs.get("pk"))
        obj = get_object_or_404(models.Search, assessment=self.assessment, slug=slug)
        return super().get_object(object=obj)

    def get_success_url(self):
        return reverse_lazy("lit:overview", kwargs={"pk": self.assessment.pk})

    def get_context_data(self, **kwargs):
        context = super().get_context_data(**kwargs)
        context["breadcrumbs"].insert(2, lit_overview_breadcrumb(self.assessment))
        context["delete_notes"] = loader.render_to_string(
            "lit/_delete_search_warning.html", context, self.request
        )
        return context


class SearchQuery(BaseUpdate):
    model = models.Search
    form_class = forms.SearchForm
    http_method_names = ("get",)  # don't allow POST
    template_name = "lit/search_too_large.html"

    def get_object(self, **kwargs):
        obj = get_object_or_404(
            self.model,
            slug=self.kwargs.get(self.slug_url_kwarg),
            assessment=self.kwargs.get("pk"),
        )
        return super().get_object(object=obj)

    def get(self, request, *args, **kwargs):
        self.object = self.get_object()
        try:
            self.object.run_new_query()
        except models.TooManyPubMedResults as error:
            return self.render_to_response({"error": error})
        # attempt to extract DOIs from all references in search
        models.Reference.extract_dois(self.object.references.all())
        return HttpResponseRedirect(self.object.get_absolute_url())


class TagReferences(BaseFilterList):
    template_name = "lit/reference_tag.html"
    parent_model = Assessment
    model = models.Reference
    assessment_permission = AssessmentViewPermissions.TEAM_MEMBER
    paginate_by = 100

    def get_queryset(self):
        return (
            super()
            .get_queryset()
            .select_related("study")
            .prefetch_related("searches", "identifiers", "tags")
        )

    def get_context_data(self, **kwargs):
        context = super().get_context_data(**kwargs)
        context.update(
            breadcrumbs=lit_overview_crumbs(self.request.user, self.assessment, "Update tags"),
        )
        return context

    def get_filterset_class(self):
        conflict_resolution = self.assessment.literature_settings.conflict_resolution
        if conflict_resolution:
            return dynamic_filterset(
                filterset.ReferenceFilterSet,
                fields=[
                    "title_abstract",
                    "needs_tagging",
                    "partially_tagged",
                    "search",
                    "id",
                    "tags",
                    "include_descendants",
                    "anything_tagged",
                    "order_by",
                    "my_tags",
                    "include_mytag_descendants",
                    "anything_tagged_me",
                ],
                grid_layout={
                    "rows": [
                        {
                            "columns": [
                                {"width": 5, "extra_css": "pl-4"},
                                {
                                    "width": 3,
                                    "extra_css": "px-3 pt-3 d-flex flex-column",
                                    "rows": [
                                        {"columns": [{"width": 12}]},
                                        {"columns": [{"width": 12}]},
                                    ],
                                },
                                {"width": 4, "extra_css": "pr-4"},
                            ]
                        },
                        {
                            "columns": [
                                {
                                    "width": 6,
                                    "rows": [
                                        {
                                            "columns": [
                                                {"width": 12, "extra_css": "px-4 py-2"},
                                                {"width": 12, "extra_css": "px-4 pt-2"},
                                                {"width": 7, "extra_css": "pl-4 pb-2"},
                                                {"width": 5, "extra_css": "pr-4 pb-2"},
                                            ]
                                        }
                                    ],
                                },
                                {
                                    "width": 6,
                                    "rows": [
                                        {
                                            "columns": [
                                                {"width": 12, "extra_css": "px-4 py-2"},
                                                {"width": 12, "extra_css": "px-4 pt-2"},
                                                {"width": 7, "extra_css": "px-4 pb-2"},
                                                {"width": 5, "extra_css": "px-4 pb-2"},
                                            ]
                                        }
                                    ],
                                },
                            ]
                        },
                    ]
                },
            )
        else:
            return dynamic_filterset(
                filterset.ReferenceFilterSet,
                fields=[
                    "title_abstract",
                    "search",
                    "id",
                    "order_by",
                    "tags",
                    "include_descendants",
                    "anything_tagged",
                ],
                grid_layout={
                    "rows": [
                        {
                            "columns": [
                                {"width": 6, "extra_css": "px-3"},
                                {"width": 6, "extra_css": "px-3"},
                            ]
                        },
                        {
                            "columns": [
                                {
                                    "width": 6,
                                    "rows": [
                                        {
                                            "columns": [
                                                {"width": 12, "extra_css": "px-3"},
                                                {"width": 12, "extra_css": "px-3"},
                                            ]
                                        }
                                    ],
                                },
                                {
                                    "width": 6,
                                    "rows": [
                                        {
                                            "columns": [
                                                {"width": 12, "extra_css": "px-3"},
                                                {"width": 6, "extra_css": "pl-3"},
                                                {"width": 6, "extra_css": "pr-3"},
                                            ]
                                        }
                                    ],
                                },
                            ]
                        },
                    ]
                },
            )

    def get_app_config(self, context) -> WebappConfig:
        references = [ref.to_dict() for ref in context["object_list"]]
        ref_tags = context["object_list"].unresolved_user_tags(user_id=self.request.user.id)
        for reference in references:
            reference["user_tags"] = ref_tags.get(reference["pk"])
        return WebappConfig(
            app="litStartup",
            page="startupTagReferences",
            data=dict(
                conflict_resolution=self.assessment.literature_settings.conflict_resolution,
                keywords=self.assessment.literature_settings.get_keyword_data(),
                instructions=self.assessment.literature_settings.screening_instructions,
                tags=models.ReferenceFilterTag.get_all_tags(self.assessment.id),
                refs=references,
                csrf=get_token(self.request),
            ),
        )


class ConflictResolution(BaseFilterList):
    template_name = "lit/conflict_resolution.html"
    parent_model = Assessment
    model = models.Reference
    assessment_permission = AssessmentViewPermissions.TEAM_MEMBER
    filterset_class = dynamic_filterset(
        filterset.ReferenceFilterSet,
        fields=[
            "id",
            "title_abstract",
            "tags",
            "include_descendants",
            "anything_tagged",
            "my_tags",
            "include_mytag_descendants",
            "anything_tagged_me",
        ],
        grid_layout={
            "rows": [
                {
                    "columns": [
                        {"width": 6, "extra_css": "px-4 py-2"},
                        {"width": 6, "extra_css": "px-4 py-2"},
                    ]
                },
                {
                    "columns": [
                        {
                            "width": 6,
                            "rows": [
                                {
                                    "columns": [
                                        {"width": 12, "extra_css": "px-4"},
                                        {"width": 6, "extra_css": "px-4"},
                                        {"width": 6, "extra_css": "px-4"},
                                    ]
                                }
                            ],
                        },
                        {
                            "width": 6,
                            "rows": [
                                {
                                    "columns": [
                                        {"width": 12, "extra_css": "px-4"},
                                        {"width": 6, "extra_css": "px-4"},
                                        {"width": 6, "extra_css": "px-4"},
                                    ]
                                }
                            ],
                        },
                    ]
                },
            ]
        },
    )
    paginate_by = 50

    def get_queryset(self):
        return (
            super()
            .get_queryset()
            .annotate(
                n_unapplied_reviews=Count("user_tags__user", filter=Q(user_tags__is_resolved=False))
            )
            .filter(n_unapplied_reviews__gt=1)
            .order_by("-last_updated")
            .prefetch_related("identifiers", "tags", "user_tags__user", "user_tags__tags")
        )

    def get_context_data(self, **kwargs):
        context = super().get_context_data(**kwargs)
        tags = models.ReferenceFilterTag.get_assessment_qs(self.assessment.id)
        context.update(
            tags=tags,
            breadcrumbs=lit_overview_crumbs(
                self.request.user, self.assessment, "Resolve Tag Conflicts"
            ),
        )
        models.Reference.annotate_tag_parents(context["object_list"], tags)
        return context


def _get_reference_list(assessment, permissions, search=None) -> WebappConfig:
    qs = search.references.all() if search else assessment.references.all()
    return WebappConfig(
        app="litStartup",
        page="startupReferenceList",
        data=dict(
            assessment_id=assessment.id,
            search_id=search.id if search else None,
            tags=models.ReferenceFilterTag.get_all_tags(assessment.id),
            references=models.Reference.objects.tag_pairs(qs),
            canEdit=permissions["edit"],
            untaggedReferenceCount=qs.untagged().count(),
        ),
    )


class SearchRefList(BaseDetail):
    model = models.Search
    template_name = "lit/reference_list.html"

    def get_object(self, **kwargs):
        obj = get_object_or_404(
            models.Search,
            slug=self.kwargs.get(self.slug_url_kwarg),
            assessment=self.kwargs.get("pk"),
        )
        return super().get_object(object=obj)

    def get_context_data(self, **kwargs):
        context = super().get_context_data(**kwargs)
        context["breadcrumbs"].insert(2, lit_overview_breadcrumb(self.assessment))
        context["breadcrumbs"].append(Breadcrumb(name="References"))
        return context

    def get_app_config(self, context) -> WebappConfig:
        return _get_reference_list(self.assessment, context["obj_perms"], self.object)


def _get_viz_app_startup(view, context, search=None) -> WebappConfig:
    title = f'"{search}" Literature Tagtree' if search else f"{view.assessment}: Literature Tagtree"
    qs = search.references.all() if search else view.assessment.references.all()
    return WebappConfig(
        app="litStartup",
        page="startupTagTreeViz",
        data=dict(
            can_edit=context["obj_perms"]["edit"],
            assessment_id=view.assessment.id,
            assessment_name=str(view.assessment),
            search_id=search.id if search else None,
            tags=models.ReferenceFilterTag.get_all_tags(view.assessment.id),
            title=title,
            references=models.Reference.objects.tag_pairs(qs),
        ),
    )


class SearchTagsVisualization(BaseDetail):
    model = models.Search
    template_name = "lit/reference_visual.html"

    def get_object(self, **kwargs):
        obj = get_object_or_404(
            models.Search,
            slug=self.kwargs.get(self.slug_url_kwarg),
            assessment=self.kwargs.get("pk"),
        )
        return super().get_object(object=obj)

    def get_context_data(self, **kwargs):
        context = super().get_context_data(**kwargs)
        context["breadcrumbs"].insert(2, lit_overview_breadcrumb(self.assessment))
        context["breadcrumbs"].append(Breadcrumb(name="Visualization"))
        return context

    def get_app_config(self, context) -> WebappConfig:
        return _get_viz_app_startup(self, context, search=self.object)


class RefList(BaseList):
    parent_model = Assessment
    model = models.Reference

    def get_context_data(self, **kwargs):
        context = super().get_context_data(**kwargs)
        context["breadcrumbs"].insert(2, lit_overview_breadcrumb(self.assessment))
        return context

    def get_app_config(self, context) -> WebappConfig:
        return _get_reference_list(self.assessment, context["obj_perms"])


class RefFilterList(BaseFilterList):
    template_name = "lit/reference_search.html"
    breadcrumb_active_name = "Reference search"
    parent_model = Assessment
    model = models.Reference
    filterset_class = dynamic_filterset(
        filterset.ReferenceFilterSet,
        fields=[
            "id",
            "db_id",
            "search",
            "year",
            "title_abstract",
            "authors",
            "journal",
            "order_by",
            "paginate_by",
            "tags",
            "include_descendants",
            "anything_tagged",
        ],
        grid_layout={
            "rows": [
                {
                    "columns": [
                        {"width": 3, "extra_css": "px-4"},
                        {"width": 3, "extra_css": "px-4"},
                        {"width": 3, "extra_css": "px-4"},
                        {"width": 3, "extra_css": "px-4"},
                    ]
                },
                {
                    "columns": [
                        {
                            "width": 6,
                            "rows": [
                                {
                                    "columns": [
                                        {"width": 12, "extra_css": "px-4"},
                                        {"width": 6, "extra_css": "px-4"},
                                        {"width": 6, "extra_css": "px-4"},
                                        {"width": 6, "extra_css": "px-4"},
                                        {"width": 6, "extra_css": "px-4"},
                                    ]
                                }
                            ],
                        },
                        {
                            "width": 6,
                            "rows": [
                                {
                                    "columns": [
                                        {"width": 12, "extra_css": "px-4"},
                                        {"width": 6, "extra_css": "px-4"},
                                        {"width": 6, "extra_css": "px-4"},
                                    ]
                                }
                            ],
                        },
                    ]
                },
            ]
        },
    )
    paginate_by = 50

    def get_queryset(self):
        return (
            super()
            .get_queryset()
            .select_related("study")
            .prefetch_related("searches", "identifiers", "tags")
        )

    def get_context_data(self, **kwargs):
        context = super().get_context_data(**kwargs)
        context["breadcrumbs"].insert(2, lit_overview_breadcrumb(self.assessment))
        return context

    def get_app_config(self, context) -> WebappConfig:
        return WebappConfig(
            app="litStartup",
            page="startupReferenceTable",
            data=dict(
                tags=models.ReferenceFilterTag.get_all_tags(self.assessment.id),
                references=[ref.to_dict() for ref in context["object_list"]],
            ),
        )


class RefUploadExcel(BaseUpdate):
    """
    Upload Excel files and update reference details.
    """

    model = Assessment
    template_name = "lit/reference_upload_excel.html"
    form_class = forms.ReferenceExcelUploadForm
    assessment_permission = AssessmentViewPermissions.PROJECT_MANAGER
    success_message = "Reference full text URLs updated."

    def get_form_kwargs(self):
        kwargs = super().get_form_kwargs()
        kwargs["assessment"] = self.assessment
        return kwargs

<<<<<<< HEAD
    def form_valid(self, form):
        errors = models.Reference.objects.process_excel(form.cleaned_data["df"], self.assessment.id)
        if len(errors) > 0:
            msg = """References updated, but some errors were found
                (references with errors were not updated): {}""".format(
                listToUl(errors)
            )
        else:
            msg = "References updated."
        self.success_message = msg
        return super().form_valid(form)
=======
    def create_log(self, obj):
        create_object_log(
            "Reference URLs bulk updated", self.assessment, self.assessment.id, self.request.user.id
        )
>>>>>>> 740eed59

    def get_context_data(self, **kwargs):
        context = super().get_context_data(**kwargs)
        context["breadcrumbs"] = lit_overview_crumbs(
            self.request.user, self.assessment, "Update full text URLs"
        )
        return context

    def get_success_url(self):
        return reverse_lazy("lit:overview", args=[self.assessment.pk])


class RefListExtract(BaseUpdate):
    template_name = "lit/reference_extract_list.html"
    breadcrumb_active_name = "Prepare for extraction"
    model = Assessment
    form_class = forms.BulkReferenceStudyExtractForm
    success_message = "Selected references were successfully converted to studies."
    assessment_permission = AssessmentViewPermissions.TEAM_MEMBER

    def get_form_kwargs(self):
        kwargs = super().get_form_kwargs()
        kwargs.update(
            assessment=self.assessment,
            reference_qs=models.Reference.objects.get_references_ready_for_import(self.assessment),
        )
        return kwargs

    def get_context_data(self, **kwargs):
        context = super().get_context_data(**kwargs)
        context.update(
            breadcrumbs=lit_overview_crumbs(self.request.user, self.assessment, "Convert to study"),
            object_list=context["form"].fields["references"].queryset,
        )
        return context

    def get_success_url(self):
        return reverse_lazy("lit:ref_list_extract", args=[self.assessment.pk])

    def form_valid(self, form):
        form.bulk_create_studies()
        return super().form_valid(form)


def _get_ref_app_startup(view, context) -> WebappConfig:
    return WebappConfig(
        app="litStartup",
        page="startupReferenceDetail",
        data={
            "tags": models.ReferenceFilterTag.get_all_tags(view.assessment.id),
            "reference": view.object.to_dict(),
            "canEdit": context["obj_perms"]["edit"],
        },
    )


class RefDetail(BaseDetail):
    model = models.Reference

    def get_context_data(self, **kwargs):
        context = super().get_context_data(**kwargs)
        context["breadcrumbs"].insert(2, lit_overview_breadcrumb(self.assessment))
        return context

    def get_app_config(self, context) -> WebappConfig:
        return _get_ref_app_startup(self, context)


class ReferenceTagStatus(BaseDetail):
    template_name = "lit/reference_tag_status.html"
    model = models.Reference
    assessment_permission = AssessmentViewPermissions.TEAM_MEMBER

    def get_queryset(self):
        return (
            super()
            .get_queryset()
            .select_related("assessment")
            .prefetch_related("identifiers", "tags", "user_tags__tags", "user_tags__user")
        )

    def get_context_data(self, **kwargs):
        context = super().get_context_data(**kwargs)
        context["breadcrumbs"] = lit_overview_crumbs(
            self.request.user, self.assessment, "Tag status"
        )
        context["breadcrumbs"].insert(3, Breadcrumb.from_object(self.object))
        tags = models.ReferenceFilterTag.get_assessment_qs(self.assessment.id)
        models.Reference.annotate_tag_parents([self.object], tags)
        return context


class UserTagList(ConflictResolution):
    template_name = "lit/reference_user_tags.html"

    def get_queryset(self):
        return (
            self.filterset.qs.filter(user_tags__gt=0)
            .order_by("-last_updated")
            .prefetch_related("identifiers", "tags", "user_tags__user", "user_tags__tags")
        )

    def get_context_data(self, **kwargs):
        context = super().get_context_data(**kwargs)
        context["breadcrumbs"] = lit_overview_crumbs(
            self.request.user, self.assessment, "Reference User Tags"
        )
        context["header"] = "Reference User Tags"
        return context


class RefEdit(BaseUpdate):
    success_message = "Reference updated."
    model = models.Reference
    form_class = forms.ReferenceForm

    def get_context_data(self, **kwargs):
        context = super().get_context_data(**kwargs)
        context["breadcrumbs"].insert(2, lit_overview_breadcrumb(self.assessment))
        return context


class RefDelete(BaseDelete):
    success_message = "Reference deleted."
    model = models.Reference

    def get_success_url(self):
        return reverse_lazy("lit:overview", args=(self.assessment.pk,))

    def check_delete(self):
        if self.object.has_study:
            raise PermissionDenied("Cannot delete - object has related study")

    def get_context_data(self, **kwargs):
        context = super().get_context_data(**kwargs)
        context["breadcrumbs"].insert(2, lit_overview_breadcrumb(self.assessment))
        return context

    def get_app_config(self, context) -> WebappConfig:
        return _get_ref_app_startup(self, context)


class RefVisualization(BaseDetail):
    model = Assessment
    template_name = "lit/reference_visual.html"
    breadcrumb_active_name = "Visualization"

    def get_context_data(self, **kwargs):
        context = super().get_context_data(**kwargs)
        context["breadcrumbs"].insert(2, lit_overview_breadcrumb(self.assessment))
        return context

    def get_app_config(self, context) -> WebappConfig:
        return _get_viz_app_startup(self, context)


class RefTopicModel(BaseDetail):
    model = models.LiteratureAssessment
    template_name = "lit/topic_model.html"
    breadcrumb_active_name = "Topic model"

    def get_object(self, queryset=None):
        # use the assessment_id as the primary key instead of the models.LiteratureAssessment
        assessment_id = self.kwargs.get(self.pk_url_kwarg)
        object_ = get_object_or_404(self.model, assessment_id=assessment_id)
        return super().get_object(object=object_)

    def get_context_data(self, **kwargs):
        context = super().get_context_data(**kwargs)
        context["num_references"] = self.object.assessment.references.count()
        context["breadcrumbs"][2] = lit_overview_breadcrumb(self.assessment)
        context["data"] = json.dumps(
            dict(
                topicModelUrl=self.object.get_topic_model_url(),
                topicModelRefreshUrl=self.object.get_topic_model_refresh_url(),
            )
        )
        return context


class TagsUpdate(BaseDetail):
    """
    Update tags for an assessment. Note that right now, only project managers
    of the assessment can update tags. (we use the Assessment as the model in an
    update-view, which only project-managers have permission to do-so).
    """

    model = Assessment
    template_name = "lit/tags_update.html"
    assessment_permission = AssessmentViewPermissions.PROJECT_MANAGER

    def get_context_data(self, **kwargs):
        context = super().get_context_data(**kwargs)
        context.update(
            breadcrumbs=lit_overview_crumbs(self.request.user, self.assessment, "Update tags"),
            lit_assesment_update_url=self.assessment.literature_settings.get_update_url(),
        )
        return context

    def get_app_config(self, context) -> WebappConfig:
        overview = reverse("lit:overview", args=(self.assessment.pk,))
        api_root = reverse("lit:api:tags-list")
        return WebappConfig(
            app="nestedTagEditorStartup",
            data=dict(
                assessment_id=self.assessment.id,
                base_url=api_root,
                list_url=f"{api_root}?assessment_id={self.assessment.id}",
                csrf=get_token(self.request),
                host=self.request.get_host(),
                title=f"Reference tags for {self.assessment}",
                extraHelpHtml=f"""
                        Edit tags which can be applied to literature for this assessment. If
                        extracting data, all references marked with a tag in the "Inclusion"
                        category will be labeled as ready for data-extraction on the assessment
                        literature review page (<a href="{overview}">here</a>).<br/><br/>""",
                btnLabel="Add new tag",
            ),
        )


class LiteratureAssessmentUpdate(BaseUpdate):
    success_message = "Literature assessment settings updated."
    model = models.LiteratureAssessment
    form_class = forms.LiteratureAssessmentForm
    assessment_permission = AssessmentViewPermissions.PROJECT_MANAGER

    def get_context_data(self, **kwargs):
        context = super().get_context_data(**kwargs)
        context["breadcrumbs"][2] = lit_overview_breadcrumb(self.assessment)
        return context

    def get_success_url(self):
        return reverse_lazy("lit:overview", args=(self.assessment.id,))


class TagsCopy(BaseUpdate):
    """
    Remove exiting tags and copy all tags from a separate assessment.
    """

    model = Assessment
    template_name = "lit/tags_copy.html"
    form_class = forms.TagsCopyForm
    success_message = "Literature tags for this assessment have been updated"
    assessment_permission = AssessmentViewPermissions.PROJECT_MANAGER

    def get_context_data(self, **kwargs):
        context = super().get_context_data(**kwargs)
        context["breadcrumbs"] = lit_overview_crumbs(
            self.request.user, self.assessment, "Copy tags"
        )
        return context

    def get_form_kwargs(self):
        kwargs = super().get_form_kwargs()
        kwargs["user"] = self.request.user
        return kwargs

    @transaction.atomic
    def form_valid(self, form):
        url = reverse("lit:tags_update", kwargs={"pk": self.assessment.pk})
        create_object_log("Bulk tag copy", self.object, self.object.id, self.request.user.id)
        form.copy_tags()
        return HttpResponseRedirect(url)


class BulkTagReferences(BaseDetail):
    model = Assessment
    template_name = "lit/bulk_tag_references.html"
    assessment_permission = AssessmentViewPermissions.TEAM_MEMBER

    def get_context_data(self, **kwargs):
        context = super().get_context_data(**kwargs)
        context["breadcrumbs"] = lit_overview_crumbs(
            self.request.user, self.assessment, "Bulk tag references"
        )
        return context

    def get_app_config(self, context) -> WebappConfig:
        return WebappConfig(
            app="litStartup",
            page="startupBulkTagReferences",
            data={"assessment_id": self.assessment.id, "csrf": get_token(self.request)},
        )<|MERGE_RESOLUTION|>--- conflicted
+++ resolved
@@ -690,24 +690,10 @@
         kwargs["assessment"] = self.assessment
         return kwargs
 
-<<<<<<< HEAD
-    def form_valid(self, form):
-        errors = models.Reference.objects.process_excel(form.cleaned_data["df"], self.assessment.id)
-        if len(errors) > 0:
-            msg = """References updated, but some errors were found
-                (references with errors were not updated): {}""".format(
-                listToUl(errors)
-            )
-        else:
-            msg = "References updated."
-        self.success_message = msg
-        return super().form_valid(form)
-=======
     def create_log(self, obj):
         create_object_log(
             "Reference URLs bulk updated", self.assessment, self.assessment.id, self.request.user.id
         )
->>>>>>> 740eed59
 
     def get_context_data(self, **kwargs):
         context = super().get_context_data(**kwargs)
