--- conflicted
+++ resolved
@@ -4,11 +4,7 @@
 from django.db import transaction
 from django.db.models import Count, Q, prefetch_related_objects
 from django.forms.models import model_to_dict
-<<<<<<< HEAD
 from django.http import Http404, HttpRequest, HttpResponseRedirect
-=======
-from django.http import HttpRequest, HttpResponseRedirect
->>>>>>> ed7907cc
 from django.middleware.csrf import get_token
 from django.shortcuts import get_object_or_404, render
 from django.template import loader
@@ -20,11 +16,7 @@
 from ..assessment.models import Assessment
 from ..common.crumbs import Breadcrumb
 from ..common.helper import WebappConfig, tryParseInt
-<<<<<<< HEAD
-from ..common.htmx import HtmxViewSet, action, can_edit, can_view
-=======
-from ..common.htmx import HtmxView
->>>>>>> ed7907cc
+from ..common.htmx import HtmxView, HtmxViewSet, action, can_edit, can_view
 from ..common.views import (
     BaseCopyForm,
     BaseCreate,
