--- conflicted
+++ resolved
@@ -15,13 +15,8 @@
 from ..assessment.constants import AssessmentViewPermissions
 from ..assessment.models import Assessment
 from ..common.crumbs import Breadcrumb
-<<<<<<< HEAD
 from ..common.helper import WebappConfig, cacheable, tryParseInt
-from ..common.htmx import HtmxView
-=======
-from ..common.helper import WebappConfig, tryParseInt
 from ..common.htmx import HtmxView, HtmxViewSet, action, can_edit, can_view
->>>>>>> 80390a7f
 from ..common.views import (
     BaseCopyForm,
     BaseCreate,
