import django_filters as df
from django.db.models import Count, F, Q, Value
from django.forms.widgets import CheckboxInput
from django_filters import FilterSet

from ..common.filterset import (
    ArrowOrderingFilter,
    BaseFilterSet,
    ExpandableFilterForm,
    PaginationFilter,
    filter_noop,
)
from . import models


class ReferenceFilterSet(BaseFilterSet):
    id = df.NumberFilter(label="HAWC ID", help_text="HAWC reference ID.")
    db_id = df.CharFilter(
        field_name="identifiers__unique_id",
        lookup_expr="icontains",
        label="External identifier",
        help_text="Pubmed ID, DOI, HERO ID",
    )
    journal = df.CharFilter(lookup_expr="icontains", label="Journal")
    ref_search = df.CharFilter(
        method="filter_search",
        label="Title/Author/Year",
        help_text="Filter citations (authors, year, title)",
    )
    search = df.ModelChoiceFilter(
        field_name="searches", queryset=models.Search.objects.all(), label="Search/Import"
    )
    authors = df.CharFilter(method="filter_authors", label="Authors")
    year = df.NumberFilter(label="Year")
    tags = df.ModelMultipleChoiceFilter(
        queryset=models.ReferenceFilterTag.objects.all(),
        null_value="untagged",
        null_label="[Untagged]",
        method="filter_tags",
        label="Tags",
        help_text="Select a tag to view references with that specific tag. Choose [Untagged] to view references without any tags. If multiple tags are selected, references must include all selected tags.",
    )
    include_descendants = df.BooleanFilter(
        method=filter_noop,
        widget=CheckboxInput(),
        label="Include tag descendants",
        help_text="Applies to tags selected above. By default, only references with the specific selected tag(s) are shown; checking this box includes references that are tagged with any descendant of the selected tag",
    )
    anything_tagged = df.BooleanFilter(
        method="filter_anything_tagged",
        widget=CheckboxInput(),
        label="Anything tagged",
        help_text="Check box to view references with at least one tag applied",
    )
    my_tags = df.ModelMultipleChoiceFilter(
        queryset=models.ReferenceFilterTag.objects.all(),
        null_value="untagged",
        null_label="[Untagged]",
        method="filter_my_tags",
        label="My Tags",
        help_text="Select a tag to view references you have applied that specific tag to. Choose [Untagged] to view references that you have not tagged. If multiple tags are selected, references must include all selected tags.",
    )
    include_mytag_descendants = df.BooleanFilter(
        method=filter_noop,
        widget=CheckboxInput(),
        label="Include tag descendants",
        help_text="Applies to tags selected above. By default, only references with the specific selected tag(s) are shown; checking this box includes references that are tagged with any descendant of the selected tag",
    )
    anything_tagged_me = df.BooleanFilter(
        method="filter_anything_tagged_me",
        widget=CheckboxInput(),
        label="Tagged by me",
        help_text="All references that you have tagged",
    )
    addition_tags = df.ModelMultipleChoiceFilter(
        queryset=models.ReferenceFilterTag.objects.all(),
        method="filter_tag_additions",
        label="Candidate Tag Additions",
        help_text="Select a tag to view references with that tag as a candidate tag (but not as a consensus tag). If multiple tags are selected, all tags must be 'candidate additions', i.e., all tags are candidate/user tags for the reference but not yet consensus tags.",
    )
    include_additiontag_descendants = df.BooleanFilter(
        method=filter_noop,
        widget=CheckboxInput(),
        label="Include tag descendants",
        help_text="Applies to tags selected above. By default, only references with the specific selected candidate tag(s) are shown; checking this box includes references that are tagged with any descendant of the selected tag",
    )
    deletion_tags = df.ModelMultipleChoiceFilter(
        queryset=models.ReferenceFilterTag.objects.all(),
        method="filter_tag_deletions",
        label="Candidate Tag Deletions",
        help_text="Select a tag to view references where that tag is a candidate deletion. If multiple tags are selected, all tags must be candidate deletions, i.e., all selected tags must be consensus tags on the reference and have been selected for removal by a user.",
    )
    include_deletiontag_descendants = df.BooleanFilter(
        method=filter_noop,
        widget=CheckboxInput(),
        label="Include tag descendants",
        help_text="Applies to tags selected above. By default, only references with the specific selected tag(s) as candidate deletions are shown; checking this box includes references with candidate deletions of any descendant of the selected tag",
    )
    order_by = ArrowOrderingFilter(
        initial="-year",
        fields=(
            ("authors_short", "authors"),
            ("year", "year"),
        ),
    )
    needs_tagging = df.BooleanFilter(
        method="filter_needs_tagging",
        widget=CheckboxInput(),
        label="Needs Tagging",
        help_text="References tagged by less than two people",
    )
    partially_tagged = df.BooleanFilter(
        method="filter_partially_tagged",
        widget=CheckboxInput(),
        label="Partially Tagged",
        help_text="References with one unresolved user tag",
    )
    paginate_by = PaginationFilter()

    class Meta:
        model = models.Reference
        form = ExpandableFilterForm
        fields = [
            "id",
            "db_id",
            "journal",
            "ref_search",
            "authors",
            "year",
            "search",
            "tags",
            "include_descendants",
            "anything_tagged",
            "my_tags",
            "include_mytag_descendants",
            "anything_tagged_me",
            "addition_tags",
            "include_additiontag_descendants",
            "deletion_tags",
            "include_deletiontag_descendants",
            "order_by",
            "paginate_by",
            "partially_tagged",
            "needs_tagging",
        ]

    def filter_queryset(self, queryset):
        queryset = super().filter_queryset(queryset)
        return queryset.filter(assessment=self.assessment)

    def filter_authors(self, queryset, name, value):
        query = Q(authors_short__unaccent__icontains=value) | Q(authors__unaccent__icontains=value)
        return queryset.filter(query)

    def filter_search(self, queryset, name, value):
        return queryset.full_text_search(value)

    def filter_tags(self, queryset, name, value):
        include_descendants = self.data.get("include_descendants", False)

        for tag in value:
            if tag == "untagged":
                queryset = queryset.filter(tags__isnull=True)
            else:
                tag_ids = (
                    list(tag.get_tree(parent=tag).values_list("id", flat=True))
                    if include_descendants
                    else [tag.id]
                )
                queryset = queryset.filter(tags__in=tag_ids)
        return queryset.distinct()

    def filter_anything_tagged(self, queryset, name, value):
        if not value:
            return queryset
        queryset = queryset.filter(tags__isnull=False)
        return queryset.distinct()

    def filter_my_tags(self, queryset, name, value):
        include_descendants = self.data.get("include_mytag_descendants", False)
        for tag in value:
            if tag == "untagged":
                queryset = queryset.annotate(
                    user_tag_count=Count(
                        "user_tags",
                        filter=Q(user_tags__is_resolved=False)
                        & Q(user_tags__user=self.request.user),
                    )
                ).filter(user_tag_count=0)
            else:
                tag_ids = (
                    list(tag.get_tree(parent=tag).values_list("id", flat=True))
                    if include_descendants
                    else [tag.id]
                )
                queryset = queryset.annotate(
                    mytag_count=Count(
                        "user_tags",
                        filter=Q(user_tags__tags__in=tag_ids)
                        & Q(user_tags__is_resolved=False)
                        & Q(user_tags__user=self.request.user),
                    )
                ).filter(mytag_count__gt=0)
        return queryset.distinct()

    def filter_anything_tagged_me(self, queryset, name, value):
        if not value:
            return queryset
        queryset = queryset.annotate(
            my_tag_count=Count(
                "user_tags",
                filter=Q(user_tags__is_resolved=False) & Q(user_tags__user=self.request.user),
            )
        ).filter(my_tag_count__gt=0)
        return queryset.distinct()

    def filter_tag_additions(self, queryset, name, value):
        if not value:
            return queryset
        include_descendants = self.data.get("include_additiontag_descendants", False)
        for tag in value:
            queryset = queryset.annotate(addtag_count=Value(0))
            tag_ids = (
                list(tag.get_tree(parent=tag).values_list("id", flat=True))
                if include_descendants
                else [tag.id]
            )
            for tag_id in tag_ids:
                queryset = queryset.annotate(
                    addtag_count=F("addtag_count")
                    + Count(
                        "user_tags",
                        filter=Q(user_tags__is_resolved=False)
                        & Q(user_tags__tags=tag_id)
                        & ~Q(tags=tag_id),
                    )
                )
            queryset = queryset.filter(addtag_count__gt=0)
        return queryset.distinct()

    def filter_tag_deletions(self, queryset, name, value):
        if not value:
            return queryset
        include_descendants = self.data.get("include_deletiontag_descendants", False)
        for tag in value:
            queryset = queryset.annotate(deltag_count=Value(0))
            tag_ids = (
                list(tag.get_tree(parent=tag).values_list("id", flat=True))
                if include_descendants
                else [tag.id]
            )
            for tag_id in tag_ids:
                queryset = queryset.annotate(
                    deltag_count=F("deltag_count")
                    + Count(
                        "user_tags",
                        filter=Q(user_tags__deleted_tags__contains=[tag_id]),
                    )
                )
            queryset = queryset.filter(deltag_count__gt=0)
        return queryset.distinct()

    def filter_partially_tagged(self, queryset, name, value):
        if not value:
            return queryset
        queryset = queryset.annotate(
            user_tag_count=Count("user_tags", filter=Q(user_tags__is_resolved=False))
        ).filter(user_tag_count=1)
        return queryset.distinct()

    def filter_needs_tagging(self, queryset, name, value):
        if not value:
            return queryset
        queryset = queryset.annotate(
            user_tag_count=Count("user_tags", filter=Q(user_tags__is_resolved=False))
        )
        queryset = queryset.filter(user_tag_count__lt=2, tags__isnull=True)
        return queryset.distinct()

    def create_form(self):
        form = super().create_form()
        for field in [
            "partially_tagged",
            "tags",
            "my_tags",
            "anything_tagged",
            "anything_tagged_me",
            "include_mytag_descendants",
            "include_descendants",
            "addition_tags",
            "include_additiontag_descendants",
            "deletion_tags",
            "include_deletiontag_descendants",
            "needs_tagging",
        ]:
            if field in form.fields:
                form.fields[field].hover_help = True

<<<<<<< HEAD
        for field in "tags", "my_tags", "addition_tags", "deletion_tags":
            if field in form.fields:
                tags = models.ReferenceFilterTag.get_assessment_qs(self.assessment.id)
=======
        tag_fields = [
            f for f in ("tags", "my_tags", "addition_tags", "deletion_tags") if f in form.fields
        ]
        if tag_fields:
            tags = models.ReferenceFilterTag.get_assessment_qs(self.assessment.id)
            for field in tag_fields:
>>>>>>> 707b4b3a
                form.fields[field].queryset = tags
                form.fields[field].label_from_instance = lambda tag: tag.get_nested_name()
                form.fields[field].widget.attrs["size"] = 8
                if field == "my_tags":
                    form.fields["tags"].label = "Consensus Tags"
        if "search" in form.fields:
            form.fields["search"].queryset = models.Search.objects.filter(
                assessment=self.assessment
            )
        return form


class ReferenceExportFilterSet(FilterSet):
    searches = df.ModelChoiceFilter(queryset=models.Search.objects.all())
    tag = df.ModelChoiceFilter(
        queryset=models.ReferenceFilterTag.objects.all(), method="filter_tag"
    )
    include_descendants = df.BooleanFilter(method=filter_noop)
    table_builder = df.BooleanFilter(method=filter_noop)

    class Meta:
        model = models.Reference
        fields = [
            "searches",
            "tag",
            "include_descendants",
        ]

    def filter_tag(self, queryset, name, value):
        include_descendants = self.data.get("include_descendants", False)
        return queryset.with_tag(tag=value, descendants=include_descendants)<|MERGE_RESOLUTION|>--- conflicted
+++ resolved
@@ -296,18 +296,12 @@
             if field in form.fields:
                 form.fields[field].hover_help = True
 
-<<<<<<< HEAD
-        for field in "tags", "my_tags", "addition_tags", "deletion_tags":
-            if field in form.fields:
-                tags = models.ReferenceFilterTag.get_assessment_qs(self.assessment.id)
-=======
         tag_fields = [
             f for f in ("tags", "my_tags", "addition_tags", "deletion_tags") if f in form.fields
         ]
         if tag_fields:
             tags = models.ReferenceFilterTag.get_assessment_qs(self.assessment.id)
             for field in tag_fields:
->>>>>>> 707b4b3a
                 form.fields[field].queryset = tags
                 form.fields[field].label_from_instance = lambda tag: tag.get_nested_name()
                 form.fields[field].widget.attrs["size"] = 8
