--- conflicted
+++ resolved
@@ -6,49 +6,20 @@
     <div class="btn-group float-right">
       <a class="btn btn-primary dropdown-toggle" data-toggle="dropdown">Actions</a>
       <div class="dropdown-menu dropdown-menu-right">
-<<<<<<< HEAD
-        {% if crud == "Read" %}
-          {% if obj_perms.edit_assessment %}
-          <span class="dropdown-header">{{assessment.get_rob_name_display}} settings</span>
-          <a class="dropdown-item" href="{% url 'riskofbias:arob_update' assessment.pk %}">Update requirements</a>
-          <div class="dropdown-divider"></div>
-          {% endif %}
-=======
         {% if obj_perms.edit_assessment %}
         <span class="dropdown-header">{{assessment.get_rob_name_display}} settings</span>
         <a class="dropdown-item" href="{% url 'riskofbias:arob_update' assessment.pk %}">Update requirements</a>
         <a class="dropdown-item" href="{% url 'riskofbias:arob_copy' assessment.pk %}">Copy from existing</a>
         <div class="dropdown-divider"></div>
         {% endif %}
->>>>>>> 180d14cf
 
         <span class="dropdown-header">Study assignment</span>
         <a class="dropdown-item" href="{% url 'riskofbias:arob_reviewers' assessment.pk %}">View assignments</a>
 
-<<<<<<< HEAD
-          {% if obj_perms.edit_assessment %}
-          <div class="dropdown-divider"></div>
-          <span class="dropdown-header">Data cleanup</span>
-          <a class="dropdown-item" href="{% url 'assessment:clean_study_metrics' assessment.pk %}">Clean {{assessment.get_rob_name_display|lower}} responses</a>
-          {% endif %}
-        {% elif crud == "Update" %}
-          <span class="dropdown-header">{{assessment.get_rob_name_display}} changes</span>
-          <a class="dropdown-item" href="{% url 'riskofbias:arob_text_update' assessment.pk %}">
-            <i class="fa fa-fw fa-edit"></i>Update instructions</a>
-          <a class='dropdown-item'href="{% url 'riskofbias:arob_load_approach' assessment.pk %}">
-              <i class="fa fa-fw fa-book"></i>Load an approach</a>
-          <a class="dropdown-item" href="{% url 'riskofbias:arob_copy' assessment.pk %}">
-            <i class="fa fa-fw fa-copy"></i>Copy from another assessment</a>
-          <div class="dropdown-divider"></div>
-          <span class="dropdown-header">Domain changes</span>
-          <a class="dropdown-item" href="{% url 'riskofbias:robd_create' assessment.pk %}">
-            <i class="fa fa-fw fa-plus"></i>New domain</a>
-=======
         {% if obj_perms.edit_assessment %}
         <div class="dropdown-divider"></div>
         <span class="dropdown-header">Data cleanup</span>
         <a class="dropdown-item" href="{% url 'assessment:clean_study_metrics' assessment.pk %}">Clean {{assessment.get_rob_name_display|lower}} responses</a>
->>>>>>> 180d14cf
         {% endif %}
       </div>
     </div>
