--- conflicted
+++ resolved
@@ -6,23 +6,12 @@
     <div class="btn-group float-right">
       <a class="btn btn-primary dropdown-toggle" data-toggle="dropdown">Actions</a>
       <div class="dropdown-menu dropdown-menu-right">
-<<<<<<< HEAD
-        {% if crud == "Read" %}
-          {% if obj_perms.edit_assessment %}
-          <span class="dropdown-header">{{assessment.get_rob_name_display}} settings</span>
-          <a class="dropdown-item" href="{% url 'riskofbias:arob_update' assessment.pk %}">Update requirements</a>
-          <a class="dropdown-item" href="{% url 'riskofbias:arob_sort' assessment.pk %}">Sort requirements</a>
-          <a class="dropdown-item" href="{% url 'riskofbias:arob_copy' assessment.pk %}">Copy from existing</a>
-          <div class="dropdown-divider"></div>
-          {% endif %}
-=======
         {% if obj_perms.edit_assessment %}
         <span class="dropdown-header">{{assessment.get_rob_name_display}} settings</span>
         <a class="dropdown-item" href="{% url 'riskofbias:arob_update' assessment.pk %}">Update requirements</a>
         <a class="dropdown-item" href="{% url 'riskofbias:arob_copy' assessment.pk %}">Copy from existing</a>
         <div class="dropdown-divider"></div>
         {% endif %}
->>>>>>> 30bb0384
 
         <span class="dropdown-header">Study assignment</span>
         <a class="dropdown-item" href="{% url 'riskofbias:arob_reviewers' assessment.pk %}">View assignments</a>
