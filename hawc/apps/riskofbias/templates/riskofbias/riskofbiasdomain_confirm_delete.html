{% extends 'portal.html' %}

{% load add_class %}

{% block title %}
  {{assessment}} | {{assessment.get_rob_name_display}} | {{object}} Domain | Delete | HAWC
{% endblock %}

{% block breadcrumbs %}
  <li class="breadcrumb-item"><a href="{{assessment.get_absolute_url}}">{{assessment}}</a></li>
  <li class="breadcrumb-item"><a href="{% url 'riskofbias:arob_update' assessment.pk %}">{{assessment.get_rob_name_display}} requirements</a></li>
  <li class="breadcrumb-item active">Delete {{object}} Domain</li>
{% endblock %}

{% block content %}
  <h1>{{object}}</h1>
  <p class='help-block'>{{object.description|safe}}</p>
<<<<<<< HEAD


  {% if crud == "Delete" %}
    <div class="alert alert-block">
      <h4>Warning!</h4>
      Are you sure you want to delete this {{assessment.get_rob_name_display|lower}} domain? This will remove all {{assessment.get_rob_name_display|lower}} metrics associated with this domain.
    </div>
    <form action="." method="post">
      <div class="form-actions">
        <button type="submit" class="btn btn-primary">{{ crud }} domain</button>
        <a href="{% url 'riskofbias:arob_update' assessment.pk %}" class="btn btn-light">Cancel</a>
      </div>
      {% csrf_token %}
      </fieldset>
    </form>
  {% endif %}

=======
  {% include "hawc/_delete_block.html" with name="domain" notes="This will remove all metrics associated with this domain." %}
>>>>>>> 297b4a92
{% endblock %}<|MERGE_RESOLUTION|>--- conflicted
+++ resolved
@@ -15,25 +15,5 @@
 {% block content %}
   <h1>{{object}}</h1>
   <p class='help-block'>{{object.description|safe}}</p>
-<<<<<<< HEAD
-
-
-  {% if crud == "Delete" %}
-    <div class="alert alert-block">
-      <h4>Warning!</h4>
-      Are you sure you want to delete this {{assessment.get_rob_name_display|lower}} domain? This will remove all {{assessment.get_rob_name_display|lower}} metrics associated with this domain.
-    </div>
-    <form action="." method="post">
-      <div class="form-actions">
-        <button type="submit" class="btn btn-primary">{{ crud }} domain</button>
-        <a href="{% url 'riskofbias:arob_update' assessment.pk %}" class="btn btn-light">Cancel</a>
-      </div>
-      {% csrf_token %}
-      </fieldset>
-    </form>
-  {% endif %}
-
-=======
   {% include "hawc/_delete_block.html" with name="domain" notes="This will remove all metrics associated with this domain." %}
->>>>>>> 297b4a92
 {% endblock %}