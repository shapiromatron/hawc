import json
import logging
from typing import Dict, List, Tuple

from django.apps import apps
from django.conf import settings
from django.contrib.contenttypes.fields import GenericForeignKey
from django.contrib.contenttypes.models import ContentType
from django.db import models
from django.urls import reverse
from django.utils.html import strip_tags
from reversion import revisions as reversion

from ..assessment.models import Assessment
from ..common.helper import HAWCDjangoJSONEncoder, SerializerHelper, cleanHTML
from ..common.models import get_flavored_text
from ..myuser.models import HAWCUser
from ..study.models import Study
from . import managers


class RiskOfBiasDomain(models.Model):
    objects = managers.RiskOfBiasDomainManager()

    assessment = models.ForeignKey(
        "assessment.Assessment", on_delete=models.CASCADE, related_name="rob_domains"
    )
    name = models.CharField(max_length=128)
    description = models.TextField(blank=True)
    is_overall_confidence = models.BooleanField(
        default=False,
        verbose_name="Overall confidence?",
        help_text="Is this domain for overall confidence?",
    )
    sort_order = models.PositiveSmallIntegerField()
    created = models.DateTimeField(auto_now_add=True)
    last_updated = models.DateTimeField(auto_now=True)

    COPY_NAME = "riskofbiasdomains"
    BREADCRUMB_PARENT = "assessment"

    class Meta:
        unique_together = ("assessment", "name")
        ordering = ("assessment", "sort_order")

    def clean(self):
        if self.sort_order is None:
            self.sort_order = len(self.assessment.rob_domains.all())

    def __str__(self):
        return self.name

    def get_assessment(self):
        return self.assessment

    def get_absolute_url(self):
        return reverse("riskofbias:arob_detail", args=(self.assessment_id,))

    @classmethod
    def build_default(cls, assessment):
        """
        Construct default risk of bias domains/metrics for an assessment.
        The risk of bias domains and metrics are those defined by NTP/OHAT
        protocols for risk of bias
        """
        if settings.HAWC_FLAVOR == "PRIME":
            fixture = "ohat_study_quality_defaults.json"
        elif settings.HAWC_FLAVOR == "EPA":
            fixture = "iris_study_quality_defaults.json"
        else:
            raise ValueError("Unknown HAWC flavor")

        fn = settings.PROJECT_PATH / f"apps/riskofbias/fixtures/{fixture}"
        objects = json.loads(fn.read_text())
        for sort_order, domain in enumerate(objects["domains"], start=1):
            d = RiskOfBiasDomain.objects.create(
                assessment=assessment,
                sort_order=sort_order,
                name=domain["name"],
                description=domain["description"],
            )
            RiskOfBiasMetric.build_metrics_for_one_domain(d, domain["metrics"])

    def copy_across_assessments(self, cw):
        children = list(self.metrics.all().order_by("id"))
        old_id = self.id
        self.id = None
        self.assessment_id = cw[Assessment.COPY_NAME][self.assessment_id]
        self.save()
        cw[self.COPY_NAME][old_id] = self.id
        for child in children:
            child.copy_across_assessments(cw)


class RiskOfBiasMetric(models.Model):
    objects = managers.RiskOfBiasMetricManager()

    RESPONSES_OHAT = 0
    RESPONSES_EPA = 1
    RESPONSES_NONE = 2

    RESPONSES_CHOICES = (
        (RESPONSES_OHAT, "OHAT"),
        (RESPONSES_EPA, "EPA"),
        (RESPONSES_NONE, "No scores"),
    )

    RESPONSES_VALUES = {
        RESPONSES_OHAT: [17, 16, 15, 12, 14, 10],
        RESPONSES_EPA: [27, 26, 25, 24, 37, 36, 35, 34, 22, 20],
        RESPONSES_NONE: [],
    }

    def get_default_responses():
        if settings.HAWC_FLAVOR == "PRIME":
            return 0
        elif settings.HAWC_FLAVOR == "EPA":
            return 1
        else:
            raise ValueError("Unknown HAWC flavor")

    domain = models.ForeignKey(RiskOfBiasDomain, on_delete=models.CASCADE, related_name="metrics")
    name = models.CharField(max_length=256)
    short_name = models.CharField(max_length=50, blank=True)
    description = models.TextField(
        blank=True, help_text="HTML text describing scoring of this field."
    )
    required_animal = models.BooleanField(
        default=True,
        verbose_name="Required for bioassay?",
        help_text="Is this metric required for animal bioassay studies?<br/><b>CAUTION:</b> Removing requirement will destroy all bioassay responses previously entered for this metric.",
    )
    required_epi = models.BooleanField(
        default=True,
        verbose_name="Required for epidemiology?",
        help_text="Is this metric required for human epidemiological studies?<br/><b>CAUTION:</b> Removing requirement will destroy all epi responses previously entered for this metric.",
    )
    required_invitro = models.BooleanField(
        default=True,
        verbose_name="Required for in-vitro?",
        help_text="Is this metric required for in-vitro studies?<br/><b>CAUTION:</b> Removing requirement will destroy all in-vitro responses previously entered for this metric.",
    )
    hide_description = models.BooleanField(
        default=False,
        verbose_name="Hide description?",
        help_text="Hide the description on reports?",
    )
    use_short_name = models.BooleanField(
        default=False,
        verbose_name="Use the short name?",
        help_text="Use the short name in visualizations?",
    )
<<<<<<< HEAD
    responses = models.PositiveSmallIntegerField(
        choices=RESPONSES_CHOICES, default=get_default_responses
    )
=======
    sort_order = models.PositiveSmallIntegerField()
>>>>>>> e09e6363
    created = models.DateTimeField(auto_now_add=True)
    last_updated = models.DateTimeField(auto_now=True)

    COPY_NAME = "riskofbiasmetrics"
    BREADCRUMB_PARENT = "domain"

    class Meta:
        ordering = ("domain", "sort_order")

    def clean(self):
        if self.sort_order is None:
            self.sort_order = len(self.domain.metrics.all())

    def __str__(self):
        return self.name

    def get_assessment(self):
        return self.domain.get_assessment()

    def get_absolute_url(self):
        return reverse("riskofbias:arob_detail", args=(self.domain.assessment_id,))

    def get_response_values(self):
        return self.RESPONSES_VALUES[self.responses]

    @classmethod
    def build_metrics_for_one_domain(cls, domain, metrics):
        """
        Build multiple risk of bias metrics given a domain django object and a
        list of python dictionaries for each metric.
        """
        objs = []
        for sort_order, metric in enumerate(metrics, start=1):
            obj = RiskOfBiasMetric(sort_order=sort_order, **metric)
            obj.domain = domain
            objs.append(obj)
        RiskOfBiasMetric.objects.bulk_create(objs)

    def copy_across_assessments(self, cw):
        old_id = self.id
        self.id = None
        self.domain_id = cw[RiskOfBiasDomain.COPY_NAME][self.domain_id]
        self.save()
        cw[self.COPY_NAME][old_id] = self.id


class RiskOfBias(models.Model):
    objects = managers.RiskOfBiasManager()

    study = models.ForeignKey(
        "study.Study", on_delete=models.CASCADE, related_name="riskofbiases", null=True
    )
    final = models.BooleanField(default=False, db_index=True)
    author = models.ForeignKey(HAWCUser, on_delete=models.CASCADE, related_name="riskofbiases")
    active = models.BooleanField(default=False, db_index=True)
    created = models.DateTimeField(auto_now_add=True)
    last_updated = models.DateTimeField(auto_now=True)

    COPY_NAME = "riskofbiases"
    BREADCRUMB_PARENT = "study"

    class Meta:
        verbose_name_plural = "Risk of Biases"
        ordering = ("final", "id")

    def __str__(self):
        return f"{self.study.short_citation} (Risk of bias)"

    def get_assessment(self):
        return self.study.get_assessment()

    def get_final_url(self):
        return reverse("riskofbias:rob_detail", args=[self.study_id])

    def get_absolute_url(self):
        return reverse("riskofbias:arob_reviewers", args=[self.study.assessment_id])

    def get_edit_url(self):
        return reverse("riskofbias:rob_update", args=[self.pk])

    def get_json(self, json_encode=True):
        return SerializerHelper.get_serialized(self, json=json_encode)

    @staticmethod
    def get_qs_json(queryset, json_encode=True):
        robs = [rob.get_json(json_encode=False) for rob in queryset]
        if json_encode:
            return json.dumps(robs, cls=HAWCDjangoJSONEncoder)
        else:
            return robs

    def update_scores(self, assessment):
        """Sync RiskOfBiasScore for this study based on assessment requirements.

        Metrics may change based on study type and metric requirements by study
        type. This method is called via signals when the study type changes,
        or when a metric is altered.  RiskOfBiasScore are created/deleted as
        needed.
        """
        metrics = RiskOfBiasMetric.objects.get_required_metrics(
            assessment, self.study
        ).prefetch_related("scores")
        scores = self.scores.all()
        # add any scores that are required and not currently created
        for metric in metrics:
            if not (metric.scores.all() & scores):
                logging.info(f"Creating score: {self.study}->{metric}")
                RiskOfBiasScore.objects.create(riskofbias=self, metric=metric)
        # delete any scores that are no longer required
        for score in scores:
            if score.metric not in metrics:
                logging.info(f"Deleting score: {self.study}->{score.metric}")
                score.delete()

    def build_scores(self, assessment, study):
        scores = [
            RiskOfBiasScore(riskofbias=self, metric=metric)
            for metric in RiskOfBiasMetric.objects.get_required_metrics(assessment, study)
        ]
        RiskOfBiasScore.objects.bulk_create(scores)

    def activate(self):
        self.active = True
        self.save()

    def deactivate(self):
        self.active = False
        self.save()

    @property
    def is_complete(self):
        """
        The rich text editor used for notes input adds HTML tags even if input
        is empty, so HTML needs to be stripped out.
        """
        return all(
            [
                len(strip_tags(score.notes)) > 0
                for score in self.scores.all()
                if score.score not in RiskOfBiasScore.NA_SCORES
            ]
        )

    @property
    def study_reviews_complete(self):
        return all([rob.is_complete for rob in self.study.get_active_robs(with_final=False)])

    @staticmethod
    def copy_riskofbias(copy_to_assessment, copy_from_assessment):
        # delete existing study quality metrics and domains
        copy_to_assessment.rob_domains.all().delete()

        # copy domains and metrics to assessment
        for domain in copy_from_assessment.rob_domains.all():
            metrics = list(domain.metrics.all())  # force evaluation
            domain.id = None
            domain.assessment = copy_to_assessment
            domain.save()
            for metric in metrics:
                metric.id = None
                metric.domain = domain
                metric.save()

    @classmethod
    def delete_caches(cls, ids):
        SerializerHelper.delete_caches(cls, ids)

    @staticmethod
    def flat_header_row(final_only: bool = True):
        col = ["rob-id", "rob-created", "rob-last_updated"]
        if not final_only:
            col[1:1] = ["rob-active", "rob-final", "rob-author_id", "rob-author_name"]
        return col

    @staticmethod
    def flat_data_row(ser, final_only: bool = True):
        row = [ser["id"], ser["created"], ser["last_updated"]]
        if not final_only:
            row[1:1] = [
                ser["active"],
                ser["final"],
                ser["author"]["id"],
                ser["author"]["full_name"],
            ]
        return row

    def copy_across_assessments(self, cw):
        children = list(self.scores.all().order_by("id"))
        old_id = self.id
        self.id = None
        self.study_id = cw[Study.COPY_NAME][self.study_id]
        self.save()
        cw[self.COPY_NAME][old_id] = self.id
        for child in children:
            child.copy_across_assessments(cw)

    @classmethod
    def get_dp_export(
        cls, assessment_id: int, study_ids: List[int], data_type: str
    ) -> Tuple[Dict, Dict]:
        """
        Given an assessment, a list of studies, and a data type, return all the data required to
        build a data pivot risk of bias export for only active, final data.

        Args:
            assessment_id (int): An assessment identifier
            study_ids (List[int]): A list of studies ids to include
            data_type (str): The data type to use; one of {"animal", "epi", "invitro"}

        Returns:
            Tuple[Dict, Dict]: A {metric_id: header_name} dict for building headers, and a
                {(study_id, metric_id): text} dict for building rows
        """
        data_types = {"animal", "epi", "invitro"}
        if data_type not in data_types:
            raise ValueError(f"Unsupported data type {data_type}; expected {data_types}")

        filters = dict(domain__assessment_id=assessment_id)
        if data_type == "animal":
            filters["required_animal"] = True
        elif data_type == "epi":
            filters["required_epi"] = True
        elif data_type == "invitro":
            filters["required_invitro"] = True

        # return headers
        metric_qs = list(
            RiskOfBiasMetric.objects.filter(**filters).select_related("domain").order_by("id")
        )
        header_map = {metric.id: "" for metric in metric_qs}
        for metric in metric_qs:
            if metric.domain.is_overall_confidence:
                text = "Overall study confidence"
            elif metric.use_short_name:
                text = f"RoB ({metric.short_name})"
            else:
                text = f"RoB ({metric.domain.name}: {metric.name})"
            header_map[metric.id] = text

        # return data
        metric_ids = list(header_map.keys())
        scores = RiskOfBiasScore.objects.filter(
            metric__in=metric_ids,
            riskofbias__study__in=study_ids,
            riskofbias__final=True,
            riskofbias__active=True,
            is_default=True,
        ).prefetch_related("riskofbias")
        default_value = '{"sortValue": -1, "display": "N/A"}'
        scores_map = {(score.riskofbias.study_id, score.metric_id): score for score in scores}
        for metric_id in metric_ids:
            for study_id in study_ids:
                key = (study_id, metric_id)
                if key in scores_map and not isinstance(scores_map[key], str):
                    # convert values in our map to a str-based JSON
                    score = scores_map[key]
                    content = json.dumps(
                        {"sortValue": score.score, "display": score.get_score_display()}
                    )

                    # special case for N/A
                    if score.score in RiskOfBiasScore.NA_SCORES:
                        content = default_value

                    scores_map[key] = content

                else:
                    scores_map[key] = default_value

        return header_map, scores_map

    def get_override_options(self) -> Dict:
        """Get risk of bias override options and overrides

        Returns:
            Dict: A dictionary of metadata and choices
        """
        options = {}

        qs = (
            apps.get_model("animal.Endpoint")
            .objects.filter(animal_group__experiment__study=self.study_id)
            .select_related("animal_group", "animal_group__experiment")
            .order_by("animal_group__experiment_id", "animal_group_id", "id")
        )
        options["animal.endpoint"] = [
            (
                el.id,
                f"{el.animal_group.experiment} → {el.animal_group} → {el}",
                el.get_absolute_url(),
            )
            for el in qs
        ]

        qs = (
            apps.get_model("animal.AnimalGroup")
            .objects.filter(experiment__study=self.study_id)
            .select_related("experiment")
            .order_by("experiment_id", "id")
        )
        options["animal.animalgroup"] = [
            (el.id, f"{el.experiment} → {el}", el.get_absolute_url()) for el in qs
        ]

        qs = (
            apps.get_model("epi.Outcome")
            .objects.filter(study_population__study=self.study_id)
            .select_related("study_population")
            .order_by("study_population_id", "id")
        )
        options["epi.outcome"] = [(el.id, str(el), el.get_absolute_url()) for el in qs]

        qs = (
            apps.get_model("epi.Exposure")
            .objects.filter(study_population__study=self.study_id)
            .select_related("study_population")
            .order_by("study_population_id", "id")
        )
        options["epi.exposure"] = [(el.id, str(el), el.get_absolute_url()) for el in qs]

        qs = (
            apps.get_model("epi.Result")
            .objects.filter(outcome__study_population__study=self.study_id)
            .select_related("outcome", "outcome__study_population")
            .order_by("outcome__study_population_id", "outcome_id", "id")
        )
        options["epi.result"] = [
            (el.id, f"{el.outcome} → {el}", el.get_absolute_url()) for el in qs
        ]

        return options


def build_default_rob_score():
    if settings.HAWC_FLAVOR == "PRIME":
        return 12
    elif settings.HAWC_FLAVOR == "EPA":
        return 22
    else:
        raise ValueError("Unknown HAWC flavor")


class RiskOfBiasScore(models.Model):
    objects = managers.RiskOfBiasScoreManager()

    RISK_OF_BIAS_SCORE_CHOICES = (
        (10, "Not applicable"),
        (12, "Not reported"),
        (14, "Definitely high risk of bias"),
        (15, "Probably high risk of bias"),
        (16, "Probably low risk of bias"),
        (17, "Definitely low risk of bias"),
        (20, "Not applicable"),
        (22, "Not reported"),
        (24, "Critically deficient"),
        (25, "Deficient"),
        (26, "Adequate"),
        (27, "Good"),
        (34, "Uninformative"),
        (35, "Low confidence"),
        (36, "Medium confidence"),
        (37, "High confidence"),
    )

    RISK_OF_BIAS_SCORE_CHOICES_MAP = {k: v for k, v in RISK_OF_BIAS_SCORE_CHOICES}

    NA_SCORES = (10, 20)

    SCORE_SYMBOLS = {
        10: "N/A",
        12: "NR",
        14: "--",
        15: "-",
        16: "+",
        17: "++",
        20: "N/A",
        22: "NR",
        24: "--",
        25: "-",
        26: "+",
        27: "++",
        34: "--",
        35: "-",
        36: "+",
        37: "++",
    }

    SCORE_SHADES = {
        10: "#E8E8E8",
        12: "#FFCC00",
        14: "#CC3333",
        15: "#FFCC00",
        16: "#6FFF00",
        17: "#00CC00",
        20: "#E8E8E8",
        22: "#FFCC00",
        24: "#CC3333",
        25: "#FFCC00",
        26: "#6FFF00",
        27: "#00CC00",
        34: "#CC3333",
        35: "#FFCC00",
        36: "#6FFF00",
        37: "#00CC00",
    }

    BIAS_DIRECTION_UNKNOWN = 0
    BIAS_DIRECTION_UP = 1
    BIAS_DIRECTION_DOWN = 2
    BIAS_DIRECTION_CHOICES = (
        (BIAS_DIRECTION_UNKNOWN, "not entered/unknown"),
        (BIAS_DIRECTION_UP, "⬆ (away from null)"),
        (BIAS_DIRECTION_DOWN, "⬇ (towards null)"),
    )

    TEXT_CLEANUP_FIELDS = (
        "score",
        "notes",
    )

    riskofbias = models.ForeignKey(RiskOfBias, on_delete=models.CASCADE, related_name="scores")
    metric = models.ForeignKey(RiskOfBiasMetric, on_delete=models.CASCADE, related_name="scores")
    is_default = models.BooleanField(default=True)
    label = models.CharField(max_length=128, blank=True)
    score = models.PositiveSmallIntegerField(
        choices=RISK_OF_BIAS_SCORE_CHOICES, default=build_default_rob_score
    )
    bias_direction = models.PositiveSmallIntegerField(
        choices=BIAS_DIRECTION_CHOICES,
        default=BIAS_DIRECTION_UNKNOWN,
        help_text="Judgment of direction of bias (⬆ = away from null, ⬇ = towards null); only add entry if important to show in visuals",
    )
    notes = models.TextField(blank=True)

    COPY_NAME = "riskofbiasscores"

    class Meta:
        ordering = ("metric", "id")

    def __str__(self):
        return f"{self.riskofbias} {self.metric}"

    def get_assessment(self):
        return self.metric.get_assessment()

    @staticmethod
    def flat_complete_header_row():
        return (
            "rob-domain_id",
            "rob-domain_name",
            "rob-domain_description",
            "rob-metric_id",
            "rob-metric_name",
            "rob-metric_description",
            "rob-score_id",
            "rob-score_is_default",
            "rob-score_label",
            "rob-score_score",
            "rob-score_description",
            "rob-score_bias_direction",
            "rob-score_notes",
        )

    @staticmethod
    def flat_complete_data_row(ser):
        return (
            ser["metric"]["domain"]["id"],
            ser["metric"]["domain"]["name"],
            ser["metric"]["domain"]["description"],
            ser["metric"]["id"],
            ser["metric"]["name"],
            ser["metric"]["description"],
            ser["id"],
            ser["is_default"],
            ser["label"],
            ser["score"],
            ser["score_description"],
            ser["bias_direction"],
            cleanHTML(ser["notes"]),
        )

    @property
    def score_symbol(self):
        return self.SCORE_SYMBOLS[self.score]

    @property
    def score_shade(self):
        return self.SCORE_SHADES[self.score]

    @classmethod
    def delete_caches(cls, ids):
        id_lists = [
            (score.riskofbias.id, score.riskofbias.study_id)
            for score in cls.objects.filter(id__in=ids)
        ]
        rob_ids, study_ids = list(zip(*id_lists))
        RiskOfBias.delete_caches(rob_ids)
        Study.delete_caches(study_ids)

    def copy_across_assessments(self, cw):
        # TODO - add overrides
        old_id = self.id
        self.id = None
        self.riskofbias_id = cw[RiskOfBias.COPY_NAME][self.riskofbias_id]
        self.metric_id = cw[RiskOfBiasMetric.COPY_NAME][self.metric_id]
        self.save()
        cw[self.COPY_NAME][old_id] = self.id


class RiskOfBiasScoreOverrideObject(models.Model):
    score = models.ForeignKey(
        RiskOfBiasScore, on_delete=models.CASCADE, related_name="overridden_objects"
    )
    content_type = models.ForeignKey(ContentType, on_delete=models.CASCADE)
    object_id = models.PositiveIntegerField()
    content_object = GenericForeignKey("content_type", "object_id")

    def __str__(self):
        return f"id={self.id};score={self.score_id};obj_ct={self.content_type_id};obj_id={self.object_id}"

    def get_content_type_name(self) -> str:
        return f"{self.content_type.app_label}.{self.content_type.model}"

    def get_object_url(self) -> str:
        if self.content_object is None:
            return reverse("404")
        return self.content_object.get_absolute_url()

    def get_object_name(self) -> str:
        if self.content_object is None:
            return f"<deleted {self}>"
        return str(self.content_object)

    @classmethod
    def get_orphan_relations(cls, delete: bool = False) -> str:
        """Determine if any relations are orphaned and optionally delete.

        Args:
            delete (bool, optional): Delete found instances. Defaults to False.

        Returns:
            str: A log message of relations found and what as done.
        """
        cts = RiskOfBiasScoreOverrideObject.objects.values_list(
            "content_type", flat=True
        ).distinct()

        deletions = []
        for ct in cts:
            RelatedClass = ContentType.objects.get_for_id(ct).model_class()
            all_ids = cls.objects.filter(content_type=ct).values_list("object_id", flat=True)
            matched_ids = RelatedClass.objects.filter(id__in=all_ids).values_list("id", flat=True)
            deleted_ids = list(set(all_ids) - set(matched_ids))
            if deleted_ids:
                deletions.extend(
                    list(cls.objects.filter(content_type=ct, object_id__in=deleted_ids))
                )

        message = ""
        if deletions:
            message = "\n".join([str(item) for item in deletions])
            ids_to_delete = [item.id for item in deletions]
            if delete:
                message = f"Deleting orphaned RiskOfBiasScoreOverrideObjects:\n{message}"
                cls.objects.filter(id__in=ids_to_delete).delete()
            else:
                message = f"Found orphaned RiskOfBiasScoreOverrideObjects:\n{message}"

        return message


DEFAULT_QUESTIONS_OHAT = 1
DEFAULT_QUESTIONS_EPA = 2

RESPONSES_OHAT = 0
RESPONSES_EPA = 1


class RiskOfBiasAssessment(models.Model):
    objects = managers.RiskOfBiasAssessmentManager()

    DEFAULT_QUESTIONS_CHOICES = (
        (DEFAULT_QUESTIONS_OHAT, "OHAT"),
        (DEFAULT_QUESTIONS_EPA, "EPA"),
    )

    def get_default_default_questions():
        if settings.HAWC_FLAVOR == "PRIME":
            return DEFAULT_QUESTIONS_OHAT
        elif settings.HAWC_FLAVOR == "EPA":
            return DEFAULT_QUESTIONS_EPA
        else:
            raise ValueError("Unknown HAWC flavor")

    RESPONSES_CHOICES = (
        (RESPONSES_OHAT, "OHAT"),
        (RESPONSES_EPA, "EPA"),
    )

    def get_default_responses():
        if settings.HAWC_FLAVOR == "PRIME":
            return RESPONSES_OHAT
        elif settings.HAWC_FLAVOR == "EPA":
            return RESPONSES_EPA
        else:
            raise ValueError("Unknown HAWC flavor")

    assessment = models.OneToOneField(
        Assessment, on_delete=models.CASCADE, related_name="rob_settings"
    )
    number_of_reviewers = models.PositiveSmallIntegerField(default=1)
    help_text = models.TextField(
        default="Instructions for reviewers completing assessments",
        help_text="Detailed instructions for completing risk of bias assessments.",
    )
    default_questions = models.PositiveSmallIntegerField(
        choices=DEFAULT_QUESTIONS_CHOICES,
        default=get_default_default_questions,
        verbose_name="Default questions",
        help_text="If no questions exist, which default questions should be used? If questions already exist, changing this will have no impact.",
    )
    responses = models.PositiveSmallIntegerField(
        choices=RESPONSES_CHOICES,
        default=get_default_responses,
        verbose_name="Question responses",
        help_text="Why responses should be used to answering questions:",
    )

    COPY_NAME = "riskofbiasassessments"
    BREADCRUMB_PARENT = "assessment"

    def get_absolute_url(self):
        return reverse("riskofbias:arob_reviewers", args=[self.assessment_id])

    @classmethod
    def build_default(cls, assessment):
        RiskOfBiasAssessment.objects.create(
            assessment=assessment,
            help_text=get_flavored_text("riskofbias__riskofbiasassessment_help_text_default"),
        )

    def get_rob_response_values(self):
        # get valid RiskOfBiasScore response options given responses selection
        if self.responses == RESPONSES_OHAT:
            return [17, 16, 15, 12, 14, 10]
        elif self.responses == RESPONSES_EPA:
            return [27, 26, 25, 24, 37, 36, 35, 34, 22, 20]
        else:
            raise ValueError(f"Unknown responses: {self.responses}")

    def copy_across_assessments(self, cw):
        old_id = self.id
        self.id = None
        new_assessment_id = cw[Assessment.COPY_NAME][self.assessment_id]
        self.assessment_id = new_assessment_id
        self.save()
        cw[self.COPY_NAME][old_id] = self.id


reversion.register(RiskOfBiasDomain)
reversion.register(RiskOfBiasMetric)
reversion.register(RiskOfBias)
reversion.register(RiskOfBiasScore)
reversion.register(RiskOfBiasScoreOverrideObject)<|MERGE_RESOLUTION|>--- conflicted
+++ resolved
@@ -150,13 +150,10 @@
         verbose_name="Use the short name?",
         help_text="Use the short name in visualizations?",
     )
-<<<<<<< HEAD
     responses = models.PositiveSmallIntegerField(
         choices=RESPONSES_CHOICES, default=get_default_responses
     )
-=======
     sort_order = models.PositiveSmallIntegerField()
->>>>>>> e09e6363
     created = models.DateTimeField(auto_now_add=True)
     last_updated = models.DateTimeField(auto_now=True)
 
