--- conflicted
+++ resolved
@@ -127,8 +127,7 @@
 
     def get_absolute_url(self):
         return reverse("riskofbias:arob_detail", args=(self.domain.assessment_id,))
-
-<<<<<<< HEAD
+    
     def get_response_values(self):
         return constants.RESPONSES_VALUES[self.responses]
 
@@ -139,8 +138,6 @@
             score=constants.RESPONSES_VALUES_DEFAULT[self.responses],
         )
 
-=======
->>>>>>> facc84de
     def copy_across_assessments(self, cw):
         old_id = self.id
         self.id = None
