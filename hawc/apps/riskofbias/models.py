import json
import logging
from textwrap import dedent
from typing import Dict

from django.apps import apps
from django.conf import settings
from django.contrib.contenttypes.fields import GenericForeignKey
from django.contrib.contenttypes.models import ContentType
from django.core.exceptions import ValidationError
from django.core.validators import MinValueValidator
from django.db import models
from django.urls import reverse
from django.utils.html import strip_tags
from reversion import revisions as reversion

from ..assessment.models import Assessment
from ..common.helper import HAWCDjangoJSONEncoder, SerializerHelper, cleanHTML
from ..myuser.models import HAWCUser
from ..study.models import Study
from . import managers

logger = logging.getLogger(__name__)


class RiskOfBiasDomain(models.Model):
    objects = managers.RiskOfBiasDomainManager()

    assessment = models.ForeignKey(
        "assessment.Assessment", on_delete=models.CASCADE, related_name="rob_domains"
    )
    name = models.CharField(max_length=128)
    description = models.TextField(blank=True)
    is_overall_confidence = models.BooleanField(
        default=False,
        verbose_name="Overall confidence?",
        help_text="Is this domain for overall confidence?",
    )
    sort_order = models.PositiveSmallIntegerField(validators=[MinValueValidator(1)])
    created = models.DateTimeField(auto_now_add=True)
    last_updated = models.DateTimeField(auto_now=True)

    COPY_NAME = "riskofbiasdomains"
    BREADCRUMB_PARENT = "assessment"

    class Meta:
        unique_together = ("assessment", "name")
        ordering = ("assessment", "sort_order")

    def clean(self):
        if self.sort_order is None:
            self.sort_order = len(self.assessment.rob_domains.all()) + 1

    def __str__(self):
        return self.name

    def get_assessment(self):
        return self.assessment

    def get_absolute_url(self):
        return reverse("riskofbias:arob_detail", args=(self.assessment_id,))

    def copy_across_assessments(self, cw):
        children = list(self.metrics.all().order_by("id"))
        old_id = self.id
        self.id = None
        self.assessment_id = cw[Assessment.COPY_NAME][self.assessment_id]
        self.save()
        cw[self.COPY_NAME][old_id] = self.id
        for child in children:
            child.copy_across_assessments(cw)


class RiskOfBiasResponses(models.IntegerChoices):
    NONE = 0, "None"
    OHAT = 1, "NTP/OHAT"
    EPA = 2, "EPA"


RESPONSES_VALUES = {
    RiskOfBiasResponses.NONE: [0],
    RiskOfBiasResponses.OHAT: [17, 16, 15, 12, 14, 10],
    RiskOfBiasResponses.EPA: [27, 26, 25, 24, 37, 36, 35, 34, 22, 20],
}

RESPONSES_VALUES_DEFAULT = {
    RiskOfBiasResponses.NONE: 0,
    RiskOfBiasResponses.OHAT: 12,
    RiskOfBiasResponses.EPA: 22,
}


class RiskOfBiasMetric(models.Model):
    objects = managers.RiskOfBiasMetricManager()

    domain = models.ForeignKey(RiskOfBiasDomain, on_delete=models.CASCADE, related_name="metrics")
    name = models.CharField(max_length=256)
    short_name = models.CharField(max_length=50, blank=True)
    description = models.TextField(
        blank=True, help_text="HTML text describing scoring of this field."
    )
    required_animal = models.BooleanField(
        default=True,
        verbose_name="Required for bioassay?",
        help_text="Is this metric required for animal bioassay studies?<br/><b>CAUTION:</b> Removing requirement will destroy all bioassay responses previously entered for this metric.",
    )
    required_epi = models.BooleanField(
        default=True,
        verbose_name="Required for epidemiology?",
        help_text="Is this metric required for human epidemiological studies?<br/><b>CAUTION:</b> Removing requirement will destroy all epi responses previously entered for this metric.",
    )
    required_invitro = models.BooleanField(
        default=True,
        verbose_name="Required for in-vitro?",
        help_text="Is this metric required for in-vitro studies?<br/><b>CAUTION:</b> Removing requirement will destroy all in-vitro responses previously entered for this metric.",
    )
    hide_description = models.BooleanField(
        default=False,
        verbose_name="Hide description?",
        help_text="Hide the description on reports?",
    )
    use_short_name = models.BooleanField(
        default=False,
        verbose_name="Use the short name?",
        help_text="Use the short name in visualizations?",
    )
    responses = models.PositiveSmallIntegerField(choices=RiskOfBiasResponses.choices)
    sort_order = models.PositiveSmallIntegerField(validators=[MinValueValidator(1)])
    created = models.DateTimeField(auto_now_add=True)
    last_updated = models.DateTimeField(auto_now=True)

    COPY_NAME = "riskofbiasmetrics"
    BREADCRUMB_PARENT = "domain"

    class Meta:
        ordering = ("domain", "sort_order")

    def clean(self):
        if self.sort_order is None:
            self.sort_order = len(self.domain.metrics.all()) + 1

    def __str__(self):
        return self.name

    def get_assessment(self):
        return self.domain.get_assessment()

    def get_absolute_url(self):
        return reverse("riskofbias:arob_detail", args=(self.domain.assessment_id,))

<<<<<<< HEAD
    def get_response_values(self):
        return RESPONSES_VALUES[self.responses]

    @classmethod
    def build_metrics_for_one_domain(cls, domain, metrics):
        """
        Build multiple risk of bias metrics given a domain django object and a
        list of python dictionaries for each metric.
        """
        objs = []
        for sort_order, metric in enumerate(metrics, start=1):
            obj = RiskOfBiasMetric(sort_order=sort_order, **metric)
            obj.domain = domain
            objs.append(obj)
        RiskOfBiasMetric.objects.bulk_create(objs)

=======
>>>>>>> f84999df
    def copy_across_assessments(self, cw):
        old_id = self.id
        self.id = None
        self.domain_id = cw[RiskOfBiasDomain.COPY_NAME][self.domain_id]
        self.save()
        cw[self.COPY_NAME][old_id] = self.id


class RiskOfBias(models.Model):
    objects = managers.RiskOfBiasManager()

    study = models.ForeignKey(
        "study.Study", on_delete=models.CASCADE, related_name="riskofbiases", null=True
    )
    final = models.BooleanField(default=False, db_index=True)
    author = models.ForeignKey(HAWCUser, on_delete=models.CASCADE, related_name="riskofbiases")
    active = models.BooleanField(default=False, db_index=True)
    created = models.DateTimeField(auto_now_add=True)
    last_updated = models.DateTimeField(auto_now=True)

    COPY_NAME = "riskofbiases"
    BREADCRUMB_PARENT = "study"

    class Meta:
        verbose_name_plural = "Risk of Biases"
        ordering = ("final", "id")

    def __str__(self):
        return f"{self.study.short_citation} (Risk of bias)"

    def get_assessment(self):
        return self.study.get_assessment()

    def get_final_url(self):
        return reverse("riskofbias:rob_detail", args=[self.study_id])

    def get_absolute_url(self):
        return reverse("riskofbias:arob_reviewers", args=[self.study.assessment_id])

    def get_edit_url(self):
        return reverse("riskofbias:rob_update", args=[self.pk])

    def get_json(self, json_encode=True):
        return SerializerHelper.get_serialized(self, json=json_encode)

    @staticmethod
    def get_qs_json(queryset, json_encode=True):
        robs = [rob.get_json(json_encode=False) for rob in queryset]
        if json_encode:
            return json.dumps(robs, cls=HAWCDjangoJSONEncoder)
        else:
            return robs

    def update_scores(self, assessment):
        """Sync RiskOfBiasScore for this study based on assessment requirements.

        Metrics may change based on study type and metric requirements by study
        type. This method is called via signals when the study type changes,
        or when a metric is altered.  RiskOfBiasScore are created/deleted as
        needed.
        """
        metrics = RiskOfBiasMetric.objects.get_required_metrics(
            assessment, self.study
        ).prefetch_related("scores")
        scores = self.scores.all()
        # add any scores that are required and not currently created
        for metric in metrics:
            if not (metric.scores.all() & scores):
                logger.info(f"Creating score: {self.study}->{metric}")
                RiskOfBiasScore.objects.create(riskofbias=self, metric=metric)
        # delete any scores that are no longer required
        for score in scores:
            if score.metric not in metrics:
                logger.info(f"Deleting score: {self.study}->{score.metric}")
                score.delete()

    def build_scores(self, assessment, study):
        scores = [
            RiskOfBiasScore(riskofbias=self, metric=metric)
            for metric in RiskOfBiasMetric.objects.get_required_metrics(assessment, study)
        ]
        RiskOfBiasScore.objects.bulk_create(scores)

    def activate(self):
        self.active = True
        self.save()

    def deactivate(self):
        self.active = False
        self.save()

    @property
    def is_complete(self):
        """
        The rich text editor used for notes input adds HTML tags even if input
        is empty, so HTML needs to be stripped out.
        """
        return all(
            [
                len(strip_tags(score.notes)) > 0
                for score in self.scores.all()
                if score.score not in RiskOfBiasScore.NA_SCORES
            ]
        )

    @property
    def study_reviews_complete(self):
        return all([rob.is_complete for rob in self.study.get_active_robs(with_final=False)])

    @classmethod
    def delete_caches(cls, ids):
        SerializerHelper.delete_caches(cls, ids)

    @staticmethod
    def flat_header_row(final_only: bool = True):
        col = ["rob-id", "rob-created", "rob-last_updated"]
        if not final_only:
            col[1:1] = ["rob-active", "rob-final", "rob-author_id", "rob-author_name"]
        return col

    @staticmethod
    def flat_data_row(ser, final_only: bool = True):
        row = [ser["id"], ser["created"], ser["last_updated"]]
        if not final_only:
            row[1:1] = [
                ser["active"],
                ser["final"],
                ser["author"]["id"],
                ser["author"]["full_name"],
            ]
        return row

    def copy_across_assessments(self, cw):
        children = list(self.scores.all().order_by("id"))
        old_id = self.id
        self.id = None
        self.study_id = cw[Study.COPY_NAME][self.study_id]
        self.save()
        cw[self.COPY_NAME][old_id] = self.id
        for child in children:
            child.copy_across_assessments(cw)

    def get_override_options(self) -> Dict:
        """Get risk of bias override options and overrides

        Returns:
            Dict: A dictionary of metadata and choices
        """
        options = {}

        qs = (
            apps.get_model("animal.Endpoint")
            .objects.filter(animal_group__experiment__study=self.study_id)
            .select_related("animal_group", "animal_group__experiment")
            .order_by("animal_group__experiment_id", "animal_group_id", "id")
        )
        options["animal.endpoint"] = [
            (
                el.id,
                f"{el.animal_group.experiment} → {el.animal_group} → {el}",
                el.get_absolute_url(),
            )
            for el in qs
        ]

        qs = (
            apps.get_model("animal.AnimalGroup")
            .objects.filter(experiment__study=self.study_id)
            .select_related("experiment")
            .order_by("experiment_id", "id")
        )
        options["animal.animalgroup"] = [
            (el.id, f"{el.experiment} → {el}", el.get_absolute_url()) for el in qs
        ]

        qs = (
            apps.get_model("epi.Outcome")
            .objects.filter(study_population__study=self.study_id)
            .select_related("study_population")
            .order_by("study_population_id", "id")
        )
        options["epi.outcome"] = [(el.id, str(el), el.get_absolute_url()) for el in qs]

        qs = (
            apps.get_model("epi.Exposure")
            .objects.filter(study_population__study=self.study_id)
            .select_related("study_population")
            .order_by("study_population_id", "id")
        )
        options["epi.exposure"] = [(el.id, str(el), el.get_absolute_url()) for el in qs]

        qs = (
            apps.get_model("epi.Result")
            .objects.filter(outcome__study_population__study=self.study_id)
            .select_related("outcome", "outcome__study_population")
            .order_by("outcome__study_population_id", "outcome_id", "id")
        )
        options["epi.result"] = [
            (el.id, f"{el.outcome} → {el}", el.get_absolute_url()) for el in qs
        ]

        return options


class RiskOfBiasScore(models.Model):
    objects = managers.RiskOfBiasScoreManager()

    RISK_OF_BIAS_SCORE_CHOICES = (
        (0, "None"),
        (10, "Not applicable"),
        (12, "Not reported"),
        (14, "Definitely high risk of bias"),
        (15, "Probably high risk of bias"),
        (16, "Probably low risk of bias"),
        (17, "Definitely low risk of bias"),
        (20, "Not applicable"),
        (22, "Not reported"),
        (24, "Critically deficient"),
        (25, "Deficient"),
        (26, "Adequate"),
        (27, "Good"),
        (34, "Uninformative"),
        (35, "Low confidence"),
        (36, "Medium confidence"),
        (37, "High confidence"),
        (40, "Yes"),
        (41, "No"),
    )

    RISK_OF_BIAS_SCORE_CHOICES_MAP = {k: v for k, v in RISK_OF_BIAS_SCORE_CHOICES}

    NA_SCORES = (10, 20)

    SCORE_SYMBOLS = {
        0: "N/A",
        10: "N/A",
        12: "NR",
        14: "--",
        15: "-",
        16: "+",
        17: "++",
        20: "N/A",
        22: "NR",
        24: "--",
        25: "-",
        26: "+",
        27: "++",
        34: "--",
        35: "-",
        36: "+",
        37: "++",
        40: "Y",
        41: "N",
    }

    SCORE_SHADES = {
        0: "#E8E8E8",
        10: "#E8E8E8",
        12: "#FFCC00",
        14: "#CC3333",
        15: "#FFCC00",
        16: "#6FFF00",
        17: "#00CC00",
        20: "#E8E8E8",
        22: "#FFCC00",
        24: "#CC3333",
        25: "#FFCC00",
        26: "#6FFF00",
        27: "#00CC00",
        34: "#CC3333",
        35: "#FFCC00",
        36: "#6FFF00",
        37: "#00CC00",
        40: "#00CC00",
        41: "#CC3333",
    }

    BIAS_DIRECTION_UNKNOWN = 0
    BIAS_DIRECTION_UP = 1
    BIAS_DIRECTION_DOWN = 2
    BIAS_DIRECTION_CHOICES = (
        (BIAS_DIRECTION_UNKNOWN, "not entered/unknown"),
        (BIAS_DIRECTION_UP, "⬆ (away from null)"),
        (BIAS_DIRECTION_DOWN, "⬇ (towards null)"),
    )

    TEXT_CLEANUP_FIELDS = (
        "score",
        "notes",
    )

    riskofbias = models.ForeignKey(RiskOfBias, on_delete=models.CASCADE, related_name="scores")
    metric = models.ForeignKey(RiskOfBiasMetric, on_delete=models.CASCADE, related_name="scores")
    is_default = models.BooleanField(default=True)
    label = models.CharField(max_length=128, blank=True)
    score = models.PositiveSmallIntegerField(choices=RISK_OF_BIAS_SCORE_CHOICES, default=0)
    bias_direction = models.PositiveSmallIntegerField(
        choices=BIAS_DIRECTION_CHOICES,
        default=BIAS_DIRECTION_UNKNOWN,
        help_text="Judgment of direction of bias (⬆ = away from null, ⬇ = towards null); only add entry if important to show in visuals",
    )
    notes = models.TextField(blank=True)

    COPY_NAME = "riskofbiasscores"

    class Meta:
        ordering = ("metric", "id")

    def __str__(self):
        return f"{self.riskofbias} {self.metric}"

    def clean(self):
        if self.score not in self.metric.get_response_values():
            raise ValidationError(
                f"'{self.get_score_display()}' is not a valid score for this metric."
            )

    def save(self, *args, **kwargs):
        self.clean()
        super().save(*args, **kwargs)

    def get_assessment(self):
        return self.metric.get_assessment()

    @staticmethod
    def flat_complete_header_row():
        return (
            "rob-domain_id",
            "rob-domain_name",
            "rob-domain_description",
            "rob-metric_id",
            "rob-metric_name",
            "rob-metric_description",
            "rob-score_id",
            "rob-score_is_default",
            "rob-score_label",
            "rob-score_score",
            "rob-score_description",
            "rob-score_bias_direction",
            "rob-score_notes",
        )

    @staticmethod
    def flat_complete_data_row(ser):
        return (
            ser["metric"]["domain"]["id"],
            ser["metric"]["domain"]["name"],
            ser["metric"]["domain"]["description"],
            ser["metric"]["id"],
            ser["metric"]["name"],
            ser["metric"]["description"],
            ser["id"],
            ser["is_default"],
            ser["label"],
            ser["score"],
            ser["score_description"],
            ser["bias_direction"],
            cleanHTML(ser["notes"]),
        )

    @property
    def score_symbol(self):
        return self.SCORE_SYMBOLS[self.score]

    @property
    def score_shade(self):
        return self.SCORE_SHADES[self.score]

    @classmethod
    def delete_caches(cls, ids):
        id_lists = [
            (score.riskofbias.id, score.riskofbias.study_id)
            for score in cls.objects.filter(id__in=ids)
        ]
        rob_ids, study_ids = list(zip(*id_lists))
        RiskOfBias.delete_caches(rob_ids)
        Study.delete_caches(study_ids)

    def copy_across_assessments(self, cw):
        # TODO - add overrides
        old_id = self.id
        self.id = None
        self.riskofbias_id = cw[RiskOfBias.COPY_NAME][self.riskofbias_id]
        self.metric_id = cw[RiskOfBiasMetric.COPY_NAME][self.metric_id]
        self.save()
        cw[self.COPY_NAME][old_id] = self.id


class RiskOfBiasScoreOverrideObject(models.Model):
    score = models.ForeignKey(
        RiskOfBiasScore, on_delete=models.CASCADE, related_name="overridden_objects"
    )
    content_type = models.ForeignKey(ContentType, on_delete=models.CASCADE)
    object_id = models.PositiveIntegerField()
    content_object = GenericForeignKey("content_type", "object_id")

    def __str__(self):
        return f"id={self.id};score={self.score_id};obj_ct={self.content_type_id};obj_id={self.object_id}"

    def get_content_type_name(self) -> str:
        return f"{self.content_type.app_label}.{self.content_type.model}"

    def get_object_url(self) -> str:
        if self.content_object is None:
            return reverse("404")
        return self.content_object.get_absolute_url()

    def get_object_name(self) -> str:
        if self.content_object is None:
            return f"<deleted {self}>"
        return str(self.content_object)

    @classmethod
    def get_orphan_relations(cls, delete: bool = False) -> str:
        """Determine if any relations are orphaned and optionally delete.

        Args:
            delete (bool, optional): Delete found instances. Defaults to False.

        Returns:
            str: A log message of relations found and what as done.
        """
        cts = RiskOfBiasScoreOverrideObject.objects.values_list(
            "content_type", flat=True
        ).distinct()

        deletions = []
        for ct in cts:
            RelatedClass = ContentType.objects.get_for_id(ct).model_class()
            all_ids = cls.objects.filter(content_type=ct).values_list("object_id", flat=True)
            matched_ids = RelatedClass.objects.filter(id__in=all_ids).values_list("id", flat=True)
            deleted_ids = list(set(all_ids) - set(matched_ids))
            if deleted_ids:
                deletions.extend(
                    list(cls.objects.filter(content_type=ct, object_id__in=deleted_ids))
                )

        message = ""
        if deletions:
            message = "\n".join([str(item) for item in deletions])
            ids_to_delete = [item.id for item in deletions]
            if delete:
                message = f"Deleting orphaned RiskOfBiasScoreOverrideObjects:\n{message}"
                cls.objects.filter(id__in=ids_to_delete).delete()
            else:
                message = f"Found orphaned RiskOfBiasScoreOverrideObjects:\n{message}"

        return message


class RiskOfBiasAssessment(models.Model):
    objects = managers.RiskOfBiasAssessmentManager()

    assessment = models.OneToOneField(
        Assessment, on_delete=models.CASCADE, related_name="rob_settings"
    )
    number_of_reviewers = models.PositiveSmallIntegerField(default=1)
    help_text = models.TextField(
        default="Instructions for reviewers completing assessments",
        help_text="Detailed instructions for completing risk of bias assessments.",
    )

    COPY_NAME = "riskofbiasassessments"
    BREADCRUMB_PARENT = "assessment"

    def get_absolute_url(self):
        return reverse("riskofbias:arob_reviewers", args=[self.assessment_id])

    @classmethod
    def build_default(cls, assessment):
        RiskOfBiasAssessment.objects.create(
            assessment=assessment,
            help_text=dedent(
                """\
                <p>Study evaluation and/or risk of bias can be conducted on studies in HAWC.
                Metrics are organized into different domains. Depending on the study type for
                the study entered in HAWC, different metrics may be required (e.g., some metrics
                may be required for epidemiological studies, while others are required for animal
                bioassay studies). There may also be an overall judgment on the the study.</p>
                <p>The following questions are required for this assessment:</p>"""
            ),
        )

    def get_rob_response_values(self):
        # TODO - remove this; no longer relevent
        return [0]

    def copy_across_assessments(self, cw):
        old_id = self.id
        self.id = None
        new_assessment_id = cw[Assessment.COPY_NAME][self.assessment_id]
        self.assessment_id = new_assessment_id
        self.save()
        cw[self.COPY_NAME][old_id] = self.id


reversion.register(RiskOfBiasDomain)
reversion.register(RiskOfBiasMetric)
reversion.register(RiskOfBias)
reversion.register(RiskOfBiasScore)
reversion.register(RiskOfBiasScoreOverrideObject)<|MERGE_RESOLUTION|>--- conflicted
+++ resolved
@@ -148,25 +148,9 @@
     def get_absolute_url(self):
         return reverse("riskofbias:arob_detail", args=(self.domain.assessment_id,))
 
-<<<<<<< HEAD
     def get_response_values(self):
         return RESPONSES_VALUES[self.responses]
 
-    @classmethod
-    def build_metrics_for_one_domain(cls, domain, metrics):
-        """
-        Build multiple risk of bias metrics given a domain django object and a
-        list of python dictionaries for each metric.
-        """
-        objs = []
-        for sort_order, metric in enumerate(metrics, start=1):
-            obj = RiskOfBiasMetric(sort_order=sort_order, **metric)
-            obj.domain = domain
-            objs.append(obj)
-        RiskOfBiasMetric.objects.bulk_create(objs)
-
-=======
->>>>>>> f84999df
     def copy_across_assessments(self, cw):
         old_id = self.id
         self.id = None
