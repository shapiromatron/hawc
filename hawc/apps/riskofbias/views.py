from collections import defaultdict
from collections.abc import Iterable

from django.conf import settings
from django.core.exceptions import PermissionDenied
from django.db import transaction
from django.db.models import Prefetch
from django.http import HttpResponseRedirect
from django.middleware.csrf import get_token
from django.shortcuts import get_object_or_404
from django.urls import reverse, reverse_lazy

from ..assessment.constants import AssessmentViewPermissions
from ..assessment.models import Assessment
from ..common.crumbs import Breadcrumb
from ..common.helper import WebappConfig
from ..common.views import (
    BaseCreate,
    BaseDelete,
    BaseDetail,
    BaseFilterList,
    BaseList,
    BaseUpdate,
    TimeSpentOnPageMixin,
    create_object_log,
    get_referrer,
)
from ..study.filterset import StudyFilterSet
from ..study.models import Study
from . import forms, models


def get_breadcrumb_rob_setting(assessment, update: bool = False) -> Breadcrumb:
    if update:
        return Breadcrumb(
            name="Update",
            url=reverse("riskofbias:arob_update", args=(assessment.id,)),
        )
    else:
        return Breadcrumb(
            name=f"{assessment.get_rob_name_display()} requirements",
            url=reverse("riskofbias:arob_detail", args=(assessment.id,)),
        )


def get_breadcrumb_rob_reviews(assessment) -> Breadcrumb:
    return Breadcrumb(
        name=f"{assessment.get_rob_name_display()} assignments",
        url=reverse("riskofbias:rob_assignments", args=(assessment.id,)),
    )


# Assessment risk of bias requirements
class ARoBDetail(BaseList):
    parent_model = Assessment
    model = models.RiskOfBiasDomain
    template_name = "riskofbias/arob_detail.html"

    def get_context_data(self, **kwargs):
        def grouped(metrics: Iterable) -> list[list[models.RiskOfBiasMetric]]:
            """Returns an ordered list of metrics within an ordered list of domains"""
            domains = defaultdict(list)
            for metric in metrics:
                domains[metric.domain.id].append(metric)
            return list(domains.values())

        context = super().get_context_data(**kwargs)
        context["breadcrumbs"][2] = get_breadcrumb_rob_setting(self.assessment)
        metrics = list(
            models.RiskOfBiasMetric.objects.filter(domain__assessment_id=self.assessment.id)
            .select_related("domain")
            .order_by("domain__sort_order", "sort_order")
        )
        context.update(
            metrics=metrics,
            no_data=len(metrics) == 0,
            bioassay_metrics=grouped(filter(lambda d: d.required_animal is True, metrics)),
            epi_metrics=grouped(filter(lambda d: d.required_epi is True, metrics)),
            invitro_metrics=grouped(filter(lambda d: d.required_invitro is True, metrics)),
        )
        return context


class ARoBEdit(BaseDetail):
    """
    Displays a form for sorting and editing domain and metric.
    """

    crud = "Update"
    model = models.Assessment
    template_name = "riskofbias/arob_edit.html"
    assessment_permission = AssessmentViewPermissions.PROJECT_MANAGER

    def get_context_data(self, **kwargs):
        context = super().get_context_data(**kwargs)
        context["no_data"] = models.RiskOfBiasDomain.objects.get_qs(self.assessment).count() == 0
        context["breadcrumbs"].append(get_breadcrumb_rob_setting(self.assessment))
        context["breadcrumbs"].append(Breadcrumb(name="Update"))
        return context

    def get_app_config(self, context) -> WebappConfig:
        return WebappConfig(
            app="riskofbiasStartup",
            page="RobMetricsStartup",
            data=dict(
                assessment_id=self.assessment.id,
                api_url=f"{reverse('riskofbias:api:domain-list')}?assessment_id={self.assessment.id}",
                submit_url=f"{reverse('riskofbias:api:domain-order-rob')}?assessment_id={self.assessment.id}",
                cancel_url=reverse("riskofbias:arob_detail", args=(self.assessment.id,)),
                is_editing=True,
                csrf=get_token(self.request),
            ),
        )


class ARoBTextEdit(BaseUpdate):
    model = models.RiskOfBiasAssessment
    template_name = "riskofbias/arob_text_form.html"
    form_class = forms.RobTextForm
    success_message = "Help text has been updated."
    assessment_permission = AssessmentViewPermissions.PROJECT_MANAGER

    def get_context_data(self, **kwargs):
        context = super().get_context_data(**kwargs)
        context["breadcrumbs"][2] = get_breadcrumb_rob_setting(self.assessment)
        return context

    def get_success_url(self):
        return reverse_lazy("riskofbias:arob_detail", kwargs={"pk": self.assessment.pk})


class ARoBCopy(BaseUpdate):
    model = Assessment
    template_name = "riskofbias/arob_copy.html"
    form_class = forms.RiskOfBiasCopyForm
    success_message = "Domains and metrics have been updated."

    def get_context_data(self, **kwargs):
        context = super().get_context_data(**kwargs)
        context["breadcrumbs"] = Breadcrumb.build_assessment_crumbs(
            self.request.user, self.assessment
        )
        context["breadcrumbs"].extend(
            [
                get_breadcrumb_rob_setting(self.assessment),
                get_breadcrumb_rob_setting(self.assessment, update=True),
                Breadcrumb(name="Copy"),
            ]
        )
        return context

    def get_form_kwargs(self):
        kw = super().get_form_kwargs()
        kw.update(user=self.request.user, assessment=self.assessment)
        return kw

    @transaction.atomic
    def form_valid(self, form):
        form.evaluate()
        self.send_message()
        create_object_log(
            "replace",
            self.assessment,
            self.assessment.id,
            self.request.user.id,
            "Bulk replaced RiskOfBias Domain and Metrics",
        )
        return HttpResponseRedirect(reverse("riskofbias:arob_update", args=(self.assessment.id,)))


class ARoBLoadApproach(ARoBCopy):
    template_name = "riskofbias/arob_load_approach.html"
    form_class = forms.RiskOfBiasLoadApproachForm

    def get_context_data(self, **kwargs):
        context = super().get_context_data(**kwargs)
        context["breadcrumbs"][-1].name = "Load approach"
        return context


def get_rob_assignment_data(assessment, studies):
    # custom data; the `robs` must match response in RiskOfBiasAssignmentSerializer
    return {
        "assessment_id": assessment.id,
        "number_of_reviewers": assessment.rob_settings.number_of_reviewers,
        "studies": [
            {
                "id": study.id,
                "short_citation": study.short_citation,
                "published": study.published,
                "url": study.get_absolute_url(),
                "robs": [
                    {
                        "id": rob.id,
                        "edit_url": rob.get_edit_url(),
                        "active": rob.active,
                        "is_complete": rob.is_complete,
                        "final": rob.final,
                        "author": rob.author_id,
                        "author_name": str(rob.author),
                        "study": rob.study_id,
                    }
                    for rob in study.robs
                ],
            }
            for study in studies
        ],
    }


class RobAssignmentList(BaseFilterList):
    parent_model = Assessment
    model = Study
    template_name = "riskofbias/rob_assignment_list.html"
    paginate_by = 50
    filterset_class = StudyFilterSet

<<<<<<< HEAD
    def get_filterset_form_kwargs(self):
        return dict(
            main_field="citation_or_id",
            appended_fields=["data_type", "assigned_user", "published"],
            dynamic_fields=["citation_or_id", "data_type", "assigned_user", "published"],
        )

=======
>>>>>>> 6a77981c
    def get_queryset(self):
        if not self.assessment.user_can_edit_object(self.request.user):
            raise PermissionDenied()
        robs = models.RiskOfBias.objects.filter(active=True).prefetch_related("author", "scores")
        return (
            super()
            .get_queryset()
            .prefetch_related(Prefetch("riskofbiases", queryset=robs, to_attr="robs"))
        )

    def get_context_data(self, **kwargs):
        context = super().get_context_data(**kwargs)
        context["breadcrumbs"].insert(2, get_breadcrumb_rob_setting(self.assessment))
        context["breadcrumbs"][3] = Breadcrumb(
            name=f"{self.assessment.get_rob_name_display()} assignments"
        )
        return context

    def get_app_config(self, context) -> WebappConfig:
        data = get_rob_assignment_data(assessment=self.assessment, studies=context["object_list"])
        data.update(
            edit=False,
            user_id=self.request.user.id,
            can_edit_assessment=context["obj_perms"]["edit_assessment"],
        )
        return WebappConfig(app="riskofbiasStartup", page="robAssignmentStartup", data=data)


class RobAssignmentUpdate(BaseFilterList):
    parent_model = Assessment
    model = Study
    template_name = "riskofbias/rob_assignment_update.html"
    filterset_class = StudyFilterSet
    paginate_by = 50
    assessment_permission = AssessmentViewPermissions.PROJECT_MANAGER

<<<<<<< HEAD
    def get_filterset_form_kwargs(self):
        return dict(
            main_field="citation_or_id",
            appended_fields=["data_type", "assigned_user", "published"],
            dynamic_fields=["citation_or_id", "data_type", "assigned_user", "published"],
        )

=======
>>>>>>> 6a77981c
    def get_queryset(self):
        if not self.assessment.user_can_edit_assessment(self.request.user):
            raise PermissionDenied()
        robs = models.RiskOfBias.objects.prefetch_related("author", "scores")
        return (
            super()
            .get_queryset()
            .prefetch_related(Prefetch("riskofbiases", queryset=robs, to_attr="robs"))
        )

    def get_context_data(self, **kwargs):
        context = super().get_context_data(**kwargs)
        context["breadcrumbs"].insert(2, get_breadcrumb_rob_setting(self.assessment))
        context["breadcrumbs"].insert(3, get_breadcrumb_rob_reviews(self.assessment))
        context["breadcrumbs"][4] = Breadcrumb(name="Update")
        return context

    def get_app_config(self, context) -> WebappConfig:
        data = get_rob_assignment_data(assessment=self.assessment, studies=context["object_list"])
        data.update(
            edit=True,
            users=[
                {"id": user.id, "first_name": user.first_name, "last_name": user.last_name}
                for user in self.assessment.pms_and_team_users()
            ],
            csrf=get_token(self.request),
        )
        return WebappConfig(app="riskofbiasStartup", page="robAssignmentStartup", data=data)


class RobNumberReviewsUpdate(BaseUpdate):
    model = models.RiskOfBiasAssessment
    form_class = forms.NumberOfReviewersForm
    success_message = "Number of reviewers updated."
    template_name = "riskofbias/reviewers_form.html"

    def get_object(self, **kwargs):
        obj = get_object_or_404(
            self.model,
            assessment=self.kwargs.get("pk"),
        )
        obj = super().get_object(object=obj)
        if not self.assessment.user_can_edit_assessment(self.request.user):
            raise PermissionDenied()
        return obj

    def get_success_url(self):
        return reverse_lazy("riskofbias:rob_assignments_update", args=(self.assessment.id,))

    def get_context_data(self, **kwargs):
        context = super().get_context_data(**kwargs)
        context["breadcrumbs"][2] = get_breadcrumb_rob_setting(self.assessment)
        context["breadcrumbs"].insert(3, get_breadcrumb_rob_reviews(self.assessment))
        return context


# Risk of bias domain views
class RoBDomainCreate(BaseCreate):
    parent_model = Assessment
    parent_template_name = "assessment"
    model = models.RiskOfBiasDomain
    form_class = forms.RoBDomainForm
    success_message = "Domain created."

    def get_success_url(self):
        return reverse_lazy("riskofbias:arob_update", kwargs={"pk": self.assessment.pk})

    def get_context_data(self, **kwargs):
        context = super().get_context_data(**kwargs)
        context["breadcrumbs"].insert(2, get_breadcrumb_rob_setting(self.assessment))
        return context


class RoBDomainUpdate(BaseUpdate):
    model = models.RiskOfBiasDomain
    form_class = forms.RoBDomainForm
    success_message = "Domain updated."

    def get_success_url(self):
        return reverse_lazy("riskofbias:arob_update", kwargs={"pk": self.assessment.pk})

    def get_context_data(self, **kwargs):
        context = super().get_context_data(**kwargs)
        context["breadcrumbs"][2] = get_breadcrumb_rob_setting(self.assessment)
        return context


class RoBDomainDelete(BaseDelete):
    success_message = "Risk of bias domain deleted."
    model = models.RiskOfBiasDomain

    def get_success_url(self):
        return reverse_lazy("riskofbias:arob_update", kwargs={"pk": self.assessment.pk})

    def get_cancel_url(self) -> str:
        return reverse_lazy("riskofbias:arob_update", kwargs={"pk": self.assessment.pk})

    def get_context_data(self, **kwargs):
        context = super().get_context_data(**kwargs)
        context["breadcrumbs"][2] = get_breadcrumb_rob_setting(self.assessment)
        return context


# Risk of bias metric views
class RoBMetricCreate(BaseCreate):
    parent_model = models.RiskOfBiasDomain
    parent_template_name = "domain"
    model = models.RiskOfBiasMetric
    form_class = forms.RoBMetricForm
    success_message = "Metric created."

    def get_success_url(self):
        return reverse_lazy("riskofbias:arob_update", kwargs={"pk": self.assessment.pk})

    def get_context_data(self, **kwargs):
        context = super().get_context_data(**kwargs)
        context["breadcrumbs"][2] = get_breadcrumb_rob_setting(self.assessment)
        return context


class RoBMetricUpdate(BaseUpdate):
    model = models.RiskOfBiasMetric
    form_class = forms.RoBMetricForm
    success_message = "Metric updated."

    def get_success_url(self):
        return reverse_lazy("riskofbias:arob_update", kwargs={"pk": self.assessment.pk})

    def get_context_data(self, **kwargs):
        context = super().get_context_data(**kwargs)
        context["breadcrumbs"][2] = get_breadcrumb_rob_setting(self.assessment)
        context["breadcrumbs"].pop(3)
        return context


class RoBMetricDelete(BaseDelete):
    success_message = "Metric deleted."
    model = models.RiskOfBiasMetric

    def get_success_url(self):
        return reverse_lazy("riskofbias:arob_update", kwargs={"pk": self.assessment.pk})

    def get_cancel_url(self) -> str:
        return reverse_lazy("riskofbias:arob_update", kwargs={"pk": self.assessment.pk})

    def get_context_data(self, **kwargs):
        context = super().get_context_data(**kwargs)
        context["breadcrumbs"][2] = get_breadcrumb_rob_setting(self.assessment)
        context["breadcrumbs"].pop(3)
        return context


# RoB views
class RoBDetail(BaseDetail):
    """
    Detailed view of final risk of bias metric.
    """

    model = Study
    template_name = "riskofbias/rob_detail.html"

    def get_webapp_config(self, display: str) -> WebappConfig:
        return WebappConfig(
            app="riskofbiasStartup",
            page="TableStartup",
            data=dict(
                assessment_id=self.assessment.id,
                study=dict(id=self.object.study.id, url=reverse("study:api:study-list")),
                csrf=get_token(self.request),
                host=f"//{self.request.get_host()}",
                display=display,
                isForm=False,
            ),
        )

    def get_context_data(self, **kwargs):
        context = super().get_context_data(**kwargs)
        context["breadcrumbs"].append(Breadcrumb(name=self.assessment.get_rob_name_display()))
        return context

    def get_app_config(self, context) -> WebappConfig:
        return self.get_webapp_config("final")


class RoBsDetailAll(RoBDetail):
    """
    Detailed view of all active risk of bias metric, including final.
    """

    template_name = "riskofbias/rob_detail_all.html"
    assessment_permission = AssessmentViewPermissions.TEAM_MEMBER

    def get_context_data(self, **kwargs):
        context = super().get_context_data(**kwargs)
        context["breadcrumbs"][3] = Breadcrumb(
            name=f"{self.assessment.get_rob_name_display()} (all reviews)"
        )
        return context

    def get_app_config(self, context) -> WebappConfig:
        return self.get_webapp_config("all")


class RoBEdit(TimeSpentOnPageMixin, BaseDetail):
    """
    Displays a form for editing the risk of bias metrics for the final review.
    Also displays the metrics for the other active risk of bias reviews.
    """

    model = models.RiskOfBias
    template_name = "riskofbias/rob_edit.html"

    def get_object(self, **kwargs):
        # either project managers OR the author can edit/view.
        obj = super().get_object(**kwargs)
        if obj.author != self.request.user and not self.assessment.user_can_edit_assessment(
            self.request.user
        ):
            raise PermissionDenied
        return obj

    def get_context_data(self, **kwargs):
        context = super().get_context_data(**kwargs)
        context["breadcrumbs"].insert(2, get_breadcrumb_rob_reviews(self.assessment))
        context["breadcrumbs"][4] = Breadcrumb(name="Update review")
        return context

    def get_app_config(self, context) -> WebappConfig:
        return WebappConfig(
            app="riskofbiasStartup",
            page="RobStudyFormStartup",
            data={
                "assessment_id": self.assessment.id,
                "cancelUrl": get_referrer(self.request, self.object.get_absolute_url()),
                "csrf": get_token(self.request),
                "host": f"//{self.request.get_host()}",
                "hawc_flavor": settings.HAWC_FLAVOR,
                "study": {
                    "id": self.object.study_id,
                    "api_url": reverse("study:api:study-detail", args=(self.object.study_id,)),
                    "url": reverse("study:api:study-list"),
                },
                "riskofbias": {
                    "id": self.object.id,
                    "url": reverse("riskofbias:api:review-list"),
                    "override_options_url": reverse(
                        "riskofbias:api:review-override-options", args=(self.object.id,)
                    ),
                    "scores_url": reverse("riskofbias:api:scores-list"),
                },
            },
        )<|MERGE_RESOLUTION|>--- conflicted
+++ resolved
@@ -215,16 +215,6 @@
     paginate_by = 50
     filterset_class = StudyFilterSet
 
-<<<<<<< HEAD
-    def get_filterset_form_kwargs(self):
-        return dict(
-            main_field="citation_or_id",
-            appended_fields=["data_type", "assigned_user", "published"],
-            dynamic_fields=["citation_or_id", "data_type", "assigned_user", "published"],
-        )
-
-=======
->>>>>>> 6a77981c
     def get_queryset(self):
         if not self.assessment.user_can_edit_object(self.request.user):
             raise PermissionDenied()
@@ -261,16 +251,6 @@
     paginate_by = 50
     assessment_permission = AssessmentViewPermissions.PROJECT_MANAGER
 
-<<<<<<< HEAD
-    def get_filterset_form_kwargs(self):
-        return dict(
-            main_field="citation_or_id",
-            appended_fields=["data_type", "assigned_user", "published"],
-            dynamic_fields=["citation_or_id", "data_type", "assigned_user", "published"],
-        )
-
-=======
->>>>>>> 6a77981c
     def get_queryset(self):
         if not self.assessment.user_can_edit_assessment(self.request.user):
             raise PermissionDenied()
