--- conflicted
+++ resolved
@@ -197,19 +197,13 @@
     }
 
 
-<<<<<<< HEAD
-class RobAssignmentList(BaseList):
-=======
-class RobAssignmentList(TeamMemberOrHigherMixin, BaseFilterList):
->>>>>>> 5b9b3c34
+class RobAssignmentList(BaseFilterList):
     parent_model = Assessment
     model = Study
     template_name = "riskofbias/rob_assignment_list.html"
     paginate_by = 50
     filterset_class = StudyFilterSet
 
-<<<<<<< HEAD
-=======
     def get_assessment(self, request, *args, **kwargs):
         return get_object_or_404(self.parent_model, pk=kwargs["pk"])
 
@@ -218,7 +212,6 @@
         kwargs["include_rob_authors"] = True
         return kwargs
 
->>>>>>> 5b9b3c34
     def get_queryset(self):
         if not self.assessment.user_can_edit_object(self.request.user):
             raise PermissionDenied()
@@ -228,17 +221,6 @@
             .get_queryset()
             .prefetch_related(Prefetch("riskofbiases", queryset=robs, to_attr="robs"))
         )
-<<<<<<< HEAD
-        # is this required? no assessment.can_edit_object in views.py
-        if not self.assessment.user_can_edit_object(self.request.user):
-            raise PermissionDenied()
-        initial = self.request.GET if len(self.request.GET) > 0 else None  # bound vs unbound
-        self.form = self.form_class(data=initial, can_edit=True, assessment=self.assessment)
-        if self.form.is_valid():
-            qs = qs.filter(self.form.get_query())
-        return qs
-=======
->>>>>>> 5b9b3c34
 
     def get_context_data(self, **kwargs):
         context = super().get_context_data(**kwargs)
@@ -258,25 +240,16 @@
         return WebappConfig(app="riskofbiasStartup", page="robAssignmentStartup", data=data)
 
 
-<<<<<<< HEAD
-class RobAssignmentUpdate(BaseList):
-    parent_model = Assessment
-    model = Study
-    template_name = "riskofbias/rob_assignment_update.html"
-    paginate_by = 25
-    form_class = forms.RoBStudyFilterForm
-    assessment_permission = AssessmentViewPermissions.PROJECT_MANAGER
-=======
-class RobAssignmentUpdate(ProjectManagerOrHigherMixin, BaseFilterList):
+class RobAssignmentUpdate(BaseFilterList):
     parent_model = Assessment
     model = Study
     template_name = "riskofbias/rob_assignment_update.html"
     filterset_class = StudyFilterSet
     paginate_by = 50
+    assessment_permission = AssessmentViewPermissions.PROJECT_MANAGER
 
     def get_assessment(self, request, *args, **kwargs):
         return get_object_or_404(self.parent_model, pk=kwargs["pk"])
->>>>>>> 5b9b3c34
 
     def get_filterset_kwargs(self):
         kwargs = super().get_filterset_kwargs()
