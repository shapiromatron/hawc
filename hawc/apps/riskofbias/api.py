--- conflicted
+++ resolved
@@ -52,17 +52,6 @@
         ser.is_valid(raise_exception=True)
         published_only = get_published_only(self.assessment, request)
         rob_name = self.assessment.get_rob_name_display().lower()
-<<<<<<< HEAD
-        qs = models.RiskOfBiasScore.objects.filter(
-            riskofbias__active=True,
-            riskofbias__final=True,
-            riskofbias__study__assessment=self.assessment,
-        ).order_by("riskofbias__study__short_citation", "riskofbias_id", "id")
-        exporter = exports.RiskOfBiasExporter.flat_export(
-            qs,
-            filename=f"{self.assessment}-{rob_name}",
-        )
-=======
         qs = (
             models.RiskOfBiasScore.objects.filter(
                 riskofbias__active=True,
@@ -74,7 +63,6 @@
         )
         filename = f"{self.assessment}-{rob_name}"
         exporter = exports.RiskOfBiasExporter.flat_export(qs, filename)
->>>>>>> 92da88bd
         return Response(exporter)
 
     @action(
@@ -92,16 +80,6 @@
         ser.is_valid(raise_exception=True)
         published_only = get_published_only(self.assessment, request)
         rob_name = self.assessment.get_rob_name_display().lower()
-<<<<<<< HEAD
-        qs = models.RiskOfBiasScore.objects.filter(
-            riskofbias__active=True,
-            riskofbias__study__assessment=self.assessment,
-        ).order_by("riskofbias__study__short_citation", "riskofbias_id", "id")
-        exporter = exports.RiskOfBiasCompleteExporter.flat_export(
-            qs,
-            filename=f"{self.assessment}-{rob_name}-complete",
-        )
-=======
         qs = (
             models.RiskOfBiasScore.objects.filter(
                 riskofbias__active=True,
@@ -112,7 +90,6 @@
         )
         filename = f"{self.assessment}-{rob_name}-complete"
         exporter = exports.RiskOfBiasCompleteExporter.flat_export(qs, filename)
->>>>>>> 92da88bd
         return Response(exporter)
 
     @action(detail=False, methods=("post",), permission_classes=(IsAuthenticated,))
