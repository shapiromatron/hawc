--- conflicted
+++ resolved
@@ -66,13 +66,7 @@
         renderer_classes=PandasRenderers,
     )
     def full_export(self, request, pk):
-<<<<<<< HEAD
-        self.set_legacy_attr(pk)
-        if not self.assessment.user_is_team_member_or_higher(request.user):
-            raise PermissionDenied()
-=======
         self.get_object()
->>>>>>> 02ec6546
         rob_name = self.assessment.get_rob_name_display().lower()
         exporter = exports.RiskOfBiasCompleteFlat(
             self.get_queryset().none(),
