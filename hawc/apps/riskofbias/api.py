import logging

from django.core.exceptions import ObjectDoesNotExist, PermissionDenied
from django.shortcuts import get_object_or_404
from django_filters.rest_framework import DjangoFilterBackend
from rest_framework import status, viewsets
from rest_framework.decorators import action
from rest_framework.permissions import IsAdminUser
from rest_framework.response import Response
from rest_framework.serializers import ValidationError

from ..assessment.api import (
    AssessmentEditViewset,
    AssessmentLevelPermissions,
    AssessmentViewset,
    DisabledPagination,
    InAssessmentFilter,
    get_assessment_id_param,
)
from ..assessment.models import Assessment, TimeSpentEditing
from ..common.api import (
    CleanupFieldsBaseViewSet,
    CleanupFieldsPermissions,
    LegacyAssessmentAdapterMixin,
)
from ..common.helper import re_digits, tryParseInt
from ..common.renderers import PandasRenderers
from ..common.serializers import UnusedSerializer
from ..common.validators import validate_exact_ids
from ..common.views import AssessmentPermissionsMixin
from ..mgmt.models import Task
from ..riskofbias import exports
from ..study.models import Study
from . import models, serializers
from .actions.rob_clone import BulkRobCopyAction

logger = logging.getLogger(__name__)


class RiskOfBiasAssessmentViewset(
    AssessmentPermissionsMixin, LegacyAssessmentAdapterMixin, viewsets.GenericViewSet
):
    parent_model = Assessment
    model = Study
    permission_classes = (AssessmentLevelPermissions,)
    serializer_class = UnusedSerializer
    lookup_value_regex = re_digits

    def get_queryset(self):

        perms = self.get_obj_perms()
        if not perms["edit"]:
            return self.model.objects.published(self.assessment)
        return self.model.objects.get_qs(self.assessment.id)

    @action(detail=True, url_path="export", renderer_classes=PandasRenderers)
    def export(self, request, pk):
        self.set_legacy_attr(pk)
        self.permission_check_user_can_view()
        rob_name = self.assessment.get_rob_name_display().lower()
        exporter = exports.RiskOfBiasFlat(
            self.get_queryset(), filename=f"{self.assessment}-{rob_name}"
        )

        return Response(exporter.build_export())

    @action(detail=True, url_path="full-export", renderer_classes=PandasRenderers)
    def full_export(self, request, pk):
        self.set_legacy_attr(pk)
        self.permission_check_user_can_view()
        rob_name = self.assessment.get_rob_name_display().lower()
        exporter = exports.RiskOfBiasCompleteFlat(
            self.get_queryset(), filename=f"{self.assessment}-{rob_name}-complete"
        )
        return Response(exporter.build_export())

    @action(detail=False, methods=("post",), permission_classes=(IsAdminUser,))
    def bulk_rob_copy(self, request):
        """
        Bulk copy risk of bias responses from one assessment to another.
        """
        return BulkRobCopyAction.handle_request(request, atomic=True)

    @action(detail=True, methods=("get",), url_path="settings")
    def rob_settings(self, request, pk):
        self.set_legacy_attr(pk)
        self.permission_check_user_can_view()
        ser = serializers.AssessmentRiskOfBiasSerializer(self.assessment)
        return Response(ser.data)


class RiskOfBiasDomain(viewsets.ReadOnlyModelViewSet):
    assessment_filter_args = "assessment"
    model = models.RiskOfBiasDomain
    pagination_class = DisabledPagination
    permission_classes = (AssessmentLevelPermissions,)
    filter_backends = (InAssessmentFilter, DjangoFilterBackend)
    serializer_class = serializers.NestedDomainSerializer
    lookup_value_regex = re_digits

    def get_queryset(self):
        return self.model.objects.all().prefetch_related("metrics")

    @action(detail=False, methods=("patch",), permission_classes=(CleanupFieldsPermissions,))
    def order_rob(self, request):
        """Reorder domains/metrics in the order specified.

        The requests.data is expected to be a list in the following format:
            List[Tuple[int, List[int]]] where, the first item in the tuple is a domain_id and
            the second is al ist of metric_ids associated with that domain.
        """
        qs = self.get_queryset().filter(assessment=self.assessment).prefetch_related("metrics")
        domain_id_to_domain = {domain.id: domain for domain in qs}
        metric_id_to_metric = {
            metric.id: metric for domain in qs for metric in domain.metrics.all()
        }
        domain_id_to_metric_ids = {
            domain.id: [metric.id for metric in domain.metrics.all()] for domain in qs
        }
        updated_domains = []
        updated_metrics = []

        expected_domain_ids = list(domain_id_to_metric_ids.keys())
        domain_ids = [domain_id for domain_id, _ in request.data]
        validate_exact_ids(expected_domain_ids, domain_ids, "domain")
        for i, (domain_id, metric_ids) in enumerate(request.data, start=1):
            expected_metric_ids = domain_id_to_metric_ids[domain_id]
            validate_exact_ids(expected_metric_ids, metric_ids, "metric")

            domain = domain_id_to_domain[domain_id]
            if domain.sort_order != i:
                domain.sort_order = i
                updated_domains.append(domain)

            for j, metric_id in enumerate(metric_ids, start=1):
                metric = metric_id_to_metric[metric_id]
                if metric.sort_order != j:
                    metric.sort_order = j
                    updated_metrics.append(metric)

        if updated_domains:
            obj_ids = [obj.id for obj in updated_domains]
            logger.info(f"Updating order for assessment {self.assessment.id}, domains {obj_ids}")
            models.RiskOfBiasDomain.objects.bulk_update(updated_domains, ["sort_order"])

        if updated_metrics:
            obj_ids = [obj.id for obj in updated_metrics]
            logger.info(f"Updating order for assessment {self.assessment.id}, metrics {obj_ids}")
            models.RiskOfBiasMetric.objects.bulk_update(updated_metrics, ["sort_order"])

        return Response(status=status.HTTP_204_NO_CONTENT)


class RiskOfBias(viewsets.ModelViewSet):
    assessment_filter_args = "study__assessment"
    model = models.RiskOfBias
    pagination_class = DisabledPagination
    permission_classes = (AssessmentLevelPermissions,)
    filter_backends = (InAssessmentFilter, DjangoFilterBackend)
    serializer_class = serializers.RiskOfBiasSerializer
    lookup_value_regex = re_digits

    def get_queryset(self):
        return self.model.objects.all().prefetch_related(
            "study", "author", "scores__metric__domain"
        )

    def perform_update(self, serializer):
        super().perform_update(serializer)
        study = serializer.instance.study
        user = self.request.user
        Task.objects.ensure_rob_started(study, user)
        if serializer.instance.final and serializer.instance.is_complete:
            Task.objects.ensure_rob_stopped(study)

        # send time complete task
        if not serializer.errors:
            TimeSpentEditing.add_time_spent_job(
                self.request.session.session_key,
                serializer.instance.get_edit_url(),
                serializer.instance,
                serializer.instance.get_assessment().id,
            )

    def create(self, request, *args, **kwargs):
        study_id = tryParseInt(request.data.get("study_id"), -1)

        try:
            study = Study.objects.get(id=study_id)
        except ObjectDoesNotExist:
            raise ValidationError("Invalid study_id")

        # permission check using the user submitting the request
        if not study.user_can_edit_study(study.assessment, request.user):
            raise PermissionDenied(
                f"Submitter '{request.user}' has invalid permissions to edit Risk of Bias for this study"
            )

        # overridden_objects is not marked as optional in RiskOfBiasScoreSerializerSlim; if it's not present
        # in the payload, let's just add an empty array.
        scores = request.data.get("scores")
        for score in scores:
            if "overridden_objects" not in score:
                score["overridden_objects"] = []

        return super().create(request, *args, **kwargs)

    @action(detail=True, methods=["get"])
    def override_options(self, request, pk=None):
        object_ = self.get_object()
        return Response(object_.get_override_options())


class AssessmentMetricViewset(AssessmentViewset):
    model = models.RiskOfBiasMetric
    serializer_class = serializers.RiskOfBiasMetricSerializer
    pagination_class = DisabledPagination
    assessment_filter_args = "domain__assessment"

    def get_queryset(self):
        return self.model.objects.all()


class AssessmentMetricScoreViewset(AssessmentViewset):
    model = models.RiskOfBiasMetric
    serializer_class = serializers.MetricFinalScoresSerializer
    pagination_class = DisabledPagination
    assessment_filter_args = "domain__assessment"

    def get_queryset(self):
        return self.model.objects.all()


class AssessmentScoreViewset(AssessmentEditViewset):
    model = models.RiskOfBiasScore
    pagination_class = DisabledPagination
    assessment_filter_args = "metric__domain__assessment"
    serializer_class = serializers.RiskOfBiasScoreSerializer
    list_actions = ["list", "v2"]

    def get_assessment(self, request, *args, **kwargs):
        assessment_id = get_assessment_id_param(request)
        return get_object_or_404(self.parent_model, pk=assessment_id)

<<<<<<< HEAD
    @action(detail=False)
    def v2(self, request):
        # TODO - fix ROB June 2021  (replace StudySerializer->NewStudySerializer; switch api)
        qs = (
            self.get_queryset()
            .filter(metric__domain__assessment=self.assessment)
            .prefetch_related("overridden_objects")
        )
        ser = serializers.AssessmentScoreSerializer(qs, many=True)
        return Response(ser.data)

=======
>>>>>>> 6776fb27
    def create(self, request, *args, **kwargs):
        # create using one serializer; return using a different one
        serializer = serializers.RiskOfBiasScoreOverrideCreateSerializer(data=request.data)
        serializer.is_valid(raise_exception=True)
        self.perform_create(serializer)
        new_serializer = serializers.RiskOfBiasScoreSerializer(serializer.instance)
        headers = self.get_success_headers(new_serializer.data)
        return Response(new_serializer.data, status=status.HTTP_201_CREATED, headers=headers)

    def perform_destroy(self, instance):
        if instance.is_default:
            raise PermissionDenied("Cannot delete a default risk of bias score")
        instance.delete()


class ScoreCleanupViewset(CleanupFieldsBaseViewSet):
    model = models.RiskOfBiasScore
    serializer_class = serializers.RiskOfBiasScoreCleanupSerializer
    assessment_filter_args = "metric__domain__assessment"<|MERGE_RESOLUTION|>--- conflicted
+++ resolved
@@ -242,20 +242,9 @@
         assessment_id = get_assessment_id_param(request)
         return get_object_or_404(self.parent_model, pk=assessment_id)
 
-<<<<<<< HEAD
-    @action(detail=False)
-    def v2(self, request):
-        # TODO - fix ROB June 2021  (replace StudySerializer->NewStudySerializer; switch api)
-        qs = (
-            self.get_queryset()
-            .filter(metric__domain__assessment=self.assessment)
-            .prefetch_related("overridden_objects")
-        )
-        ser = serializers.AssessmentScoreSerializer(qs, many=True)
-        return Response(ser.data)
-
-=======
->>>>>>> 6776fb27
+    def get_queryset(self):
+        return super().get_queryset().prefetch_related("overridden_objects__content_object")
+
     def create(self, request, *args, **kwargs):
         # create using one serializer; return using a different one
         serializer = serializers.RiskOfBiasScoreOverrideCreateSerializer(data=request.data)
