--- conflicted
+++ resolved
@@ -2,15 +2,10 @@
 from rest_framework.decorators import action
 from rest_framework.response import Response
 
-<<<<<<< HEAD
 from ..assessment.api import BaseAssessmentViewset
+from ..assessment.constants import AssessmentViewSetPermissions
 from ..common.serializers import UnusedSerializer
 from . import models, serializers
-=======
-from ..assessment.api import AssessmentViewset
-from ..assessment.constants import AssessmentViewSetPermissions
-from . import models, serializers, tasks
->>>>>>> 6ead2bd5
 
 
 class Session(BaseAssessmentViewset):
@@ -30,14 +25,7 @@
             serializer = serializers.SessionBmd3Serializer(instance)
         return Response(serializer.data)
 
-<<<<<<< HEAD
     def update(self, request, *args, **kwargs):
-=======
-    @action(
-        detail=True, methods=["post"], action_perms=AssessmentViewSetPermissions.CAN_EDIT_OBJECT
-    )
-    def execute(self, request, pk=None):
->>>>>>> 6ead2bd5
         instance = self.get_object()
         if instance.version.startswith("BMDS2"):
             raise exceptions.ValidationError("Cannot modify legacy BMD analyses")
@@ -54,8 +42,12 @@
         kwargs["partial"] = True
         return self.update(request, *args, **kwargs)
 
-<<<<<<< HEAD
-    @action(detail=True, methods=["get"], url_path="execute-status")
+    @action(
+        detail=True,
+        methods=["get"],
+        url_path="execute-status",
+        action_perms=AssessmentViewSetPermissions.CAN_VIEW_OBJECT,
+    )
     def execute_status(self, request, pk=None):
         instance = self.get_object()
         if instance.version.startswith("BMDS2"):
@@ -66,21 +58,4 @@
             else serializers.SessionBmd3StatusSerializer
         )
         serializer = SerializerClass(instance)
-        return Response(serializer.data)
-=======
-    @action(detail=True, methods=["get"], action_perms=AssessmentViewSetPermissions.CAN_VIEW_OBJECT)
-    def execute_status(self, request, pk=None):
-        # ping until execution is complete
-        session = self.get_object()
-        return Response({"finished": session.is_finished})
-
-    @action(
-        detail=True, methods=("post",), action_perms=AssessmentViewSetPermissions.CAN_EDIT_OBJECT
-    )
-    def selected_model(self, request, pk=None):
-        session = self.get_object()
-        serializer = self.get_serializer(data=request.data, context={"session": session})
-        serializer.is_valid(raise_exception=True)
-        serializer.save()
-        return Response({"status": True})
->>>>>>> 6ead2bd5
+        return Response(serializer.data)