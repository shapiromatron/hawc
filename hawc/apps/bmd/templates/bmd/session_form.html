{% extends 'assessment-rooted.html' %}

{% load selectable_tags %}
{% load crispy_forms_tags %}

{% block extrastyle %}
  {% include_ui_theme %}
{% endblock %}

{% block content %}
<<<<<<< HEAD
  <a class="btn btn-primary float-right" href="{{object.get_absolute_url}}">Cancel</a>
  <h2>{{object}}</h2>
  <div id="bmd"></div>
=======
    <a class="btn btn-primary float-right" href="{{object.get_absolute_url}}">Cancel</a>
    <h2>{{object}}</h2>
    <div id="main"></div>
>>>>>>> ec785ff7
{% endblock %}

{% block extrajs %}
  {{ config|json_script:"config" }}
{% endblock %}<|MERGE_RESOLUTION|>--- conflicted
+++ resolved
@@ -8,15 +8,9 @@
 {% endblock %}
 
 {% block content %}
-<<<<<<< HEAD
-  <a class="btn btn-primary float-right" href="{{object.get_absolute_url}}">Cancel</a>
-  <h2>{{object}}</h2>
-  <div id="bmd"></div>
-=======
     <a class="btn btn-primary float-right" href="{{object.get_absolute_url}}">Cancel</a>
     <h2>{{object}}</h2>
     <div id="main"></div>
->>>>>>> ec785ff7
 {% endblock %}
 
 {% block extrajs %}
