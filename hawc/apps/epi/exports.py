import math

import pandas as pd
from django.db.models import Case, Q, When
<<<<<<< HEAD
=======
from scipy.stats import t
>>>>>>> 92da88bd

from ..common.exports import Exporter, ModelExport
from ..common.helper import FlatFileExporter
from ..common.models import sql_display, sql_format, str_m2m
<<<<<<< HEAD
from ..materialized.models import FinalRiskOfBiasScore
=======
from ..materialized.exports import get_final_score_df
>>>>>>> 92da88bd
from ..study.exports import StudyExport
from . import constants, models


def percent_control(n_1, mu_1, sd_1, n_2, mu_2, sd_2):
    mean = low = high = None

    if mu_1 and mu_2 and mu_1 != 0:
        mean = (mu_2 - mu_1) / mu_1 * 100.0
        if sd_1 and sd_2 and n_1 and n_2:
            sd = math.sqrt(
                pow(mu_1, -2)
                * ((pow(sd_2, 2) / n_2) + (pow(mu_2, 2) * pow(sd_1, 2)) / (n_1 * pow(mu_1, 2)))
            )
            ci = (1.96 * sd) * 100
            rng = sorted([mean - ci, mean + ci])
            low = rng[0]
            high = rng[1]
<<<<<<< HEAD

    return mean, low, high


class StudyPopulationExport(ModelExport):
    def get_value_map(self):
        return {
            "id": "id",
            "url": "url",
            "name": "name",
            "design": "design_display",
            "age_profile": "age_profile",
            "source": "source",
            "countries": "countries__name",
            "region": "region",
            "state": "state",
            "eligible_n": "eligible_n",
            "invited_n": "invited_n",
            "participant_n": "participant_n",
            "inclusion_criteria": "inclusion_criteria",
            "exclusion_criteria": "exclusion_criteria",
            "confounding_criteria": "confounding_criteria",
            "comments": "comments",
            "created": "created",
            "last_updated": "last_updated",
        }

    def get_annotation_map(self, query_prefix):
        return {
            "url": sql_format("/epi/study-population/{}/", query_prefix + "id"),  # hardcoded URL
            "design_display": sql_display(query_prefix + "design", constants.Design),
            "countries__name": str_m2m(query_prefix + "countries__name"),
            "inclusion_criteria": str_m2m(
                query_prefix + "spcriteria__criteria__description",
                filter=Q(**{query_prefix + "spcriteria__criteria_type": constants.CriteriaType.I}),
            ),
            "exclusion_criteria": str_m2m(
                query_prefix + "spcriteria__criteria__description",
                filter=Q(**{query_prefix + "spcriteria__criteria_type": constants.CriteriaType.E}),
            ),
            "confounding_criteria": str_m2m(
                query_prefix + "spcriteria__criteria__description",
                filter=Q(**{query_prefix + "spcriteria__criteria_type": constants.CriteriaType.C}),
            ),
        }

    def prepare_df(self, df):
        return self.format_time(df)


class OutcomeExport(ModelExport):
    def get_value_map(self):
        return {
            "id": "id",
            "url": "url",
            "name": "name",
            "effects": "effects__name",
            "system": "system",
            "effect": "effect",
            "effect_subtype": "effect_subtype",
            "diagnostic": "diagnostic_display",
            "diagnostic_description": "diagnostic_description",
            "age_of_measurement": "age_of_measurement",
            "outcome_n": "outcome_n",
            "summary": "summary",
            "created": "created",
            "last_updated": "last_updated",
        }

    def get_annotation_map(self, query_prefix):
        return {
            "url": sql_format("/epi/outcome/{}/", query_prefix + "id"),  # hardcoded URL
            "effects__name": str_m2m(query_prefix + "effects__name"),
            "diagnostic_display": sql_display(query_prefix + "diagnostic", constants.Diagnostic),
        }

    def prepare_df(self, df):
        return self.format_time(df)


class ExposureExport(ModelExport):
    def get_value_map(self):
        return {
            "id": "id",
            "url": "url",
            "name": "name",
            "inhalation": "inhalation",
            "dermal": "dermal",
            "oral": "oral",
            "in_utero": "in_utero",
            "iv": "iv",
            "unknown_route": "unknown_route",
            "measured": "measured",
            "metric": "metric",
            "metric_units_id": "metric_units__id",
            "metric_units_name": "metric_units__name",
            "metric_description": "metric_description",
            "analytical_method": "analytical_method",
            "sampling_period": "sampling_period",
            "age_of_exposure": "age_of_exposure",
            "duration": "duration",
            "n": "n",
            "exposure_distribution": "exposure_distribution",
            "description": "description",
            "created": "created",
            "last_updated": "last_updated",
        }

    def get_annotation_map(self, query_prefix):
        return {
            "url": sql_format("/epi/exposure/{}/", query_prefix + "id"),  # hardcoded URL
        }

    def prepare_df(self, df):
        return self.format_time(df)


class ComparisonSetExport(ModelExport):
    def get_value_map(self):
        return {
            "id": "id",
            "url": "url",
            "name": "name",
            "description": "description",
            "created": "created",
            "last_updated": "last_updated",
        }

    def get_annotation_map(self, query_prefix):
        return {
            "url": sql_format("/epi/comparison-set/{}/", query_prefix + "id"),  # hardcoded URL
        }

    def prepare_df(self, df):
        return self.format_time(df)


class ResultMetricExport(ModelExport):
    def get_value_map(self):
        return {
            "id": "id",
            "name": "metric",
            "abbreviation": "abbreviation",
        }


class ResultExport(ModelExport):
    def get_value_map(self):
        return {
            "id": "id",
            "name": "name",
            "metric_description": "metric_description",
            "metric_units": "metric_units",
            "data_location": "data_location",
            "population_description": "population_description",
            "dose_response": "dose_response_display",
            "dose_response_details": "dose_response_details",
            "prevalence_incidence": "prevalence_incidence",
            "statistical_power": "statistical_power_display",
            "statistical_power_details": "statistical_power_details",
            "statistical_test_results": "statistical_test_results",
            "trend_test": "trend_test",
            "adjustment_factors": "adjustment_factors",
            "adjustment_factors_considered": "adjustment_factors_considered",
            "estimate_type": "estimate_type_display",
            "variance_type": "variance_type_display",
            "ci_units": "ci_units",
            "comments": "comments",
            "created": "created",
            "last_updated": "last_updated",
            "tags": "tags",
        }

    def get_annotation_map(self, query_prefix):
        return {
            "dose_response_display": sql_display(
                query_prefix + "dose_response", constants.DoseResponse
            ),
            "adjustment_factors": str_m2m(
                query_prefix + "resfactors__adjustment_factor__description",
                filter=Q(**{query_prefix + "resfactors__included_in_final_model": True}),
            ),
            "adjustment_factors_considered": str_m2m(
                query_prefix + "resfactors__adjustment_factor__description",
                filter=Q(**{query_prefix + "resfactors__included_in_final_model": False}),
            ),
            "statistical_power_display": sql_display(
                query_prefix + "statistical_power", constants.StatisticalPower
            ),
            "estimate_type_display": sql_display(
                query_prefix + "estimate_type", constants.EstimateType
            ),
            "variance_type_display": sql_display(
                query_prefix + "variance_type", constants.VarianceType
            ),
            "tags": str_m2m(query_prefix + "resulttags__name"),
        }

    def prepare_df(self, df):
        return self.format_time(df)


class GroupExport(ModelExport):
    def get_value_map(self):
        return {
            "id": "id",
            "group_id": "group_id",
            "name": "name",
            "numeric": "numeric",
            "comparative_name": "comparative_name",
            "sex": "sex_display",
            "ethnicities": "ethnicities",
            "eligible_n": "eligible_n",
            "invited_n": "invited_n",
            "participant_n": "participant_n",
            "isControl": "isControl",
            "comments": "comments",
            "created": "created",
            "last_updated": "last_updated",
        }

    def get_annotation_map(self, query_prefix):
        return {
            "sex_display": sql_display(query_prefix + "sex", constants.Sex),
            "ethnicities": str_m2m(query_prefix + "ethnicities__name"),
        }

    def prepare_df(self, df):
        return self.format_time(df)


class GroupResultExport(ModelExport):
    def get_value_map(self):
        return {
            "id": "id",
            "n": "n",
            "estimate": "estimate",
            "variance": "variance",
            "lower_ci": "lower_ci",
            "upper_ci": "upper_ci",
            "lower_range": "lower_range",
            "upper_range": "upper_range",
            "lower_bound_interval": "lower_bound_interval",
            "upper_bound_interval": "upper_bound_interval",
            "p_value_qualifier": "p_value_qualifier_display",
            "p_value": "p_value",
            "is_main_finding": "is_main_finding",
            "main_finding_support": "main_finding_support_display",
            "created": "created",
            "last_updated": "last_updated",
        }

    def get_annotation_map(self, query_prefix):
        return {
            "lower_bound_interval": Case(
                When(**{query_prefix + "lower_ci": None}, then=query_prefix + "lower_range"),
                default=query_prefix + "lower_ci",
            ),
            "upper_bound_interval": Case(
                When(**{query_prefix + "upper_ci": None}, then=query_prefix + "upper_range"),
                default=query_prefix + "upper_ci",
            ),
            "p_value_qualifier_display": sql_display(
                query_prefix + "p_value_qualifier", constants.PValueQualifier
            ),
            "main_finding_support_display": sql_display(
                query_prefix + "main_finding_support", constants.MainFinding
            ),
        }

    def prepare_df(self, df):
        return self.format_time(df)


class CentralTendencyExport(ModelExport):
    def get_value_map(self):
        return {
            "estimate": "estimate",
            "estimate_type": "estimate_type_display",
            "variance": "variance",
            "variance_type": "variance_type_display",
            "lower_bound_interval": "lower_bound_interval",
            "upper_bound_interval": "upper_bound_interval",
            "lower_ci": "lower_ci",
            "upper_ci": "upper_ci",
            "lower_range": "lower_range",
            "upper_range": "upper_range",
        }

    def get_annotation_map(self, query_prefix):
        return {
            "estimate_type_display": sql_display(
                query_prefix + "estimate_type", constants.EstimateType
            ),
            "variance_type_display": sql_display(
                query_prefix + "variance_type", constants.VarianceType
            ),
            "lower_bound_interval": Case(
                When(**{query_prefix + "lower_ci": None}, then=query_prefix + "lower_range"),
                default=query_prefix + "lower_ci",
            ),
            "upper_bound_interval": Case(
                When(**{query_prefix + "upper_ci": None}, then=query_prefix + "upper_range"),
                default=query_prefix + "upper_ci",
            ),
        }


class EpiExporter(Exporter):
    def build_modules(self) -> list[ModelExport]:
        return [
            StudyExport("study", "study_population__study"),
            StudyPopulationExport("sp", "study_population"),
            OutcomeExport("outcome", ""),
            ExposureExport("exposure", "results__comparison_set__exposure"),
            ComparisonSetExport("cs", "results__comparison_set"),
            ResultMetricExport("metric", "results__metric"),
            ResultExport("result", "results", exclude=("tags",)),
            GroupExport("group", "results__results__group"),
            GroupResultExport("result_group", "results__results"),
        ]


class OutcomeComplete(FlatFileExporter):
    """
    Returns a complete export of all data required to rebuild the the
    epidemiological meta-result study type from scratch.
    """

    def build_df(self) -> pd.DataFrame:
        return EpiExporter().get_df(self.queryset)


class EpiDataPivotExporter(Exporter):
    def build_modules(self) -> list[ModelExport]:
        return [
            StudyExport(
                "study",
                "study_population__study",
                include=("id", "short_citation", "study_identifier", "published"),
            ),
            StudyPopulationExport(
                "sp", "study_population", include=("id", "name", "age_profile", "source", "design")
            ),
            OutcomeExport(
                "outcome",
                "",
                include=(
                    "id",
                    "name",
                    "system",
                    "effect",
                    "effect_subtype",
                    "diagnostic",
                    "age_of_measurement",
                    "effects",
                ),
            ),
            ComparisonSetExport("cs", "results__comparison_set", include=("id", "name")),
            ExposureExport(
                "exposure",
                "results__comparison_set__exposure",
                include=(
                    "id",
                    "name",
                    "metric",
                    "measured",
                    "metric_units_name",
                    "age_of_exposure",
                ),
            ),
            CentralTendencyExport(
                "ct",
                "results__comparison_set__exposure__central_tendencies",
                include=(
                    "estimate",
                    "estimate_type",
                    "variance",
                    "variance_type",
                    "lower_bound_interval",
                    "upper_bound_interval",
                    "lower_ci",
                    "upper_ci",
                    "lower_range",
                    "upper_range",
                ),
            ),
            ResultExport(
                "result",
                "results",
                include=(
                    "id",
                    "name",
                    "population_description",
                    "tags",
                    "metric_description",
                    "comments",
                    "dose_response",
                    "statistical_power",
                    "statistical_test_results",
                    "ci_units",
                    "estimate_type",
                    "variance_type",
                ),
            ),
            ResultMetricExport("metric", "results__metric", include=("name", "abbreviation")),
            GroupExport(
                "group",
                "results__results__group",
                include=("group_id", "name", "comparative_name", "numeric", "isControl"),
            ),
            GroupResultExport(
                "result_group",
                "results__results",
                include=(
                    "id",
                    "n",
                    "estimate",
                    "lower_ci",
                    "upper_ci",
                    "lower_range",
                    "upper_range",
                    "lower_bound_interval",
                    "upper_bound_interval",
                    "variance",
                    "p_value",
                    "p_value_qualifier",
                    "is_main_finding",
                    "main_finding_support",
                ),
            ),
        ]
=======
>>>>>>> 92da88bd

    return mean, low, high

<<<<<<< HEAD
class OutcomeDataPivot(FlatFileExporter):
    def _add_percent_control(self, df: pd.DataFrame) -> pd.DataFrame:
        def _get_stdev(x: pd.Series):
            return models.GroupResult.stdev(
                x["result-variance_type"], x["result_group-variance"], x["result_group-n"]
            )

        def _apply_results(_df1: pd.DataFrame):
            controls = _df1.loc[_df1["group-isControl"] == True]  # noqa: E712
            control = _df1.iloc[0] if controls.empty else controls.iloc[0]
            n_1 = control["result_group-n"]
            mu_1 = control["result_group-estimate"]
            sd_1 = _get_stdev(control)

            def _apply_result_groups(_df2: pd.DataFrame):
                row = _df2.iloc[0]
                if control["result-estimate_type"] in ["median", "mean"] and control[
                    "result-variance_type"
                ] in ["SD", "SE", "SEM"]:
                    n_2 = row["result_group-n"]
                    mu_2 = row["result_group-estimate"]
                    sd_2 = _get_stdev(row)
                    mean, low, high = percent_control(n_1, mu_1, sd_1, n_2, mu_2, sd_2)
                    return pd.DataFrame(
                        [[mean, low, high]],
                        columns=[
                            "percent control mean",
                            "percent control low",
                            "percent control high",
                        ],
                        index=[row["result_group-id"]],
                    )
                return pd.DataFrame(
                    [],
                    columns=[
                        "percent control mean",
                        "percent control low",
                        "percent control high",
                    ],
                )

            rgs = _df1.groupby("result_group-id", group_keys=False)
            return rgs.apply(_apply_result_groups)

        results = df.groupby("result-id", group_keys=False)
        computed_df = results.apply(_apply_results)
        return df.join(computed_df, on="result_group-id").drop(
            columns=["result-estimate_type", "result-variance_type", "group-isControl"]
=======

class StudyPopulationExport(ModelExport):
    def get_value_map(self):
        return {
            "id": "id",
            "url": "url",
            "name": "name",
            "design": "design_display",
            "age_profile": "age_profile",
            "source": "source",
            "countries": "countries__name",
            "region": "region",
            "state": "state",
            "eligible_n": "eligible_n",
            "invited_n": "invited_n",
            "participant_n": "participant_n",
            "inclusion_criteria": "inclusion_criteria",
            "exclusion_criteria": "exclusion_criteria",
            "confounding_criteria": "confounding_criteria",
            "comments": "comments",
            "created": "created",
            "last_updated": "last_updated",
        }

    def get_annotation_map(self, query_prefix):
        return {
            "url": sql_format("/epi/study-population/{}/", query_prefix + "id"),  # hardcoded URL
            "design_display": sql_display(query_prefix + "design", constants.Design),
            "countries__name": str_m2m(query_prefix + "countries__name"),
            "inclusion_criteria": str_m2m(
                query_prefix + "spcriteria__criteria__description",
                filter=Q(**{query_prefix + "spcriteria__criteria_type": constants.CriteriaType.I}),
            ),
            "exclusion_criteria": str_m2m(
                query_prefix + "spcriteria__criteria__description",
                filter=Q(**{query_prefix + "spcriteria__criteria_type": constants.CriteriaType.E}),
            ),
            "confounding_criteria": str_m2m(
                query_prefix + "spcriteria__criteria__description",
                filter=Q(**{query_prefix + "spcriteria__criteria_type": constants.CriteriaType.C}),
            ),
        }

    def prepare_df(self, df):
        return self.format_time(df)


class OutcomeExport(ModelExport):
    def get_value_map(self):
        return {
            "id": "id",
            "url": "url",
            "name": "name",
            "effects": "effects__name",
            "system": "system",
            "effect": "effect",
            "effect_subtype": "effect_subtype",
            "diagnostic": "diagnostic_display",
            "diagnostic_description": "diagnostic_description",
            "age_of_measurement": "age_of_measurement",
            "outcome_n": "outcome_n",
            "summary": "summary",
            "created": "created",
            "last_updated": "last_updated",
        }

    def get_annotation_map(self, query_prefix):
        return {
            "url": sql_format("/epi/outcome/{}/", query_prefix + "id"),  # hardcoded URL
            "effects__name": str_m2m(query_prefix + "effects__name"),
            "diagnostic_display": sql_display(query_prefix + "diagnostic", constants.Diagnostic),
        }

    def prepare_df(self, df):
        return self.format_time(df)


class ExposureExport(ModelExport):
    def get_value_map(self):
        return {
            "id": "id",
            "url": "url",
            "name": "name",
            "inhalation": "inhalation",
            "dermal": "dermal",
            "oral": "oral",
            "in_utero": "in_utero",
            "iv": "iv",
            "unknown_route": "unknown_route",
            "measured": "measured",
            "metric": "metric",
            "metric_units_id": "metric_units__id",
            "metric_units_name": "metric_units__name",
            "metric_description": "metric_description",
            "analytical_method": "analytical_method",
            "sampling_period": "sampling_period",
            "age_of_exposure": "age_of_exposure",
            "duration": "duration",
            "n": "n",
            "exposure_distribution": "exposure_distribution",
            "description": "description",
            "created": "created",
            "last_updated": "last_updated",
        }

    def get_annotation_map(self, query_prefix):
        return {
            "url": sql_format("/epi/exposure/{}/", query_prefix + "id"),  # hardcoded URL
        }

    def prepare_df(self, df):
        return self.format_time(df)


class ComparisonSetExport(ModelExport):
    def get_value_map(self):
        return {
            "id": "id",
            "url": "url",
            "name": "name",
            "description": "description",
            "created": "created",
            "last_updated": "last_updated",
        }

    def get_annotation_map(self, query_prefix):
        return {
            "url": sql_format("/epi/comparison-set/{}/", query_prefix + "id"),  # hardcoded URL
        }

    def prepare_df(self, df):
        return self.format_time(df)


class ResultMetricExport(ModelExport):
    def get_value_map(self):
        return {
            "id": "id",
            "name": "metric",
            "abbreviation": "abbreviation",
        }


class ResultExport(ModelExport):
    def get_value_map(self):
        return {
            "id": "id",
            "name": "name",
            "metric_description": "metric_description",
            "metric_units": "metric_units",
            "data_location": "data_location",
            "population_description": "population_description",
            "dose_response": "dose_response_display",
            "dose_response_details": "dose_response_details",
            "prevalence_incidence": "prevalence_incidence",
            "statistical_power": "statistical_power_display",
            "statistical_power_details": "statistical_power_details",
            "statistical_test_results": "statistical_test_results",
            "trend_test": "trend_test",
            "adjustment_factors": "adjustment_factors",
            "adjustment_factors_considered": "adjustment_factors_considered",
            "estimate_type": "estimate_type_display",
            "variance_type": "variance_type_display",
            "ci_units": "ci_units",
            "comments": "comments",
            "created": "created",
            "last_updated": "last_updated",
            "tags": "tags",
        }

    def get_annotation_map(self, query_prefix):
        return {
            "dose_response_display": sql_display(
                query_prefix + "dose_response", constants.DoseResponse
            ),
            "adjustment_factors": str_m2m(
                query_prefix + "resfactors__adjustment_factor__description",
                filter=Q(**{query_prefix + "resfactors__included_in_final_model": True}),
            ),
            "adjustment_factors_considered": str_m2m(
                query_prefix + "resfactors__adjustment_factor__description",
                filter=Q(**{query_prefix + "resfactors__included_in_final_model": False}),
            ),
            "statistical_power_display": sql_display(
                query_prefix + "statistical_power", constants.StatisticalPower
            ),
            "estimate_type_display": sql_display(
                query_prefix + "estimate_type", constants.EstimateType
            ),
            "variance_type_display": sql_display(
                query_prefix + "variance_type", constants.VarianceType
            ),
            "tags": str_m2m(query_prefix + "resulttags__name"),
        }

    def prepare_df(self, df):
        return self.format_time(df)


class GroupExport(ModelExport):
    def get_value_map(self):
        return {
            "id": "id",
            "group_id": "group_id",
            "name": "name",
            "numeric": "numeric",
            "comparative_name": "comparative_name",
            "sex": "sex_display",
            "ethnicities": "ethnicities",
            "eligible_n": "eligible_n",
            "invited_n": "invited_n",
            "participant_n": "participant_n",
            "isControl": "isControl",
            "comments": "comments",
            "created": "created",
            "last_updated": "last_updated",
        }

    def get_annotation_map(self, query_prefix):
        return {
            "sex_display": sql_display(query_prefix + "sex", constants.Sex),
            "ethnicities": str_m2m(query_prefix + "ethnicities__name"),
        }

    def prepare_df(self, df):
        return self.format_time(df)


class GroupResultExport(ModelExport):
    def get_value_map(self):
        return {
            "id": "id",
            "n": "n",
            "estimate": "estimate",
            "variance": "variance",
            "lower_ci": "lower_ci",
            "upper_ci": "upper_ci",
            "lower_range": "lower_range",
            "upper_range": "upper_range",
            "lower_bound_interval": "lower_bound_interval",
            "upper_bound_interval": "upper_bound_interval",
            "p_value_qualifier": "p_value_qualifier_display",
            "p_value": "p_value",
            "is_main_finding": "is_main_finding",
            "main_finding_support": "main_finding_support_display",
            "created": "created",
            "last_updated": "last_updated",
        }

    def get_annotation_map(self, query_prefix):
        return {
            "lower_bound_interval": Case(
                When(**{query_prefix + "lower_ci": None}, then=query_prefix + "lower_range"),
                default=query_prefix + "lower_ci",
            ),
            "upper_bound_interval": Case(
                When(**{query_prefix + "upper_ci": None}, then=query_prefix + "upper_range"),
                default=query_prefix + "upper_ci",
            ),
            "p_value_qualifier_display": sql_display(
                query_prefix + "p_value_qualifier", constants.PValueQualifier
            ),
            "main_finding_support_display": sql_display(
                query_prefix + "main_finding_support", constants.MainFinding
            ),
        }

    def prepare_df(self, df):
        return self.format_time(df)


class CentralTendencyExport(ModelExport):
    def get_value_map(self):
        return {
            "estimate": "estimate",
            "estimate_type": "estimate_type_display",
            "variance": "variance",
            "variance_type": "variance_type_display",
            "lower_bound_interval": "lower_bound_interval",
            "upper_bound_interval": "upper_bound_interval",
            "lower_ci": "lower_ci",
            "upper_ci": "upper_ci",
            "lower_range": "lower_range",
            "upper_range": "upper_range",
        }

    def get_annotation_map(self, query_prefix):
        return {
            "estimate_type_display": sql_display(
                query_prefix + "estimate_type", constants.EstimateType
            ),
            "variance_type_display": sql_display(
                query_prefix + "variance_type", constants.VarianceType
            ),
            "lower_bound_interval": Case(
                When(**{query_prefix + "lower_ci": None}, then=query_prefix + "lower_range"),
                default=query_prefix + "lower_ci",
            ),
            "upper_bound_interval": Case(
                When(**{query_prefix + "upper_ci": None}, then=query_prefix + "upper_range"),
                default=query_prefix + "upper_ci",
            ),
        }


class EpiExporter(Exporter):
    def build_modules(self) -> list[ModelExport]:
        return [
            StudyExport("study", "study_population__study"),
            StudyPopulationExport("sp", "study_population"),
            OutcomeExport("outcome", ""),
            ExposureExport("exposure", "results__comparison_set__exposure"),
            ComparisonSetExport("cs", "results__comparison_set"),
            ResultMetricExport("metric", "results__metric"),
            ResultExport("result", "results", exclude=("tags",)),
            GroupExport("group", "results__results__group"),
            GroupResultExport("result_group", "results__results"),
        ]


class OutcomeComplete(FlatFileExporter):
    """
    Returns a complete export of all data required to rebuild the the
    epidemiological meta-result study type from scratch.
    """

    def build_df(self) -> pd.DataFrame:
        return EpiExporter().get_df(self.queryset)


class EpiDataPivotExporter(Exporter):
    def build_modules(self) -> list[ModelExport]:
        return [
            StudyExport(
                "study",
                "study_population__study",
                include=("id", "short_citation", "study_identifier", "published"),
            ),
            StudyPopulationExport(
                "sp", "study_population", include=("id", "name", "age_profile", "source", "design")
            ),
            OutcomeExport(
                "outcome",
                "",
                include=(
                    "id",
                    "name",
                    "system",
                    "effect",
                    "effect_subtype",
                    "diagnostic",
                    "age_of_measurement",
                    "effects",
                ),
            ),
            ComparisonSetExport("cs", "results__comparison_set", include=("id", "name")),
            ExposureExport(
                "exposure",
                "results__comparison_set__exposure",
                include=(
                    "id",
                    "name",
                    "metric",
                    "measured",
                    "metric_units_name",
                    "age_of_exposure",
                ),
            ),
            CentralTendencyExport(
                "ct",
                "results__comparison_set__exposure__central_tendencies",
                include=(
                    "estimate",
                    "estimate_type",
                    "variance",
                    "variance_type",
                    "lower_bound_interval",
                    "upper_bound_interval",
                    "lower_ci",
                    "upper_ci",
                    "lower_range",
                    "upper_range",
                ),
            ),
            ResultExport(
                "result",
                "results",
                include=(
                    "id",
                    "name",
                    "population_description",
                    "tags",
                    "metric_description",
                    "comments",
                    "dose_response",
                    "statistical_power",
                    "statistical_test_results",
                    "ci_units",
                    "estimate_type",
                    "variance_type",
                ),
            ),
            ResultMetricExport("metric", "results__metric", include=("name", "abbreviation")),
            GroupExport(
                "group",
                "results__results__group",
                include=("group_id", "name", "comparative_name", "numeric", "isControl"),
            ),
            GroupResultExport(
                "result_group",
                "results__results",
                include=(
                    "id",
                    "n",
                    "estimate",
                    "lower_ci",
                    "upper_ci",
                    "lower_range",
                    "upper_range",
                    "lower_bound_interval",
                    "upper_bound_interval",
                    "variance",
                    "p_value",
                    "p_value_qualifier",
                    "is_main_finding",
                    "main_finding_support",
                ),
            ),
        ]


class OutcomeDataPivot(FlatFileExporter):
    def _add_ci(self, df: pd.DataFrame) -> pd.DataFrame:
        # if CI are not reported, calculate from mean/variance estimates. This code is identical
        # to `GroupResult.getConfidenceIntervals`, but applied to this data frame
        def _calc_cis(row):
            if (
                row["result_group-lower_ci"] is None
                and row["result_group-upper_ci"] is None
                and row["result_group-n"] is not None
                and row["result_group-estimate"] is not None
                and row["result_group-variance"] is not None
                and row["result_group-n"] > 0
            ):
                n = row["result_group-n"]
                est = row["result_group-estimate"]
                var = row["result_group-variance"]
                z = t.ppf(0.975, max(n - 1, 1))
                change = None

                if row["result-variance_type"] == "SD":
                    change = z * var / math.sqrt(n)
                elif row["result-variance_type"] in ("SE", "SEM"):
                    change = z * var

                if change is not None:
                    return est - change, est + change

            return row["result_group-lower_ci"], row["result_group-upper_ci"]

        df[["result_group-lower_ci", "result_group-upper_ci"]] = df.apply(
            _calc_cis, axis=1, result_type="expand"
>>>>>>> 92da88bd
        )
        return df

    def _add_percent_control(self, df: pd.DataFrame) -> pd.DataFrame:
        def _get_stdev(x: pd.Series):
            return models.GroupResult.stdev(
                x["result-variance_type"], x["result_group-variance"], x["result_group-n"]
            )

<<<<<<< HEAD
    def build_df(self) -> pd.DataFrame:
        df = EpiDataPivotExporter().get_df(self.queryset.order_by("id", "results__results"))
        outcome_ids = list(df["outcome-id"].unique())
        rob_headers, rob_data = FinalRiskOfBiasScore.get_dp_export(
            self.queryset.first().assessment_id,
            outcome_ids,
            "epi",
        )
        rob_df = pd.DataFrame(
            data=[
                [rob_data[(outcome_id, metric_id)] for metric_id in rob_headers.keys()]
                for outcome_id in outcome_ids
            ],
            columns=list(rob_headers.values()),
            index=outcome_ids,
        )
        df = df.join(rob_df, on="outcome-id")

        df["Reference/Exposure group"] = (
            df["study-short_citation"]
            + " ("
            + df["group-name"]
            + ", n="
            + df["result_group-n"].astype(str)
            + ")"
        )
        df["Result, summary numerical"] = (
            df["result_group-estimate"].astype(str)
            + " ("
            + df["result_group-lower_ci"].astype(str)
            + " - "
            + df["result_group-upper_ci"].astype(str)
            + ")"
=======
        def _apply_results(_df1: pd.DataFrame):
            controls = _df1.loc[_df1["group-isControl"] == True]  # noqa: E712
            control = _df1.iloc[0] if controls.empty else controls.iloc[0]
            n_1 = control["result_group-n"]
            mu_1 = control["result_group-estimate"]
            sd_1 = _get_stdev(control)

            def _apply_result_groups(_df2: pd.DataFrame):
                row = _df2.iloc[0]
                if control["result-estimate_type"] in ["median", "mean"] and control[
                    "result-variance_type"
                ] in ["SD", "SE", "SEM"]:
                    n_2 = row["result_group-n"]
                    mu_2 = row["result_group-estimate"]
                    sd_2 = _get_stdev(row)
                    mean, low, high = percent_control(n_1, mu_1, sd_1, n_2, mu_2, sd_2)
                    return pd.DataFrame(
                        [[mean, low, high]],
                        columns=[
                            "percent control mean",
                            "percent control low",
                            "percent control high",
                        ],
                        index=[row["result_group-id"]],
                    )
                return pd.DataFrame(
                    [],
                    columns=[
                        "percent control mean",
                        "percent control low",
                        "percent control high",
                    ],
                )

            rgs = _df1.groupby("result_group-id", group_keys=False)
            return rgs.apply(_apply_result_groups)

        results = df.groupby("result-id", group_keys=False)
        computed_df = results.apply(_apply_results)
        # empty groups may return original columns, so remove them
        computed_df = computed_df[computed_df.columns.difference(df.columns)]
        return df.join(computed_df, on="result_group-id").drop(
            columns=["result-estimate_type", "result-variance_type", "group-isControl"]
>>>>>>> 92da88bd
        )
        df["key"] = df["result_group-id"]
        df["statistical significance"] = df.apply(
            lambda x: x["result_group-p_value_qualifier"]
            if pd.isna(x["result_group-p_value"])
            else f"{x['result_group-p_value']:g}"
            if x["result_group-p_value_qualifier"] in ["=", "-", "n.s."]
            else f"{x['result_group-p_value_qualifier']}{x['result_group-p_value']:g}",
            axis="columns",
        )
        df = df.drop(columns="result_group-p_value_qualifier")

<<<<<<< HEAD
=======
    def build_df(self) -> pd.DataFrame:
        df = EpiDataPivotExporter().get_df(self.queryset.order_by("id", "results__results"))
        if obj := self.queryset.first():
            outcome_ids = list(df["outcome-id"].unique())
            rob_df = get_final_score_df(obj.assessment_id, outcome_ids, "epi")
            df = df.join(rob_df, on="outcome-id")

        df["Reference/Exposure group"] = (
            df["study-short_citation"]
            + " ("
            + df["group-name"]
            + ", n="
            + df["result_group-n"].astype(str)
            + ")"
        )
        df["Result, summary numerical"] = (
            df["result_group-estimate"].astype(str)
            + " ("
            + df["result_group-lower_ci"].astype(str)
            + " - "
            + df["result_group-upper_ci"].astype(str)
            + ")"
        )
        df["key"] = df["result_group-id"]
        df["statistical significance"] = df.apply(
            lambda x: x["result_group-p_value_qualifier"]
            if pd.isna(x["result_group-p_value"])
            else f"{x['result_group-p_value']:g}"
            if x["result_group-p_value_qualifier"] in ["=", "-", "n.s."]
            else f"{x['result_group-p_value_qualifier']}{x['result_group-p_value']:g}",
            axis="columns",
        )
        df = df.drop(columns="result_group-p_value_qualifier")

        df = self._add_ci(df)
>>>>>>> 92da88bd
        df = self._add_percent_control(df)

        df = df.rename(
            columns={
                "study-id": "study id",
                "study-short_citation": "study name",
                "study-study_identifier": "study identifier",
                "study-published": "study published",
                "sp-id": "study population id",
                "sp-name": "study population name",
                "sp-age_profile": "study population age profile",
                "sp-source": "study population source",
                "sp-design": "design",
                "outcome-id": "outcome id",
                "outcome-name": "outcome name",
                "outcome-system": "outcome system",
                "outcome-effect": "outcome effect",
                "outcome-effect_subtype": "outcome effect subtype",
                "outcome-diagnostic": "diagnostic",
                "outcome-age_of_measurement": "age of outcome measurement",
                "outcome-effects": "tags",
<<<<<<< HEAD
            }
        )
        df = df.rename(
            columns={
=======
>>>>>>> 92da88bd
                "cs-id": "comparison set id",
                "cs-name": "comparison set name",
                "exposure-id": "exposure id",
                "exposure-name": "exposure name",
                "exposure-metric": "exposure metric",
                "exposure-measured": "exposure measured",
                "exposure-metric_units_name": "dose units",
                "exposure-age_of_exposure": "age of exposure",
                "ct-estimate": "exposure estimate",
                "ct-estimate_type": "exposure estimate type",
                "ct-variance": "exposure variance",
                "ct-variance_type": "exposure variance type",
                "ct-lower_bound_interval": "exposure lower bound interval",
                "ct-upper_bound_interval": "exposure upper bound interval",
                "ct-lower_ci": "exposure lower ci",
                "ct-upper_ci": "exposure upper ci",
                "ct-lower_range": "exposure lower range",
                "ct-upper_range": "exposure upper range",
                "result-id": "result id",
                "result-name": "result name",
                "result-population_description": "result population description",
                "result-tags": "result tags",
                "metric-name": "statistical metric",
                "metric-abbreviation": "statistical metric abbreviation",
                "result-metric_description": "statistical metric description",
                "result-comments": "result summary",
                "result-dose_response": "dose response",
                "result-statistical_power": "statistical power",
                "result-statistical_test_results": "statistical test results",
                "result-ci_units": "CI units",
                "group-group_id": "exposure group order",
                "group-name": "exposure group name",
                "group-comparative_name": "exposure group comparison name",
                "group-numeric": "exposure group numeric",
                "result_group-id": "result group id",
                "result_group-n": "N",
                "result_group-estimate": "estimate",
                "result_group-lower_ci": "lower CI",
                "result_group-upper_ci": "upper CI",
                "result_group-lower_range": "lower range",
                "result_group-upper_range": "upper range",
                "result_group-lower_bound_interval": "lower bound interval",
                "result_group-upper_bound_interval": "upper bound interval",
                "result_group-variance": "variance",
                "result_group-p_value": "statistical significance (numeric)",
                "result_group-is_main_finding": "main finding",
                "result_group-main_finding_support": "main finding support",
            }
        )

        return df<|MERGE_RESOLUTION|>--- conflicted
+++ resolved
@@ -2,19 +2,12 @@
 
 import pandas as pd
 from django.db.models import Case, Q, When
-<<<<<<< HEAD
-=======
 from scipy.stats import t
->>>>>>> 92da88bd
 
 from ..common.exports import Exporter, ModelExport
 from ..common.helper import FlatFileExporter
 from ..common.models import sql_display, sql_format, str_m2m
-<<<<<<< HEAD
-from ..materialized.models import FinalRiskOfBiasScore
-=======
 from ..materialized.exports import get_final_score_df
->>>>>>> 92da88bd
 from ..study.exports import StudyExport
 from . import constants, models
 
@@ -33,7 +26,6 @@
             rng = sorted([mean - ci, mean + ci])
             low = rng[0]
             high = rng[1]
-<<<<<<< HEAD
 
     return mean, low, high
 
@@ -466,13 +458,42 @@
                 ),
             ),
         ]
-=======
->>>>>>> 92da88bd
-
-    return mean, low, high
-
-<<<<<<< HEAD
+
+
 class OutcomeDataPivot(FlatFileExporter):
+    def _add_ci(self, df: pd.DataFrame) -> pd.DataFrame:
+        # if CI are not reported, calculate from mean/variance estimates. This code is identical
+        # to `GroupResult.getConfidenceIntervals`, but applied to this data frame
+        def _calc_cis(row):
+            if (
+                row["result_group-lower_ci"] is None
+                and row["result_group-upper_ci"] is None
+                and row["result_group-n"] is not None
+                and row["result_group-estimate"] is not None
+                and row["result_group-variance"] is not None
+                and row["result_group-n"] > 0
+            ):
+                n = row["result_group-n"]
+                est = row["result_group-estimate"]
+                var = row["result_group-variance"]
+                z = t.ppf(0.975, max(n - 1, 1))
+                change = None
+
+                if row["result-variance_type"] == "SD":
+                    change = z * var / math.sqrt(n)
+                elif row["result-variance_type"] in ("SE", "SEM"):
+                    change = z * var
+
+                if change is not None:
+                    return est - change, est + change
+
+            return row["result_group-lower_ci"], row["result_group-upper_ci"]
+
+        df[["result_group-lower_ci", "result_group-upper_ci"]] = df.apply(
+            _calc_cis, axis=1, result_type="expand"
+        )
+        return df
+
     def _add_percent_control(self, df: pd.DataFrame) -> pd.DataFrame:
         def _get_stdev(x: pd.Series):
             return models.GroupResult.stdev(
@@ -518,574 +539,12 @@
 
         results = df.groupby("result-id", group_keys=False)
         computed_df = results.apply(_apply_results)
-        return df.join(computed_df, on="result_group-id").drop(
-            columns=["result-estimate_type", "result-variance_type", "group-isControl"]
-=======
-
-class StudyPopulationExport(ModelExport):
-    def get_value_map(self):
-        return {
-            "id": "id",
-            "url": "url",
-            "name": "name",
-            "design": "design_display",
-            "age_profile": "age_profile",
-            "source": "source",
-            "countries": "countries__name",
-            "region": "region",
-            "state": "state",
-            "eligible_n": "eligible_n",
-            "invited_n": "invited_n",
-            "participant_n": "participant_n",
-            "inclusion_criteria": "inclusion_criteria",
-            "exclusion_criteria": "exclusion_criteria",
-            "confounding_criteria": "confounding_criteria",
-            "comments": "comments",
-            "created": "created",
-            "last_updated": "last_updated",
-        }
-
-    def get_annotation_map(self, query_prefix):
-        return {
-            "url": sql_format("/epi/study-population/{}/", query_prefix + "id"),  # hardcoded URL
-            "design_display": sql_display(query_prefix + "design", constants.Design),
-            "countries__name": str_m2m(query_prefix + "countries__name"),
-            "inclusion_criteria": str_m2m(
-                query_prefix + "spcriteria__criteria__description",
-                filter=Q(**{query_prefix + "spcriteria__criteria_type": constants.CriteriaType.I}),
-            ),
-            "exclusion_criteria": str_m2m(
-                query_prefix + "spcriteria__criteria__description",
-                filter=Q(**{query_prefix + "spcriteria__criteria_type": constants.CriteriaType.E}),
-            ),
-            "confounding_criteria": str_m2m(
-                query_prefix + "spcriteria__criteria__description",
-                filter=Q(**{query_prefix + "spcriteria__criteria_type": constants.CriteriaType.C}),
-            ),
-        }
-
-    def prepare_df(self, df):
-        return self.format_time(df)
-
-
-class OutcomeExport(ModelExport):
-    def get_value_map(self):
-        return {
-            "id": "id",
-            "url": "url",
-            "name": "name",
-            "effects": "effects__name",
-            "system": "system",
-            "effect": "effect",
-            "effect_subtype": "effect_subtype",
-            "diagnostic": "diagnostic_display",
-            "diagnostic_description": "diagnostic_description",
-            "age_of_measurement": "age_of_measurement",
-            "outcome_n": "outcome_n",
-            "summary": "summary",
-            "created": "created",
-            "last_updated": "last_updated",
-        }
-
-    def get_annotation_map(self, query_prefix):
-        return {
-            "url": sql_format("/epi/outcome/{}/", query_prefix + "id"),  # hardcoded URL
-            "effects__name": str_m2m(query_prefix + "effects__name"),
-            "diagnostic_display": sql_display(query_prefix + "diagnostic", constants.Diagnostic),
-        }
-
-    def prepare_df(self, df):
-        return self.format_time(df)
-
-
-class ExposureExport(ModelExport):
-    def get_value_map(self):
-        return {
-            "id": "id",
-            "url": "url",
-            "name": "name",
-            "inhalation": "inhalation",
-            "dermal": "dermal",
-            "oral": "oral",
-            "in_utero": "in_utero",
-            "iv": "iv",
-            "unknown_route": "unknown_route",
-            "measured": "measured",
-            "metric": "metric",
-            "metric_units_id": "metric_units__id",
-            "metric_units_name": "metric_units__name",
-            "metric_description": "metric_description",
-            "analytical_method": "analytical_method",
-            "sampling_period": "sampling_period",
-            "age_of_exposure": "age_of_exposure",
-            "duration": "duration",
-            "n": "n",
-            "exposure_distribution": "exposure_distribution",
-            "description": "description",
-            "created": "created",
-            "last_updated": "last_updated",
-        }
-
-    def get_annotation_map(self, query_prefix):
-        return {
-            "url": sql_format("/epi/exposure/{}/", query_prefix + "id"),  # hardcoded URL
-        }
-
-    def prepare_df(self, df):
-        return self.format_time(df)
-
-
-class ComparisonSetExport(ModelExport):
-    def get_value_map(self):
-        return {
-            "id": "id",
-            "url": "url",
-            "name": "name",
-            "description": "description",
-            "created": "created",
-            "last_updated": "last_updated",
-        }
-
-    def get_annotation_map(self, query_prefix):
-        return {
-            "url": sql_format("/epi/comparison-set/{}/", query_prefix + "id"),  # hardcoded URL
-        }
-
-    def prepare_df(self, df):
-        return self.format_time(df)
-
-
-class ResultMetricExport(ModelExport):
-    def get_value_map(self):
-        return {
-            "id": "id",
-            "name": "metric",
-            "abbreviation": "abbreviation",
-        }
-
-
-class ResultExport(ModelExport):
-    def get_value_map(self):
-        return {
-            "id": "id",
-            "name": "name",
-            "metric_description": "metric_description",
-            "metric_units": "metric_units",
-            "data_location": "data_location",
-            "population_description": "population_description",
-            "dose_response": "dose_response_display",
-            "dose_response_details": "dose_response_details",
-            "prevalence_incidence": "prevalence_incidence",
-            "statistical_power": "statistical_power_display",
-            "statistical_power_details": "statistical_power_details",
-            "statistical_test_results": "statistical_test_results",
-            "trend_test": "trend_test",
-            "adjustment_factors": "adjustment_factors",
-            "adjustment_factors_considered": "adjustment_factors_considered",
-            "estimate_type": "estimate_type_display",
-            "variance_type": "variance_type_display",
-            "ci_units": "ci_units",
-            "comments": "comments",
-            "created": "created",
-            "last_updated": "last_updated",
-            "tags": "tags",
-        }
-
-    def get_annotation_map(self, query_prefix):
-        return {
-            "dose_response_display": sql_display(
-                query_prefix + "dose_response", constants.DoseResponse
-            ),
-            "adjustment_factors": str_m2m(
-                query_prefix + "resfactors__adjustment_factor__description",
-                filter=Q(**{query_prefix + "resfactors__included_in_final_model": True}),
-            ),
-            "adjustment_factors_considered": str_m2m(
-                query_prefix + "resfactors__adjustment_factor__description",
-                filter=Q(**{query_prefix + "resfactors__included_in_final_model": False}),
-            ),
-            "statistical_power_display": sql_display(
-                query_prefix + "statistical_power", constants.StatisticalPower
-            ),
-            "estimate_type_display": sql_display(
-                query_prefix + "estimate_type", constants.EstimateType
-            ),
-            "variance_type_display": sql_display(
-                query_prefix + "variance_type", constants.VarianceType
-            ),
-            "tags": str_m2m(query_prefix + "resulttags__name"),
-        }
-
-    def prepare_df(self, df):
-        return self.format_time(df)
-
-
-class GroupExport(ModelExport):
-    def get_value_map(self):
-        return {
-            "id": "id",
-            "group_id": "group_id",
-            "name": "name",
-            "numeric": "numeric",
-            "comparative_name": "comparative_name",
-            "sex": "sex_display",
-            "ethnicities": "ethnicities",
-            "eligible_n": "eligible_n",
-            "invited_n": "invited_n",
-            "participant_n": "participant_n",
-            "isControl": "isControl",
-            "comments": "comments",
-            "created": "created",
-            "last_updated": "last_updated",
-        }
-
-    def get_annotation_map(self, query_prefix):
-        return {
-            "sex_display": sql_display(query_prefix + "sex", constants.Sex),
-            "ethnicities": str_m2m(query_prefix + "ethnicities__name"),
-        }
-
-    def prepare_df(self, df):
-        return self.format_time(df)
-
-
-class GroupResultExport(ModelExport):
-    def get_value_map(self):
-        return {
-            "id": "id",
-            "n": "n",
-            "estimate": "estimate",
-            "variance": "variance",
-            "lower_ci": "lower_ci",
-            "upper_ci": "upper_ci",
-            "lower_range": "lower_range",
-            "upper_range": "upper_range",
-            "lower_bound_interval": "lower_bound_interval",
-            "upper_bound_interval": "upper_bound_interval",
-            "p_value_qualifier": "p_value_qualifier_display",
-            "p_value": "p_value",
-            "is_main_finding": "is_main_finding",
-            "main_finding_support": "main_finding_support_display",
-            "created": "created",
-            "last_updated": "last_updated",
-        }
-
-    def get_annotation_map(self, query_prefix):
-        return {
-            "lower_bound_interval": Case(
-                When(**{query_prefix + "lower_ci": None}, then=query_prefix + "lower_range"),
-                default=query_prefix + "lower_ci",
-            ),
-            "upper_bound_interval": Case(
-                When(**{query_prefix + "upper_ci": None}, then=query_prefix + "upper_range"),
-                default=query_prefix + "upper_ci",
-            ),
-            "p_value_qualifier_display": sql_display(
-                query_prefix + "p_value_qualifier", constants.PValueQualifier
-            ),
-            "main_finding_support_display": sql_display(
-                query_prefix + "main_finding_support", constants.MainFinding
-            ),
-        }
-
-    def prepare_df(self, df):
-        return self.format_time(df)
-
-
-class CentralTendencyExport(ModelExport):
-    def get_value_map(self):
-        return {
-            "estimate": "estimate",
-            "estimate_type": "estimate_type_display",
-            "variance": "variance",
-            "variance_type": "variance_type_display",
-            "lower_bound_interval": "lower_bound_interval",
-            "upper_bound_interval": "upper_bound_interval",
-            "lower_ci": "lower_ci",
-            "upper_ci": "upper_ci",
-            "lower_range": "lower_range",
-            "upper_range": "upper_range",
-        }
-
-    def get_annotation_map(self, query_prefix):
-        return {
-            "estimate_type_display": sql_display(
-                query_prefix + "estimate_type", constants.EstimateType
-            ),
-            "variance_type_display": sql_display(
-                query_prefix + "variance_type", constants.VarianceType
-            ),
-            "lower_bound_interval": Case(
-                When(**{query_prefix + "lower_ci": None}, then=query_prefix + "lower_range"),
-                default=query_prefix + "lower_ci",
-            ),
-            "upper_bound_interval": Case(
-                When(**{query_prefix + "upper_ci": None}, then=query_prefix + "upper_range"),
-                default=query_prefix + "upper_ci",
-            ),
-        }
-
-
-class EpiExporter(Exporter):
-    def build_modules(self) -> list[ModelExport]:
-        return [
-            StudyExport("study", "study_population__study"),
-            StudyPopulationExport("sp", "study_population"),
-            OutcomeExport("outcome", ""),
-            ExposureExport("exposure", "results__comparison_set__exposure"),
-            ComparisonSetExport("cs", "results__comparison_set"),
-            ResultMetricExport("metric", "results__metric"),
-            ResultExport("result", "results", exclude=("tags",)),
-            GroupExport("group", "results__results__group"),
-            GroupResultExport("result_group", "results__results"),
-        ]
-
-
-class OutcomeComplete(FlatFileExporter):
-    """
-    Returns a complete export of all data required to rebuild the the
-    epidemiological meta-result study type from scratch.
-    """
-
-    def build_df(self) -> pd.DataFrame:
-        return EpiExporter().get_df(self.queryset)
-
-
-class EpiDataPivotExporter(Exporter):
-    def build_modules(self) -> list[ModelExport]:
-        return [
-            StudyExport(
-                "study",
-                "study_population__study",
-                include=("id", "short_citation", "study_identifier", "published"),
-            ),
-            StudyPopulationExport(
-                "sp", "study_population", include=("id", "name", "age_profile", "source", "design")
-            ),
-            OutcomeExport(
-                "outcome",
-                "",
-                include=(
-                    "id",
-                    "name",
-                    "system",
-                    "effect",
-                    "effect_subtype",
-                    "diagnostic",
-                    "age_of_measurement",
-                    "effects",
-                ),
-            ),
-            ComparisonSetExport("cs", "results__comparison_set", include=("id", "name")),
-            ExposureExport(
-                "exposure",
-                "results__comparison_set__exposure",
-                include=(
-                    "id",
-                    "name",
-                    "metric",
-                    "measured",
-                    "metric_units_name",
-                    "age_of_exposure",
-                ),
-            ),
-            CentralTendencyExport(
-                "ct",
-                "results__comparison_set__exposure__central_tendencies",
-                include=(
-                    "estimate",
-                    "estimate_type",
-                    "variance",
-                    "variance_type",
-                    "lower_bound_interval",
-                    "upper_bound_interval",
-                    "lower_ci",
-                    "upper_ci",
-                    "lower_range",
-                    "upper_range",
-                ),
-            ),
-            ResultExport(
-                "result",
-                "results",
-                include=(
-                    "id",
-                    "name",
-                    "population_description",
-                    "tags",
-                    "metric_description",
-                    "comments",
-                    "dose_response",
-                    "statistical_power",
-                    "statistical_test_results",
-                    "ci_units",
-                    "estimate_type",
-                    "variance_type",
-                ),
-            ),
-            ResultMetricExport("metric", "results__metric", include=("name", "abbreviation")),
-            GroupExport(
-                "group",
-                "results__results__group",
-                include=("group_id", "name", "comparative_name", "numeric", "isControl"),
-            ),
-            GroupResultExport(
-                "result_group",
-                "results__results",
-                include=(
-                    "id",
-                    "n",
-                    "estimate",
-                    "lower_ci",
-                    "upper_ci",
-                    "lower_range",
-                    "upper_range",
-                    "lower_bound_interval",
-                    "upper_bound_interval",
-                    "variance",
-                    "p_value",
-                    "p_value_qualifier",
-                    "is_main_finding",
-                    "main_finding_support",
-                ),
-            ),
-        ]
-
-
-class OutcomeDataPivot(FlatFileExporter):
-    def _add_ci(self, df: pd.DataFrame) -> pd.DataFrame:
-        # if CI are not reported, calculate from mean/variance estimates. This code is identical
-        # to `GroupResult.getConfidenceIntervals`, but applied to this data frame
-        def _calc_cis(row):
-            if (
-                row["result_group-lower_ci"] is None
-                and row["result_group-upper_ci"] is None
-                and row["result_group-n"] is not None
-                and row["result_group-estimate"] is not None
-                and row["result_group-variance"] is not None
-                and row["result_group-n"] > 0
-            ):
-                n = row["result_group-n"]
-                est = row["result_group-estimate"]
-                var = row["result_group-variance"]
-                z = t.ppf(0.975, max(n - 1, 1))
-                change = None
-
-                if row["result-variance_type"] == "SD":
-                    change = z * var / math.sqrt(n)
-                elif row["result-variance_type"] in ("SE", "SEM"):
-                    change = z * var
-
-                if change is not None:
-                    return est - change, est + change
-
-            return row["result_group-lower_ci"], row["result_group-upper_ci"]
-
-        df[["result_group-lower_ci", "result_group-upper_ci"]] = df.apply(
-            _calc_cis, axis=1, result_type="expand"
->>>>>>> 92da88bd
-        )
-        return df
-
-    def _add_percent_control(self, df: pd.DataFrame) -> pd.DataFrame:
-        def _get_stdev(x: pd.Series):
-            return models.GroupResult.stdev(
-                x["result-variance_type"], x["result_group-variance"], x["result_group-n"]
-            )
-
-<<<<<<< HEAD
-    def build_df(self) -> pd.DataFrame:
-        df = EpiDataPivotExporter().get_df(self.queryset.order_by("id", "results__results"))
-        outcome_ids = list(df["outcome-id"].unique())
-        rob_headers, rob_data = FinalRiskOfBiasScore.get_dp_export(
-            self.queryset.first().assessment_id,
-            outcome_ids,
-            "epi",
-        )
-        rob_df = pd.DataFrame(
-            data=[
-                [rob_data[(outcome_id, metric_id)] for metric_id in rob_headers.keys()]
-                for outcome_id in outcome_ids
-            ],
-            columns=list(rob_headers.values()),
-            index=outcome_ids,
-        )
-        df = df.join(rob_df, on="outcome-id")
-
-        df["Reference/Exposure group"] = (
-            df["study-short_citation"]
-            + " ("
-            + df["group-name"]
-            + ", n="
-            + df["result_group-n"].astype(str)
-            + ")"
-        )
-        df["Result, summary numerical"] = (
-            df["result_group-estimate"].astype(str)
-            + " ("
-            + df["result_group-lower_ci"].astype(str)
-            + " - "
-            + df["result_group-upper_ci"].astype(str)
-            + ")"
-=======
-        def _apply_results(_df1: pd.DataFrame):
-            controls = _df1.loc[_df1["group-isControl"] == True]  # noqa: E712
-            control = _df1.iloc[0] if controls.empty else controls.iloc[0]
-            n_1 = control["result_group-n"]
-            mu_1 = control["result_group-estimate"]
-            sd_1 = _get_stdev(control)
-
-            def _apply_result_groups(_df2: pd.DataFrame):
-                row = _df2.iloc[0]
-                if control["result-estimate_type"] in ["median", "mean"] and control[
-                    "result-variance_type"
-                ] in ["SD", "SE", "SEM"]:
-                    n_2 = row["result_group-n"]
-                    mu_2 = row["result_group-estimate"]
-                    sd_2 = _get_stdev(row)
-                    mean, low, high = percent_control(n_1, mu_1, sd_1, n_2, mu_2, sd_2)
-                    return pd.DataFrame(
-                        [[mean, low, high]],
-                        columns=[
-                            "percent control mean",
-                            "percent control low",
-                            "percent control high",
-                        ],
-                        index=[row["result_group-id"]],
-                    )
-                return pd.DataFrame(
-                    [],
-                    columns=[
-                        "percent control mean",
-                        "percent control low",
-                        "percent control high",
-                    ],
-                )
-
-            rgs = _df1.groupby("result_group-id", group_keys=False)
-            return rgs.apply(_apply_result_groups)
-
-        results = df.groupby("result-id", group_keys=False)
-        computed_df = results.apply(_apply_results)
         # empty groups may return original columns, so remove them
         computed_df = computed_df[computed_df.columns.difference(df.columns)]
         return df.join(computed_df, on="result_group-id").drop(
             columns=["result-estimate_type", "result-variance_type", "group-isControl"]
->>>>>>> 92da88bd
         )
-        df["key"] = df["result_group-id"]
-        df["statistical significance"] = df.apply(
-            lambda x: x["result_group-p_value_qualifier"]
-            if pd.isna(x["result_group-p_value"])
-            else f"{x['result_group-p_value']:g}"
-            if x["result_group-p_value_qualifier"] in ["=", "-", "n.s."]
-            else f"{x['result_group-p_value_qualifier']}{x['result_group-p_value']:g}",
-            axis="columns",
-        )
-        df = df.drop(columns="result_group-p_value_qualifier")
-
-<<<<<<< HEAD
-=======
+
     def build_df(self) -> pd.DataFrame:
         df = EpiDataPivotExporter().get_df(self.queryset.order_by("id", "results__results"))
         if obj := self.queryset.first():
@@ -1121,7 +580,6 @@
         df = df.drop(columns="result_group-p_value_qualifier")
 
         df = self._add_ci(df)
->>>>>>> 92da88bd
         df = self._add_percent_control(df)
 
         df = df.rename(
@@ -1143,13 +601,6 @@
                 "outcome-diagnostic": "diagnostic",
                 "outcome-age_of_measurement": "age of outcome measurement",
                 "outcome-effects": "tags",
-<<<<<<< HEAD
-            }
-        )
-        df = df.rename(
-            columns={
-=======
->>>>>>> 92da88bd
                 "cs-id": "comparison set id",
                 "cs-name": "comparison set name",
                 "exposure-id": "exposure id",
