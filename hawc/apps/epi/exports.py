--- conflicted
+++ resolved
@@ -477,15 +477,7 @@
                 row = _df2.iloc[0]
                 if control["result-estimate_type"] in ["median", "mean"] and control[
                     "result-variance_type"
-<<<<<<< HEAD
-                ] in [
-                    "SD",
-                    "SE",
-                    "SEM",
-                ]:
-=======
                 ] in ["SD", "SE", "SEM"]:
->>>>>>> 6e7e6be7
                     n_2 = row["result_group-n"]
                     mu_2 = row["result_group-estimate"]
                     sd_2 = _get_stdev(row)
