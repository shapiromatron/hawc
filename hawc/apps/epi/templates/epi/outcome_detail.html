{% extends 'assessment-rooted.html' %}

{% block content %}
    <div class="d-flex">
      <h2>{{object.name}}</h2>
      {% if obj_perms.edit and crud == "Read" %}
        {% actions %}
          <span class="dropdown-header">Outcome editing</span>
          <a class="dropdown-item" href="{% url 'epi:outcome_update' object.pk %}">Update</a>
          <a class="dropdown-item" href="{% url 'epi:outcome_delete' pk=object.pk %}">Delete</a>

          <div class="dropdown-divider"></div>
          <span class="dropdown-header">Results</span>
          <a class="dropdown-item" href="{% url 'epi:result_create' object.pk %}">Create</a>
          <a class="dropdown-item" href="{% url 'epi:result_copy_selector' object.pk %}">Copy as new</a>
          {% if object.can_create_sets %}
            <div class="dropdown-divider"></div>
<<<<<<< HEAD
            <span class="dropdown-header">Results</span>
            <a class="dropdown-item" href="{% url 'epi:result_create' object.pk %}">Create</a>
            <a class="dropdown-item" href="{% url 'epi:result_copy' object.pk %}">Copy as new</a>
            {% if object.can_create_sets %}
              <div class="dropdown-divider"></div>
              <span class="dropdown-header">Comparison sets</span>
              <a class="dropdown-item" href="{% url 'epi:cs_outcome_create' object.pk %}">Create</a>
              <a class="dropdown-item" href="{% url 'epi:cs_outcome_copy' object.pk %}">Copy from existing</a>
            {% endif %}
        </div>
      </div>
    {% endif %}
=======
            <span class="dropdown-header">Comparison sets</span>
            <a class="dropdown-item" href="{% url 'epi:cs_outcome_create' object.pk %}">Create</a>
            <a class="dropdown-item" href="{% url 'epi:cs_outcome_copy_selector' object.pk %}">Copy from existing</a>
          {% endif %}
        {% endactions %}
      {% endif %}
    </div>
>>>>>>> 1619cf46
    <div id="objContainer"></div>
{% endblock %}


{% block extrajs %}
  <script type="text/javascript">
    const id = {{object.id}};
    window.app.startup("epiStartup", function(app){
      app.Outcome.displayFullPager($("#objContainer"), id);
    });
  </script>
{% endblock %}<|MERGE_RESOLUTION|>--- conflicted
+++ resolved
@@ -12,31 +12,16 @@
           <div class="dropdown-divider"></div>
           <span class="dropdown-header">Results</span>
           <a class="dropdown-item" href="{% url 'epi:result_create' object.pk %}">Create</a>
-          <a class="dropdown-item" href="{% url 'epi:result_copy_selector' object.pk %}">Copy as new</a>
+          <a class="dropdown-item" href="{% url 'epi:result_copy' object.pk %}">Copy as new</a>
           {% if object.can_create_sets %}
             <div class="dropdown-divider"></div>
-<<<<<<< HEAD
-            <span class="dropdown-header">Results</span>
-            <a class="dropdown-item" href="{% url 'epi:result_create' object.pk %}">Create</a>
-            <a class="dropdown-item" href="{% url 'epi:result_copy' object.pk %}">Copy as new</a>
-            {% if object.can_create_sets %}
-              <div class="dropdown-divider"></div>
-              <span class="dropdown-header">Comparison sets</span>
-              <a class="dropdown-item" href="{% url 'epi:cs_outcome_create' object.pk %}">Create</a>
-              <a class="dropdown-item" href="{% url 'epi:cs_outcome_copy' object.pk %}">Copy from existing</a>
-            {% endif %}
-        </div>
-      </div>
-    {% endif %}
-=======
             <span class="dropdown-header">Comparison sets</span>
             <a class="dropdown-item" href="{% url 'epi:cs_outcome_create' object.pk %}">Create</a>
-            <a class="dropdown-item" href="{% url 'epi:cs_outcome_copy_selector' object.pk %}">Copy from existing</a>
+            <a class="dropdown-item" href="{% url 'epi:cs_outcome_copy' object.pk %}">Copy from existing</a>
           {% endif %}
         {% endactions %}
       {% endif %}
     </div>
->>>>>>> 1619cf46
     <div id="objContainer"></div>
 {% endblock %}
 
