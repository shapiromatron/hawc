--- conflicted
+++ resolved
@@ -21,17 +21,10 @@
             <div class="dropdown-divider"></div>
             <span class="dropdown-header">Outcomes</span>
             <a class="dropdown-item" href="{% url 'epi:outcome_create' object.pk %}">Create</a>
-<<<<<<< HEAD
             <a class="dropdown-item" href="{% url 'epi:outcome_copy' object.pk %}">Copy from existing</a>
-        </div>
-      </div>
-    {% endif %}
-=======
-            <a class="dropdown-item" href="{% url 'epi:outcome_copy_selector' object.pk %}">Copy from existing</a>
         {% endactions %}
       {% endif %}
     </div>
->>>>>>> 1619cf46
     <div id="objContainer"></div>
 {% endblock %}
 
