{% extends 'assessment-rooted.html' %}

{% load crispy_forms_tags %}
{% load selectable_tags %}

{% block content %}
    <h1>Outcomes ({{page_obj.paginator.count}} found)</h1>
    <div class="card">
        <div class="card-header">
            <button class="btn btn-link" data-toggle="collapse" data-target="#EndpointForm">
                Filter outcomes
            </button>
        </div>
<<<<<<< HEAD
        <div id="EndpointForm" class="accordion-body collapse">
          <div class="accordion-inner container-fluid">

            <form action="." method="get">
              <fieldset>
                    {{ form.non_field_errors|add_class:"alert alert-danger" }}

                    {% for field in form %}

                        {% if forloop.counter0|divisibleby:4 %}
                            <div class="row">
                        {% endif %}

                        <div class="col-md-3">
                            {{field.label_tag|add_class:"col-form-label"}}
                            <div class="form-group">
                                {{field}}<br>
                                <span class='text-muted'>{{field.help_text}}</span>
                            </div>
                            {{field.errors|add_class:"alert alert-danger"}}

                            {% if field.name == "order_by" and field.value is not None %}
                                <input type="hidden" id="initial_order_by" value="{{ field.value }}" />
                            {% endif %}
                        </div>

                        {% if forloop.counter0|add:1|divisibleby:4 %}
                            </div>
                        {% endif %}

                    {% endfor %}
                </fieldset>
                <div class="form-actions">
                    <button type="submit" class="btn btn-primary">Apply filters</button>
                </div>
            </form>

          </div>
=======
        <div id="EndpointForm" class="collapse">
            <div class="card-body container-fluid">
                {% crispy form %}
            </div>
>>>>>>> e66f4fd8
        </div>
    </div>
    <div id="endpointTable"></div>
    {% include "includes/paginator.html" %}
{% endblock content %}

{% block extrajs %}
    {{ form.media }}
    <script type="text/javascript">
        window.app.epiStartup(function(epi){
            var outcomes = [];

            {{list_json|safe}}.map(function(outcome){
                outcomes.push(new epi.Outcome(outcome));
            })

            var tbl = new epi.OutcomeListTable(outcomes);
            $("#endpointTable").html(tbl.buildTable());
        });
    </script>
{% endblock %}<|MERGE_RESOLUTION|>--- conflicted
+++ resolved
@@ -11,51 +11,10 @@
                 Filter outcomes
             </button>
         </div>
-<<<<<<< HEAD
-        <div id="EndpointForm" class="accordion-body collapse">
-          <div class="accordion-inner container-fluid">
-
-            <form action="." method="get">
-              <fieldset>
-                    {{ form.non_field_errors|add_class:"alert alert-danger" }}
-
-                    {% for field in form %}
-
-                        {% if forloop.counter0|divisibleby:4 %}
-                            <div class="row">
-                        {% endif %}
-
-                        <div class="col-md-3">
-                            {{field.label_tag|add_class:"col-form-label"}}
-                            <div class="form-group">
-                                {{field}}<br>
-                                <span class='text-muted'>{{field.help_text}}</span>
-                            </div>
-                            {{field.errors|add_class:"alert alert-danger"}}
-
-                            {% if field.name == "order_by" and field.value is not None %}
-                                <input type="hidden" id="initial_order_by" value="{{ field.value }}" />
-                            {% endif %}
-                        </div>
-
-                        {% if forloop.counter0|add:1|divisibleby:4 %}
-                            </div>
-                        {% endif %}
-
-                    {% endfor %}
-                </fieldset>
-                <div class="form-actions">
-                    <button type="submit" class="btn btn-primary">Apply filters</button>
-                </div>
-            </form>
-
-          </div>
-=======
         <div id="EndpointForm" class="collapse">
             <div class="card-body container-fluid">
                 {% crispy form %}
             </div>
->>>>>>> e66f4fd8
         </div>
     </div>
     <div id="endpointTable"></div>
