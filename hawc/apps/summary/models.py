import json
import logging
import os
from operator import methodcaller
from typing import Dict, List

from django.apps import apps
from django.contrib.postgres.fields import ArrayField
from django.core.exceptions import ValidationError
from django.db import models
from django.urls import reverse
from django.utils import timezone
from pydantic import BaseModel as PydanticModel
from pydantic import ValidationError as PydanticError
from reversion import revisions as reversion
from treebeard.mp_tree import MP_Node

from hawc.tools.tables.ept import EvidenceProfileTable
from hawc.tools.tables.generic import BaseTable, GenericTable
from hawc.tools.tables.parser import QuillParser
from hawc.tools.tables.set import StudyEvaluationTable

from ..animal.exports import EndpointFlatDataPivot, EndpointGroupFlatDataPivot
from ..animal.models import Endpoint
from ..assessment.models import Assessment, BaseEndpoint, DoseUnits
from ..common.helper import (
    FlatExport,
    HAWCDjangoJSONEncoder,
    ReportExport,
    SerializerHelper,
    read_excel,
    tryParseInt,
)
from ..common.models import get_model_copy_name
from ..common.validators import validate_html_tags, validate_hyperlinks
from ..epi.exports import OutcomeDataPivot
from ..epi.models import Outcome
from ..epimeta.exports import MetaResultFlatDataPivot
from ..epimeta.models import MetaResult
from ..invitro import exports as ivexports
from ..invitro.models import IVEndpoint
from ..riskofbias.serializers import AssessmentRiskOfBiasSerializer
from ..study.models import Study
from . import constants, managers

logger = logging.getLogger(__name__)


class SummaryText(MP_Node):
    objects = managers.SummaryTextManager()

    assessment = models.ForeignKey(Assessment, on_delete=models.CASCADE)
    title = models.CharField(max_length=128)
    slug = models.SlugField(
        verbose_name="URL Name",
        help_text="The URL (web address) used on the website to describe this object (no spaces or special-characters).",
        unique=True,
    )
    text = models.TextField(default="")
    created = models.DateTimeField(auto_now_add=True)
    last_updated = models.DateTimeField(auto_now=True)

    BREADCRUMB_PARENT = "assessment"

    class Meta:
        verbose_name_plural = "Summary Text Descriptions"
        unique_together = (
            ("assessment", "title"),
            ("assessment", "slug"),
        )

    def __str__(self):
        return self.title

    @classmethod
    def assessment_qs(cls, assessment_id):
        return cls.objects.filter(assessment=assessment_id)

    @classmethod
    def get_assessment_root_node(cls, assessment_id):
        return SummaryText.objects.get(title=f"assessment-{assessment_id}")

    @classmethod
    def get_assessment_queryset(cls, assessment_id):
        return cls.get_assessment_root_node(assessment_id).get_descendants()

    @classmethod
    def build_default(cls, assessment):
        assessment = SummaryText.add_root(
            assessment=assessment,
            title=f"assessment-{assessment.pk}",
            slug=f"assessment-{assessment.pk}-slug",
            text="Root-level text",
        )

    @classmethod
    def get_assessment_descendants(cls, assessment_id, json_encode=True):
        """
        Return all, excluding root
        """
        root = cls.get_assessment_root_node(assessment_id)
        tags = SummaryText.dump_bulk(root)

        if json_encode:
            return json.dumps(tags, cls=HAWCDjangoJSONEncoder)
        else:
            return tags

    @classmethod
    def get_assessment_qs(cls, assessment_id):
        """
        Return queryset, including root.
        """
        root = cls.get_assessment_root_node(assessment_id)
        return cls.get_tree(parent=root)

    def get_absolute_url(self):
        return f"{reverse('summary:list', args=(self.assessment_id,))}#{self.slug}"

    def get_assessment(self):
        return self.assessment


class SummaryTable(models.Model):
    objects = managers.SummaryTableManager()

    TABLE_SCHEMA_MAP = {
        constants.TableType.GENERIC: GenericTable,
        constants.TableType.EVIDENCE_PROFILE: EvidenceProfileTable,
        constants.TableType.STUDY_EVALUATION: StudyEvaluationTable,
    }

    assessment = models.ForeignKey(Assessment, on_delete=models.CASCADE)
    title = models.CharField(max_length=128)
    slug = models.SlugField(
        verbose_name="URL Name",
        help_text="The URL (web address) used to describe this object "
        "(no spaces or special-characters).",
    )
    content = models.JSONField(default=dict)
    table_type = models.PositiveSmallIntegerField(
        choices=constants.TableType.choices, default=constants.TableType.GENERIC
    )
    published = models.BooleanField(
        default=False,
        verbose_name="Publish table for public viewing",
        help_text="For assessments marked for public viewing, mark table to be viewable by public",
    )
    created = models.DateTimeField(auto_now_add=True)
    last_updated = models.DateTimeField(auto_now=True)

    BREADCRUMB_PARENT = "assessment"

    class Meta:
        unique_together = (
            ("assessment", "title"),
            ("assessment", "slug"),
        )

    def __str__(self):
        return self.title

    def get_assessment(self):
        return self.assessment

    @classmethod
    def get_list_url(cls, assessment_id: int):
        return reverse("summary:tables_list", args=(assessment_id,))

    @classmethod
    def get_api_list_url(cls, assessment_id: int):
        return reverse("summary:api:summary-table-list") + f"?assessment_id={assessment_id}"

    def get_absolute_url(self):
        return reverse("summary:tables_detail", args=(self.assessment_id, self.slug,))

    def get_update_url(self):
        return reverse("summary:tables_update", args=(self.assessment_id, self.slug,))

    def get_delete_url(self):
        return reverse("summary:tables_delete", args=(self.assessment_id, self.slug,))

    def get_api_url(self):
        return reverse("summary:api:summary-table-detail", args=(self.id,))

    def get_api_word_url(self):
        return reverse("summary:api:summary-table-docx", args=(self.id,))

    def get_content_schema_class(self):
        if self.table_type not in self.TABLE_SCHEMA_MAP:
            raise NotImplementedError(f"Table type not found: {self.table_type}")
        return self.TABLE_SCHEMA_MAP[self.table_type]

    def get_table(self) -> BaseTable:
        schema_class = self.get_content_schema_class()
<<<<<<< HEAD
=======
        # ensure the assessment id is from the object; not custom config
>>>>>>> 6761b27a
        kwargs = {}
        if "assessment_id" in schema_class.schema()["properties"]:
            kwargs["assessment_id"] = self.assessment_id
        return schema_class.parse_obj(dict(self.content, **kwargs))

    @classmethod
    def build_default(cls, assessment_id: int, table_type: int) -> "SummaryTable":
        """Build an incomplete, but default SummaryTable instance"""
        instance = cls(assessment_id=assessment_id, table_type=table_type)
        schema = instance.get_content_schema_class()
        instance.content = schema.get_default_props()
        return instance

    def to_docx(self, base_url: str = ""):
        table = self.get_table()
        docx = table.to_docx(parser=QuillParser(base_url=base_url))
        return ReportExport(docx=docx, filename=self.slug)

    @classmethod
    def get_data(cls, table_type: int, assessment_id: int, **kwargs):
        return cls.TABLE_SCHEMA_MAP[table_type].get_data(assessment_id=assessment_id, **kwargs)

    def clean(self):
        # make sure table can be built
        try:
            self.get_table()
        except PydanticError as e:
            raise ValidationError({"content": e.json()})
        except ValueError as e:
            raise ValidationError({"content": str(e)})

        # clean up control characters before string validation
        content_str = json.dumps(self.content).replace('\\"', '"')

        # validate tags used in text
        validate_html_tags(content_str)
        validate_hyperlinks(content_str)


class HeatmapDataset(PydanticModel):
    type: str
    name: str
    url: str


class HeatmapDatasets(PydanticModel):
    datasets: List[HeatmapDataset]


class Visual(models.Model):
    objects = managers.VisualManager()

    FAKE_INITIAL_ID = -1

    title = models.CharField(max_length=128)
    slug = models.SlugField(
        verbose_name="URL Name",
        help_text="The URL (web address) used to describe this object "
        "(no spaces or special-characters).",
    )
    assessment = models.ForeignKey(Assessment, on_delete=models.CASCADE, related_name="visuals")
    visual_type = models.PositiveSmallIntegerField(choices=constants.VisualType.choices)
    dose_units = models.ForeignKey(DoseUnits, on_delete=models.SET_NULL, blank=True, null=True)
    prefilters = models.TextField(default="{}")
    endpoints = models.ManyToManyField(
        BaseEndpoint,
        related_name="visuals",
        help_text="Endpoints to be included in visualization",
        blank=True,
    )
    studies = models.ManyToManyField(
        Study,
        related_name="visuals",
        help_text="Studies to be included in visualization",
        blank=True,
    )
    settings = models.TextField(default="{}")
    caption = models.TextField(blank=True)
    published = models.BooleanField(
        default=False,
        verbose_name="Publish visual for public viewing",
        help_text="For assessments marked for public viewing, mark visual to be viewable by public",
    )
    sort_order = models.CharField(
        max_length=40, choices=constants.SortOrder.choices, default=constants.SortOrder.SC,
    )
    created = models.DateTimeField(auto_now_add=True)
    last_updated = models.DateTimeField(auto_now=True)

    BREADCRUMB_PARENT = "assessment"

    class Meta:
        unique_together = (("assessment", "slug"),)

    def __str__(self):
        return self.title

    @staticmethod
    def get_list_url(assessment_id):
        return reverse("summary:visualization_list", args=(assessment_id,))

    def get_absolute_url(self):
        return reverse("summary:visualization_detail", args=(self.assessment_id, self.slug))

    def get_update_url(self):
        return reverse("summary:visualization_update", args=(self.assessment_id, self.slug))

    def get_delete_url(self):
        return reverse("summary:visualization_delete", args=(self.assessment_id, self.slug))

    def get_assessment(self):
        return self.assessment

    def get_api_detail(self):
        return reverse("summary:api:visual-detail", args=(self.id,))

    def get_api_heatmap_datasets(self):
        return reverse("summary:api:assessment-heatmap-datasets", args=(self.assessment_id,))

    @classmethod
    def get_heatmap_datasets(cls, assessment: Assessment) -> HeatmapDatasets:
        return HeatmapDatasets(
            datasets=[
                HeatmapDataset(
                    type="Literature",
                    name="Literature summary",
                    url=reverse("lit:api:assessment-tag-heatmap", args=(assessment.id,)),
                ),
                HeatmapDataset(
                    type="Bioassay",
                    name="Bioassay study design",
                    url=reverse("animal:api:assessment-study-heatmap", args=(assessment.id,)),
                ),
                HeatmapDataset(
                    type="Bioassay",
                    name="Bioassay study design (including unpublished HAWC data)",
                    url=reverse("animal:api:assessment-study-heatmap", args=(assessment.id,))
                    + "?unpublished=true",
                ),
                HeatmapDataset(
                    type="Bioassay",
                    name="Bioassay endpoint summary",
                    url=reverse("animal:api:assessment-endpoint-heatmap", args=(assessment.id,)),
                ),
                HeatmapDataset(
                    type="Bioassay",
                    name="Bioassay endpoint summary (including unpublished HAWC data)",
                    url=reverse("animal:api:assessment-endpoint-heatmap", args=(assessment.id,))
                    + "?unpublished=true",
                ),
                HeatmapDataset(
                    type="Bioassay",
                    name="Bioassay endpoint with doses",
                    url=reverse(
                        "animal:api:assessment-endpoint-doses-heatmap", args=(assessment.id,)
                    ),
                ),
                HeatmapDataset(
                    type="Bioassay",
                    name="Bioassay endpoint with doses (including unpublished HAWC data)",
                    url=reverse(
                        "animal:api:assessment-endpoint-doses-heatmap", args=(assessment.id,)
                    )
                    + "?unpublished=true",
                ),
                HeatmapDataset(
                    type="Epi",
                    name="Epidemiology study design",
                    url=reverse("epi:api:assessment-study-heatmap", args=(assessment.id,)),
                ),
                HeatmapDataset(
                    type="Epi",
                    name="Epidemiology study design (including unpublished HAWC data)",
                    url=reverse("epi:api:assessment-study-heatmap", args=(assessment.id,))
                    + "?unpublished=true",
                ),
                HeatmapDataset(
                    type="Epi",
                    name="Epidemiology result summary",
                    url=reverse("epi:api:assessment-result-heatmap", args=(assessment.id,)),
                ),
                HeatmapDataset(
                    type="Epi",
                    name="Epidemiology result summary (including unpublished HAWC data)",
                    url=reverse("epi:api:assessment-result-heatmap", args=(assessment.id,))
                    + "?unpublished=true",
                ),
                *(
                    HeatmapDataset(
                        type="Dataset", name=f"Dataset: {ds.name}", url=ds.get_api_data_url()
                    )
                    for ds in assessment.datasets.all()
                ),
            ]
        )

    @staticmethod
    def get_dose_units():
        return DoseUnits.objects.json_all()

    def get_json(self, json_encode=True):
        return SerializerHelper.get_serialized(self, json=json_encode)

    def get_endpoints(self, request=None):
        qs = Endpoint.objects.none()
        filters = {"assessment_id": self.assessment_id}

        if self.visual_type == constants.VisualType.BIOASSAY_AGGREGATION:
            if request:
                ids = request.POST.getlist("endpoints")
            else:
                ids = self.endpoints.values_list("id", flat=True)

            filters["id__in"] = ids
            qs = Endpoint.objects.filter(**filters)

        elif self.visual_type == constants.VisualType.BIOASSAY_CROSSVIEW:

            if request:
                dose_id = tryParseInt(request.POST.get("dose_units"), -1)
                Prefilter.setFiltersFromForm(filters, request.POST, self.visual_type)

            else:
                dose_id = self.dose_units_id
                Prefilter.setFiltersFromObj(filters, self.prefilters)

            filters["animal_group__dosing_regime__doses__dose_units_id"] = dose_id
            qs = Endpoint.objects.filter(**filters).distinct("id")

        return qs

    def get_studies(self, request=None):
        """
        If there are endpoint-level prefilters, we get all studies which
        match this criteria. Otherwise, we use the M2M list of studies attached
        to the model.
        """
        qs = Study.objects.none()
        filters = {"assessment_id": self.assessment_id}

        if self.visual_type in [
            constants.VisualType.ROB_HEATMAP,
            constants.VisualType.ROB_BARCHART,
        ]:
            if request:
                efilters = {"assessment_id": self.assessment_id}
                Prefilter.setFiltersFromForm(efilters, request.POST, self.visual_type)
                if len(efilters) > 1:
                    filters["id__in"] = set(
                        Endpoint.objects.filter(**efilters).values_list(
                            "animal_group__experiment__study_id", flat=True
                        )
                    )
                else:
                    filters["id__in"] = request.POST.getlist("studies")

                qs = Study.objects.filter(**filters)

            else:
                if self.prefilters != "{}":
                    efilters = {"assessment_id": self.assessment_id}
                    Prefilter.setFiltersFromObj(efilters, self.prefilters)
                    filters["id__in"] = set(
                        Endpoint.objects.filter(**efilters).values_list(
                            "animal_group__experiment__study_id", flat=True
                        )
                    )
                    qs = Study.objects.filter(**filters)
                else:
                    qs = self.studies.all()

        if self.sort_order:
            if self.sort_order == "overall_confidence":
                qs = sorted(qs, key=methodcaller("get_overall_confidence"), reverse=True)
            else:
                qs = qs.order_by(self.sort_order)

        return qs

    def get_editing_dataset(self, request):
        # Generate a pseudo-return when editing or creating a dataset.
        # Do not include the settings field; this will be set from the
        # input-form. Should approximately mirror the Visual API from rest-framework.

        dose_units = None
        try:
            dose_units = int(request.POST.get("dose_units"))
        except (TypeError, ValueError):
            # TypeError if dose_units is None; ValueError if dose_units is ""
            pass

        return {
            "assessment": self.assessment_id,
            "title": request.POST.get("title"),
            "slug": request.POST.get("slug"),
            "caption": request.POST.get("caption"),
            "dose_units": dose_units,
            "created": timezone.now().isoformat(),
            "last_updated": timezone.now().isoformat(),
            "rob_settings": AssessmentRiskOfBiasSerializer(self.assessment).data,
            "endpoints": [
                SerializerHelper.get_serialized(e, json=False) for e in self.get_endpoints(request)
            ],
            "studies": [
                SerializerHelper.get_serialized(s, json=False) for s in self.get_studies(request)
            ],
        }

    def copy_across_assessments(self, cw: Dict):
        old_id = self.id

        study_cw = cw[get_model_copy_name(Study)]
        new_study_ids = []
        for study in self.studies.all().order_by("id"):
            if study.id in study_cw:
                new_study_ids.append(study_cw[study.id])
            else:
                logger.warning(f"Study {study.id} ({study}) missing from viz: {self.id}")
        new_studies = list(Study.objects.filter(id__in=new_study_ids))
        assert len(new_study_ids) == len(new_studies)

        if self.endpoints.all().count() > 0:
            raise NotImplementedError("Requires implementation to copy this visual type")

        self.id = None
        self.assessment_id = cw[get_model_copy_name(self.assessment)][self.assessment_id]
        self.prefilters = Prefilter.copy_across_assessments(self.prefilters, cw)
        self.settings = self._update_settings_across_assessments(cw)
        self.save()

        # set m2m settings
        self.studies.set(new_studies)

        cw[get_model_copy_name(self)][old_id] = self.id

    def _update_settings_across_assessments(self, cw: Dict) -> str:
        settings = json.loads(self.settings)

        if (
            self.visual_type == constants.VisualType.BIOASSAY_CROSSVIEW
        ) and "included_metrics" in settings:
            pass

        if (
            self.visual_type
            in [constants.VisualType.ROB_BARCHART, constants.VisualType.ROB_HEATMAP]
        ) and "included_metrics" in settings:
            ids = []
            model_cw = cw[get_model_copy_name(apps.get_model("riskofbias", "RiskOfBiasMetric"))]
            for id_ in settings["included_metrics"]:
                if id_ in model_cw:
                    ids.append(model_cw[id_])
            settings["included_metrics"] = ids

        return json.dumps(settings)

    def get_rob_visual_type_display(self, value):
        rob_name = self.assessment.get_rob_name_display().lower()
        return value.replace("risk of bias", rob_name)


class DataPivot(models.Model):
    objects = managers.DataPivotManager()

    assessment = models.ForeignKey(Assessment, on_delete=models.CASCADE)
    title = models.CharField(
        max_length=128,
        help_text="Enter the title of the visualization (spaces and special-characters allowed).",
    )
    slug = models.SlugField(
        verbose_name="URL Name",
        help_text="The URL (web address) used to describe this object "
        "(no spaces or special-characters).",
    )
    settings = models.TextField(
        default="undefined",
        help_text="Paste content from a settings file from a different "
        'data-pivot, or keep set to "undefined".',
    )
    caption = models.TextField(blank=True, default="")
    published = models.BooleanField(
        default=False,
        verbose_name="Publish visual for public viewing",
        help_text="For assessments marked for public viewing, mark visual to be viewable by public",
    )
    created = models.DateTimeField(auto_now_add=True)
    last_updated = models.DateTimeField(auto_now=True)

    BREADCRUMB_PARENT = "assessment"

    class Meta:
        unique_together = (("assessment", "slug"),)
        ordering = ("title",)

    def __str__(self):
        return self.title

    @staticmethod
    def get_list_url(assessment_id):
        return reverse("summary:visualization_list", args=[str(assessment_id)])

    def get_absolute_url(self):
        return reverse("summary:dp_detail", args=(self.assessment_id, self.slug))

    def get_visualization_update_url(self):
        return reverse("summary:dp_update", args=(self.assessment_id, self.slug))

    def get_assessment(self):
        return self.assessment

    def get_api_detail(self):
        return reverse("summary:api:data_pivot-detail", args=(self.id,))

    def get_download_url(self):
        return reverse("summary:api:data_pivot-data", args=(self.id,))

    def get_data_url(self):
        return self.get_download_url() + "?format=tsv"

    def get_dataset(self) -> FlatExport:
        if hasattr(self, "datapivotupload"):
            return self.datapivotupload.get_dataset()
        else:
            return self.datapivotquery.get_dataset()

    @property
    def visual_type(self):
        if hasattr(self, "datapivotupload"):
            return self.datapivotupload.visual_type
        else:
            return self.datapivotquery.visual_type

    def get_visual_type_display(self):
        return self.visual_type

    def get_settings(self):
        try:
            return json.loads(self.settings)
        except ValueError:
            return None

    @staticmethod
    def reset_row_overrides(settings):
        settings_as_json = json.loads(settings)
        settings_as_json["row_overrides"] = []
        return json.dumps(settings_as_json)

    def copy_across_assessment(cw):
        raise NotImplementedError("Only implemented on child classes")


class DataPivotUpload(DataPivot):
    objects = managers.DataPivotUploadManager()

    excel_file = models.FileField(
        verbose_name="Excel file",
        upload_to="data_pivot_excel",
        max_length=250,
        help_text="Upload an Excel file in XLSX format.",
    )
    worksheet_name = models.CharField(
        help_text="Worksheet name to use in Excel file. If blank, the first worksheet is used.",
        max_length=64,
        blank=True,
    )

    @property
    def visual_type(self):
        return "Data pivot (file upload)"

    def copy_across_assessments(self, cw):
        old_id = self.id
        new_assessment_id = cw[get_model_copy_name(self.assessment)][self.assessment_id]

        # copy base
        base = self.datapivot_ptr
        base.id = None
        base.assessment_id = new_assessment_id
        base.save()

        # copy self
        self.id = None
        self.assessment_id = new_assessment_id
        self.datapivot_ptr = base
        self.save()

        # TODO - check multitable inheritance
        # TODO - improve prefilters and setttings?

        cw[get_model_copy_name(self)][old_id] = self.id

    def _update_settings_across_assessments(self, cw: Dict) -> str:
        # no changes required
        return self.settings

    def get_dataset(self) -> FlatExport:
        worksheet_name = self.worksheet_name if len(self.worksheet_name) > 0 else 0
        df = read_excel(self.excel_file.file, sheet_name=worksheet_name)
        filename = os.path.splitext(os.path.basename(self.excel_file.file.name))[0]
        return FlatExport(df=df, filename=filename)


class DataPivotQuery(DataPivot):
    objects = managers.DataPivotQueryManager()

    MAXIMUM_QUERYSET_COUNT = 1000

    evidence_type = models.PositiveSmallIntegerField(
        choices=constants.StudyType.choices, default=constants.StudyType.BIOASSAY
    )
    export_style = models.PositiveSmallIntegerField(
        choices=constants.ExportStyle.choices,
        default=constants.ExportStyle.EXPORT_GROUP,
        help_text="The export style changes the level at which the "
        "data are aggregated, and therefore which columns and types "
        "of data are presented in the export, for use in the visual.",
    )
    # Implementation-note: use ArrayField to save DoseUnits ManyToMany because
    # order is important and it would be a much larger implementation to allow
    # copying and saving dose-units- dose-units are rarely deleted and this
    # implementation shouldn't cause issues with deletions because should be
    # used primarily with id__in style queries.
    preferred_units = ArrayField(
        models.PositiveIntegerField(),
        default=list,
        help_text="List of preferred dose-values, in order of preference. "
        "If empty, dose-units will be random for each endpoint "
        "presented. This setting may used for comparing "
        "percent-response, where dose-units are not needed, or for "
        "creating one plot similar, but not identical, dose-units.",
    )
    prefilters = models.TextField(default="{}")
    published_only = models.BooleanField(
        default=True,
        verbose_name="Published studies only",
        help_text="Only present data from studies which have been marked as "
        '"published" in HAWC.',
    )

    def clean(self):
        count = self.get_queryset().count()

        if count == 0:
            err = """
                Current settings returned 0 results; make your filtering
                settings less restrictive (check units and/or prefilters).
            """
            raise ValidationError(err)

        if count > self.MAXIMUM_QUERYSET_COUNT:
            err = """
                Current settings returned too many results
                ({0} returned; a maximum of {1} are allowed);
                make your filtering settings more restrictive
                (check units and/or prefilters).
            """.format(
                count, self.MAXIMUM_QUERYSET_COUNT
            )
            raise ValidationError(err)

    def _get_dataset_filters(self):
        filters = {}

        if self.evidence_type == constants.StudyType.BIOASSAY:

            filters["assessment_id"] = self.assessment_id
            if self.published_only:
                filters["animal_group__experiment__study__published"] = True
            if self.preferred_units:
                filters["animal_group__dosing_regime__doses__dose_units__in"] = self.preferred_units

        elif self.evidence_type == constants.StudyType.EPI:

            filters["assessment_id"] = self.assessment_id
            if self.published_only:
                filters["study_population__study__published"] = True

        elif self.evidence_type == constants.StudyType.EPI_META:

            filters["protocol__study__assessment_id"] = self.assessment_id
            if self.published_only:
                filters["protocol__study__published"] = True

        elif self.evidence_type == constants.StudyType.IN_VITRO:

            filters["assessment_id"] = self.assessment_id
            if self.published_only:
                filters["experiment__study__published"] = True

        Prefilter.setFiltersFromObj(filters, self.prefilters)
        return filters

    def _get_dataset_queryset(self, filters):
        if self.evidence_type == constants.StudyType.BIOASSAY:
            qs = Endpoint.objects.filter(**filters)

        elif self.evidence_type == constants.StudyType.EPI:
            qs = Outcome.objects.filter(**filters)

        elif self.evidence_type == constants.StudyType.EPI_META:
            qs = MetaResult.objects.filter(**filters)

        elif self.evidence_type == constants.StudyType.IN_VITRO:
            qs = IVEndpoint.objects.filter(**filters)

        return qs.order_by("id")

    def _get_dataset_exporter(self, qs):
        if self.evidence_type == constants.StudyType.BIOASSAY:

            # select export class
            if self.export_style == constants.ExportStyle.EXPORT_GROUP:
                ExportClass = EndpointGroupFlatDataPivot
            elif self.export_style == constants.ExportStyle.EXPORT_ENDPOINT:
                ExportClass = EndpointFlatDataPivot

            exporter = ExportClass(
                qs,
                assessment=self.assessment,
                filename=f"{self.assessment}-animal-bioassay",
                preferred_units=self.preferred_units,
            )

        elif self.evidence_type == constants.StudyType.EPI:
            exporter = OutcomeDataPivot(
                qs, assessment=self.assessment, filename=f"{self.assessment}-epi",
            )

        elif self.evidence_type == constants.StudyType.EPI_META:
            exporter = MetaResultFlatDataPivot(
                qs, assessment=self.assessment, filename=f"{self.assessment}-epi",
            )

        elif self.evidence_type == constants.StudyType.IN_VITRO:

            # select export class
            if self.export_style == constants.ExportStyle.EXPORT_GROUP:
                Exporter = ivexports.DataPivotEndpointGroup
            elif self.export_style == constants.ExportStyle.EXPORT_ENDPOINT:
                Exporter = ivexports.DataPivotEndpoint

            # generate export
            exporter = Exporter(
                qs, assessment=self.assessment, filename=f"{self.assessment}-invitro",
            )

        return exporter

    def get_queryset(self):
        filters = self._get_dataset_filters()
        return self._get_dataset_queryset(filters)

    def get_dataset(self) -> FlatExport:
        qs = self.get_queryset()
        exporter = self._get_dataset_exporter(qs)
        return exporter.build_export()

    @property
    def visual_type(self):
        if self.evidence_type == constants.StudyType.BIOASSAY:
            return "Data pivot (animal bioassay)"
        elif self.evidence_type == constants.StudyType.EPI:
            return "Data pivot (epidemiology)"
        elif self.evidence_type == constants.StudyType.EPI_META:
            return "Data pivot (epidemiology meta-analysis/pooled-analysis)"
        elif self.evidence_type == constants.StudyType.IN_VITRO:
            return "Data pivot (in vitro)"
        else:
            raise ValueError("Unknown type")

    def copy_across_assessments(self, cw):
        old_id = self.id
        new_assessment_id = cw[get_model_copy_name(self.assessment)][self.assessment_id]

        # copy base
        base = self.datapivot_ptr
        base.id = None
        base.assessment_id = new_assessment_id
        base.save()

        # copy self
        self.id = None
        self.assessment_id = new_assessment_id
        self.datapivot_ptr = base
        self.prefilters = Prefilter.copy_across_assessments(self.prefilters, cw)
        self.save()

        cw[get_model_copy_name(self)][old_id] = self.id

    def _update_settings_across_assessments(self, cw: Dict) -> str:
        try:
            settings = json.loads(self.settings)
        except json.JSONDecodeError:
            return self.settings

        if len(settings["row_overrides"]) > 0:
            if (
                self.evidence_type == constants.StudyType.BIOASSAY
                and self.export_style == constants.ExportStyle.EXPORT_GROUP
            ):
                Model = apps.get_model("animal", "EndpointGroup")
            elif (
                self.evidence_type == constants.StudyType.BIOASSAY
                and self.export_style == constants.ExportStyle.EXPORT_ENDPOINT
            ):
                Model = apps.get_model("animal", "Endpoint")
            elif (
                self.evidence_type == constants.StudyType.EPI
                and self.export_style == constants.ExportStyle.EXPORT_GROUP
            ):
                Model = apps.get_model("epi", "ResultGroup")
            elif (
                self.evidence_type == constants.StudyType.EPI
                and self.export_style == constants.ExportStyle.EXPORT_ENDPOINT
            ):
                Model = apps.get_model("epi", "Outcome")
            else:
                raise NotImplementedError()

            model_cw = cw[get_model_copy_name(Model)]
            for override in settings["row_overrides"]:
                override.update(pk=model_cw[override["pk"]])

        return json.dumps(settings)


class Prefilter:
    """
    Helper-object to deal with DataPivot and Visual prefilters fields.
    """

    @staticmethod
    def setFiltersFromForm(filters, d, visual_type):
        evidence_type = d.get("evidence_type")

        if visual_type == constants.VisualType.BIOASSAY_CROSSVIEW:
            evidence_type = constants.StudyType.BIOASSAY

        if d.get("prefilter_system"):
            filters["system__in"] = d.getlist("systems")

        if d.get("prefilter_organ"):
            filters["organ__in"] = d.getlist("organs")

        if d.get("prefilter_effect"):
            filters["effect__in"] = d.getlist("effects")

        if d.get("prefilter_effect_subtype"):
            filters["effect_subtype__in"] = d.getlist("effect_subtypes")

        if d.get("prefilter_effect_tag"):
            filters["effects__in"] = d.getlist("effect_tags")

        if d.get("prefilter_episystem"):
            filters["system__in"] = d.getlist("episystems")

        if d.get("prefilter_epieffect"):
            filters["effect__in"] = d.getlist("epieffects")

        if d.get("prefilter_study"):
            studies = d.getlist("studies", [])
            if evidence_type == constants.StudyType.BIOASSAY:
                filters["animal_group__experiment__study__in"] = studies
            elif evidence_type == constants.StudyType.EPI:
                filters["study_population__study__in"] = studies
            elif evidence_type == constants.StudyType.IN_VITRO:
                filters["experiment__study__in"] = studies
            elif evidence_type == constants.StudyType.EPI_META:
                filters["protocol__study__in"] = studies
            else:
                raise ValueError("Unknown evidence type")

        if d.get("published_only"):
            if evidence_type == constants.StudyType.BIOASSAY:
                filters["animal_group__experiment__study__published"] = True
            elif evidence_type == constants.StudyType.EPI:
                filters["study_population__study__published"] = True
            elif evidence_type == constants.StudyType.IN_VITRO:
                filters["experiment__study__published"] = True
            elif evidence_type == constants.StudyType.EPI_META:
                filters["protocol__study__published"] = True
            else:
                raise ValueError("Unknown evidence type")

    @staticmethod
    def setFiltersFromObj(filters, prefilters):
        filters.update(json.loads(prefilters))

    @staticmethod
    def copy_across_assessments(prefilters: str, cw: Dict) -> str:
        filters = json.loads(prefilters)
        for study_id_key in [
            "animal_group__experiment__study__in",
            "study_population__study__in",
            "experiment__study__in",
            "protocol__study__in",
        ]:
            if study_id_key in filters:
                ids = []
                for id_ in filters[study_id_key]:
                    if int(id_) in cw[get_model_copy_name(Study)]:
                        ids.append(str(cw[get_model_copy_name(Study)][int(id_)]))
                filters[study_id_key] = ids
        return json.dumps(filters)


reversion.register(SummaryText)
reversion.register(SummaryTable)
reversion.register(DataPivotUpload)
reversion.register(DataPivotQuery)
reversion.register(Visual)<|MERGE_RESOLUTION|>--- conflicted
+++ resolved
@@ -193,10 +193,7 @@
 
     def get_table(self) -> BaseTable:
         schema_class = self.get_content_schema_class()
-<<<<<<< HEAD
-=======
         # ensure the assessment id is from the object; not custom config
->>>>>>> 6761b27a
         kwargs = {}
         if "assessment_id" in schema_class.schema()["properties"]:
             kwargs["assessment_id"] = self.assessment_id
