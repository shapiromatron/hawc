import itertools
import json
import re

from django.conf import settings
from django.core.exceptions import PermissionDenied
from django.http import Http404, HttpResponseRedirect, JsonResponse
from django.middleware.csrf import get_token
from django.shortcuts import get_object_or_404
from django.urls import reverse, reverse_lazy
from django.views.generic import RedirectView, TemplateView

from ..assessment.constants import AssessmentViewPermissions
from ..assessment.models import Assessment
from ..assessment.views import check_published_status
from ..common.crumbs import Breadcrumb
from ..common.helper import WebappConfig
from ..common.views import (
    BaseCreate,
    BaseDelete,
    BaseDetail,
    BaseFilterList,
    BaseList,
    BaseUpdate,
)
from ..riskofbias.models import RiskOfBiasMetric
from . import constants, filterset, forms, models, prefilters, serializers


def get_visual_list_crumb(assessment) -> Breadcrumb:
    return Breadcrumb(
        name="Visualizations", url=reverse("summary:visualization_list", args=(assessment.id,))
    )


def get_summary_list_crumb(assessment) -> Breadcrumb:
    return Breadcrumb(name="Summary", url=reverse("summary:list", args=(assessment.id,)))


def get_table_list_crumb(assessment) -> Breadcrumb:
    return Breadcrumb(
        name="Summary tables", url=reverse("summary:tables_list", args=(assessment.id,))
    )


# SUMMARY-TEXT
class SummaryTextList(BaseList):
    parent_model = Assessment
    model = models.SummaryText
    breadcrumb_active_name = "Executive summary"

    def get_queryset(self):
        rt = self.model.get_assessment_root_node(self.assessment.id)
        return super().get_queryset().filter(pk__in=[rt.pk])

    def get_app_config(self, context) -> WebappConfig:
        return WebappConfig(
            app="summaryTextStartup", data=dict(assessment_id=self.assessment.id, editMode=False)
        )


class SummaryTextModify(BaseCreate):
    # Base view for all Create, Update, Delete GET operations
    parent_model = Assessment
    parent_template_name = "assessment"
    model = models.SummaryText
    form_class = forms.SummaryTextForm
    http_method_names = ("get",)

    def get_context_data(self, **kwargs):
        context = super().get_context_data(**kwargs)
        context["smart_tag_form"] = forms.SmartTagForm(assessment_id=self.assessment.id)
        context["breadcrumbs"] = Breadcrumb.build_crumbs(
            self.request.user,
            "Update text",
            [Breadcrumb.from_object(self.assessment), get_summary_list_crumb(self.assessment)],
        )
        return context

    def get_app_config(self, context) -> WebappConfig:
        return WebappConfig(
            app="summaryTextStartup",
            data=dict(
                assessment_id=self.assessment.id,
                editMode=True,
                csrf=get_token(self.request),
            ),
        )


# SUMMARY TABLE
class GetSummaryTableMixin:
    def get_object(self, queryset=None):
        if queryset is None:
            queryset = self.get_queryset()
        slug = self.kwargs.get("slug")
        assessment = self.kwargs.get("pk")
        obj = get_object_or_404(models.SummaryTable, assessment=assessment, slug=slug)
        obj = super().get_object(object=obj)
        check_published_status(self.request.user, obj.published, self.assessment)
        return obj


class SummaryTableList(BaseFilterList):
    parent_model = Assessment
    model = models.SummaryTable
    filterset_class = filterset.SummaryTableFilterSet
    breadcrumb_active_name = "Summary tables"

    def get_filterset_form_kwargs(self):
        if self.assessment.user_is_team_member_or_higher(self.request.user):
            return dict(
                main_field="title",
                appended_fields=["type", "published"],
            )
        else:
            return dict(
                main_field="title", appended_fields=["type"], dynamic_fields=["title", "type"]
            )


class SummaryTableDetail(GetSummaryTableMixin, BaseDetail):
    model = models.SummaryTable

    def get_context_data(self, **kwargs):
        context = super().get_context_data(**kwargs)
        if context["object"].published is False and context["obj_perms"]["edit"] is False:
            raise PermissionDenied()
        context["breadcrumbs"].insert(
            len(context["breadcrumbs"]) - 1, get_table_list_crumb(self.assessment)
        )
        return context

    def get_app_config(self, context) -> WebappConfig:
        return WebappConfig(app="summaryTableViewStartup", data=dict(table_id=self.object.id))


class SummaryTableCreateSelector(BaseCreate):
    success_message = None
    parent_model = Assessment
    parent_template_name = "assessment"
    model = models.SummaryTable
    form_class = forms.SummaryTableSelectorForm
    template_name = "summary/summarytable_selector.html"

    def get_context_data(self, **kwargs):
        context = super().get_context_data(**kwargs)
        context["breadcrumbs"].insert(
            len(context["breadcrumbs"]) - 1, get_table_list_crumb(self.assessment)
        )
        return context

    def form_valid(self, form):
        url = reverse(
            "summary:tables_create",
            args=(
                form.assessment.id,
                form.cleaned_data["table_type"],
            ),
        )
        return HttpResponseRedirect(url)


class SummaryTableCreate(BaseCreate):
    success_message = "Summary table created."
    parent_model = Assessment
    parent_template_name = "assessment"
    model = models.SummaryTable
    form_class = forms.SummaryTableForm

    def get_form_kwargs(self):
        kwargs = super().get_form_kwargs()
        try:
            table_type = constants.TableType(self.kwargs["table_type"])
        except ValueError:
            raise Http404()
        kwargs["table_type"] = table_type
        return kwargs

    def get_context_data(self, **kwargs):
        context = super().get_context_data(**kwargs)
        context["breadcrumbs"].insert(
            len(context["breadcrumbs"]) - 1, get_table_list_crumb(self.assessment)
        )
        return context

    def get_app_config(self, context) -> WebappConfig:
        return WebappConfig(
            app="summaryTableEditStartup",
            data=dict(
                assessment_id=self.assessment.id,
                is_create=True,
                initial=serializers.SummaryTableSerializer(context["form"].instance).data,
                save_url=models.SummaryTable.get_api_list_url(self.assessment.id),
                cancel_url=models.SummaryTable.get_list_url(self.assessment.id),
                csrf=get_token(self.request),
            ),
        )


class SummaryTableCopy(BaseUpdate):
    template_name = "summary/copy_selector.html"
    model = Assessment
    form_class = forms.SummaryTableCopySelectorForm
    assessment_permission = AssessmentViewPermissions.TEAM_MEMBER

    def get_form_kwargs(self):
        kwargs = super().get_form_kwargs()
        kwargs.update(
            cancel_url=reverse("summary:visualization_list", args=(self.assessment.id,)),
            assessment_id=self.assessment.id,
            queryset=models.SummaryTable.objects.clonable_queryset(self.request.user).filter(
                assessment=self.assessment
            ),
        )
        return kwargs

    def form_valid(self, form):
        return HttpResponseRedirect(form.get_create_url())

    def get_context_data(self, **kwargs):
        context = super().get_context_data(**kwargs)
        context["breadcrumbs"] = Breadcrumb.build_crumbs(
            self.request.user,
            "Copy existing",
            [Breadcrumb.from_object(self.assessment), get_table_list_crumb(self.assessment)],
        )
        return context


class SummaryTableUpdate(GetSummaryTableMixin, BaseUpdate):
    success_message = "Summary table updated."
    model = models.SummaryTable
    form_class = forms.SummaryTableForm

    def get_context_data(self, **kwargs):
        context = super().get_context_data(**kwargs)
        context["breadcrumbs"].insert(
            len(context["breadcrumbs"]) - 2, get_table_list_crumb(self.assessment)
        )
        return context

    def get_app_config(self, context) -> WebappConfig:
        return WebappConfig(
            app="summaryTableEditStartup",
            data=dict(
                assessment_id=self.assessment.id,
                is_create=False,
                initial=serializers.SummaryTableSerializer(self.object).data,
                save_url=self.object.get_api_url(),
                cancel_url=self.object.get_absolute_url(),
                csrf=get_token(self.request),
            ),
        )


class SummaryTableDelete(GetSummaryTableMixin, BaseDelete):
    success_message = "Summary table deleted."
    model = models.SummaryTable

    def get_success_url(self):
        return self.model.get_list_url(self.assessment.id)

    def get_context_data(self, **kwargs):
        context = super().get_context_data(**kwargs)
        context["breadcrumbs"].insert(
            len(context["breadcrumbs"]) - 2, get_table_list_crumb(self.assessment)
        )
        return context


# VISUALIZATIONS
class GetVisualizationObjectMixin:
    def get_object(self):
        slug = self.kwargs.get("slug")
        assessment = self.kwargs.get("pk")
        obj = get_object_or_404(models.Visual, assessment=assessment, slug=slug)
        obj = super().get_object(object=obj)
        check_published_status(self.request.user, obj.published, self.assessment)
        return obj


class VisualizationList(BaseFilterList):
    parent_model = Assessment
    model = models.Visual
    breadcrumb_active_name = "Visualizations"
    filterset_class = filterset.VisualFilterSet

    @property
    def visual_fs(self):
        if not hasattr(self, "_visual_fs"):
            data = self.request.GET.copy()
            # only include type if it is a visual type
            if "type" in data:
                match = re.search(r"v-(\d+)$", data["type"])
                if match:
                    data["type"] = match.group(1)
            self._visual_fs = filterset.VisualFilterSet(
                data=data, request=self.request, assessment=self.assessment
            )
        return self._visual_fs

    @property
    def data_pivot_fs(self):
        if not hasattr(self, "_data_pivot_fs"):
            data = self.request.GET.copy()
            # only include type if it is a data pivot type
            if "type" in data:
                match = re.search(r"dp-(\d+)$", data["type"])
                if match:
                    data["type"] = match.group(1)
            self._data_pivot_fs = filterset.DataPivotFilterSet(
                data=data, request=self.request, assessment=self.assessment
            )
        return self._data_pivot_fs

    @property
    def form(self):
        if not hasattr(self, "_form"):
            fs = filterset.VisualFilterSet(
                data=self.request.GET,
                request=self.request,
                assessment=self.assessment,
                form_kwargs=self.get_filterset_form_kwargs(),
            )
            form = fs.form
            # combine type choices for both visual and data pivot
            form.fields["type"].choices = [
                (f"v-{choice}", _)
                for choice, _ in self.visual_fs.form.fields["type"].choices
                if choice != ""
            ] + [
                (f"dp-{choice}", _)
                for choice, _ in self.data_pivot_fs.form.fields["type"].choices
                if choice != ""
            ]
            self._form = form
        return self._form

    def get_item_list(self):
        self.form.is_valid()
        # prefilter by type, ie if it is a visual type or data pivot type
        choice = self.form.cleaned_data.get("type", "")
        if choice != "":
            if choice.startswith("v-"):
                items = self.visual_fs.qs
            else:
                items = self.data_pivot_fs.qs
        else:
            items = list(itertools.chain(self.visual_fs.qs, self.data_pivot_fs.qs))
        return sorted(items, key=lambda d: d.title.lower())

    def get_filterset_form_kwargs(self):
        if self.assessment.user_is_team_member_or_higher(self.request.user):
            return dict(
                main_field="title",
                appended_fields=["type", "published"],
            )
        else:
            return dict(
                main_field="title", appended_fields=["type"], dynamic_fields=["title", "type"]
            )

    def get_context_data(self, **kwargs):
        context = super().get_context_data(**kwargs)
        context["objects"] = self.get_item_list()
        context["n_objects"] = len(context["objects"])
        context["form"] = self.form
        return context


class VisualizationByIdDetail(RedirectView):
    """
    Redirect to standard visual page; useful for developers referencing by database id.
    """

    def get_redirect_url(*args, **kwargs):
        return get_object_or_404(models.Visual, id=kwargs.get("pk")).get_absolute_url()


class VisualizationDetail(GetVisualizationObjectMixin, BaseDetail):
    model = models.Visual

    def get_context_data(self, **kwargs):
        context = super().get_context_data(**kwargs)
        context["breadcrumbs"].insert(
            len(context["breadcrumbs"]) - 1, get_visual_list_crumb(self.assessment)
        )
        return context

    def get_template_names(self):
        if self.object.visual_type == constants.VisualType.PLOTLY:
            return "summary/visual_detail_plotly.html"
        else:
            return super().get_template_names()


class VisualizationCreateSelector(BaseDetail):
    model = Assessment
    template_name = "summary/visual_selector.html"
    breadcrumb_active_name = "Visualization selector"

    def get_context_data(self, **kwargs):
        kwargs.update(
            action="Create",
            viz_url_pattern="summary:visualization_create",
            dp_url_pattern="summary:dp_new-prompt",
        )
        context = super().get_context_data(**kwargs)
        context["breadcrumbs"].insert(
            len(context["breadcrumbs"]) - 1, get_visual_list_crumb(self.assessment)
        )
        return context


class VisualizationCreate(BaseCreate):
    success_message = "Visualization created."
    parent_model = Assessment
    parent_template_name = "assessment"
    model = models.Visual

    def get_form_class(self):
        visual_type = int(self.kwargs.get("visual_type"))
        try:
            return forms.get_visual_form(visual_type)
        except ValueError:
            raise Http404

    def get_form_kwargs(self):
        kwargs = super().get_form_kwargs()
        kwargs["visual_type"] = int(self.kwargs.get("visual_type"))
        if kwargs["initial"]:
            kwargs["instance"] = self.model.objects.filter(pk=self.request.GET["initial"]).first()
            kwargs["instance"].pk = None
            self.instance = kwargs["instance"]
        return kwargs

    def get_template_names(self):
        visual_type = int(self.kwargs.get("visual_type"))
        if visual_type in {
            constants.VisualType.BIOASSAY_AGGREGATION,
            constants.VisualType.LITERATURE_TAGTREE,
            constants.VisualType.EXTERNAL_SITE,
            constants.VisualType.PLOTLY,
        }:
            if (
                visual_type == constants.VisualType.PLOTLY
                and not settings.HAWC_FEATURES.ENABLE_PLOTLY_VISUAL
            ):
                raise PermissionDenied()
            return "summary/visual_form_django.html"
        else:
            return super().get_template_names()

    def get_context_data(self, **kwargs):
        context = super().get_context_data(**kwargs)
        context["dose_units"] = models.Visual.get_dose_units()
        context["instance"] = {}
        context["visual_type"] = int(self.kwargs.get("visual_type"))
        context["smart_tag_form"] = forms.SmartTagForm(assessment_id=self.assessment.id)
        context["rob_metrics"] = json.dumps(
            list(RiskOfBiasMetric.objects.get_metrics_for_visuals(self.assessment.id))
        )
        context["initial_data"] = json.dumps(self.get_initial_visual(context))
        context["breadcrumbs"].insert(
            len(context["breadcrumbs"]) - 1, get_visual_list_crumb(self.assessment)
        )
        return context

    def get_initial_visual(self, context) -> dict:
        instance = context["form"].instance
        instance.id = instance.FAKE_INITIAL_ID
        return serializers.VisualSerializer().to_representation(instance)


class VisualizationCreateTester(VisualizationCreate):
    parent_model = Assessment
    http_method_names = ("post",)

    def post(self, request, *args, **kwargs):
        self.object = None
        form_class = self.get_form_class()
        form = self.get_form(form_class)
        response = form.instance.get_editing_dataset(request)
        return JsonResponse(response)


class VisualizationCopySelector(BaseDetail):
    model = Assessment
    template_name = "summary/visual_selector.html"
    breadcrumb_active_name = "Visualization selector"
    assessment_permission = AssessmentViewPermissions.TEAM_MEMBER

    def get_context_data(self, **kwargs):
        kwargs.update(
            action="Copy",
            viz_url_pattern="summary:visualization_copy",
            dp_url_pattern="summary:dp_copy_selector",
        )
        context = super().get_context_data(**kwargs)
        context["breadcrumbs"].insert(
            len(context["breadcrumbs"]) - 1, get_visual_list_crumb(self.assessment)
        )
        return context


class VisualizationCopy(BaseUpdate):
    template_name = "summary/copy_selector.html"
    model = Assessment
    form_class = forms.VisualSelectorForm
    assessment_permission = AssessmentViewPermissions.TEAM_MEMBER

    def get_form_kwargs(self):
        kwargs = super().get_form_kwargs()
        kwargs.update(
            assessment_id=self.assessment.id,
            cancel_url=reverse("summary:visualization_list", args=(self.assessment.id,)),
            queryset=models.Visual.objects.clonable_queryset(self.request.user).filter(
                visual_type=self.kwargs["visual_type"], assessment__pk=self.assessment.id
            ),
        )
        return kwargs

    def form_valid(self, form):
        return HttpResponseRedirect(form.get_create_url())

    def get_context_data(self, **kwargs):
        kwargs["breadcrumbs"] = Breadcrumb.build_crumbs(
            self.request.user,
            "Copy existing",
            [Breadcrumb.from_object(self.assessment), get_visual_list_crumb(self.assessment)],
        )
        return super().get_context_data(**kwargs)


class VisualizationUpdate(GetVisualizationObjectMixin, BaseUpdate):
    success_message = "Visualization updated."
    model = models.Visual

    def get_form_class(self):
        try:
            return forms.get_visual_form(self.object.visual_type)
        except ValueError:
            raise Http404

    def get_template_names(self):
        visual_type = self.object.visual_type
        if visual_type in {
            constants.VisualType.BIOASSAY_AGGREGATION,
            constants.VisualType.LITERATURE_TAGTREE,
            constants.VisualType.EXTERNAL_SITE,
            constants.VisualType.PLOTLY,
        }:
            if (
                visual_type == constants.VisualType.PLOTLY
                and not settings.HAWC_FEATURES.ENABLE_PLOTLY_VISUAL
            ):
                raise PermissionDenied()
            return "summary/visual_form_django.html"
        else:
            return super().get_template_names()

    def get_context_data(self, **kwargs):
        context = super().get_context_data(**kwargs)
        context["dose_units"] = models.Visual.get_dose_units()
        context["instance"] = self.object.get_json()
        context["visual_type"] = self.object.visual_type
        context["smart_tag_form"] = forms.SmartTagForm(assessment_id=self.assessment.id)
        context["rob_metrics"] = json.dumps(
            list(RiskOfBiasMetric.objects.get_metrics_for_visuals(self.assessment.id))
        )
        context["initial_data"] = json.dumps(
            serializers.VisualSerializer().to_representation(self.object)
        )
        context["breadcrumbs"].insert(
            len(context["breadcrumbs"]) - 2, get_visual_list_crumb(self.assessment)
        )
        return context


class VisualizationDelete(GetVisualizationObjectMixin, BaseDelete):
    success_message = "Visualization deleted."
    model = models.Visual

    def get_success_url(self):
        return reverse_lazy("summary:visualization_list", kwargs={"pk": self.assessment.pk})

    def get_context_data(self, **kwargs):
        context = super().get_context_data(**kwargs)
        context["breadcrumbs"].insert(
            len(context["breadcrumbs"]) - 2, get_visual_list_crumb(self.assessment)
        )
        return context


# DATA-PIVOT
class DataPivotNewPrompt(BaseDetail):
    """
    Select if you wish to upload a file or use a query.
    """

    model = Assessment
    template_name = "summary/datapivot_type_selector.html"
    breadcrumb_active_name = "Data Pivot selector"

    def get_context_data(self, **kwargs):
        context = super().get_context_data(**kwargs)
        context["evidence_type"] = constants.StudyType
        context["breadcrumbs"].insert(
            len(context["breadcrumbs"]) - 1, get_visual_list_crumb(self.assessment)
        )
        return context


class DataPivotNew(BaseCreate):
    # abstract view; extended below for actual use
    parent_model = Assessment
    parent_template_name = "assessment"
    success_message = "Data Pivot created."
    template_name = "summary/datapivot_form.html"

    def get_success_url(self):
        super().get_success_url()
        return self.object.get_visualization_update_url()

    def get_form_kwargs(self):
        kwargs = super().get_form_kwargs()
        reset_rows = self.request.GET.get("reset_row_overrides")
        settings = kwargs["initial"].get("settings")
        if reset_rows and settings:
            kwargs["initial"].update(settings=models.DataPivot.reset_row_overrides(settings))
        return kwargs


class DataPivotQueryNew(DataPivotNew):
    model = models.DataPivotQuery
    form_class = forms.DataPivotQueryForm
    template_name = "summary/datapivot_form.html"

<<<<<<< HEAD
    def get_form_kwargs(self):
        kwargs = super().get_form_kwargs()
        try:
            # get study type enum
            study_type = constants.StudyType(self.kwargs.get("study_type"))
            # make sure prefilter exists for study type
            prefilters.StudyTypePrefilter.from_study_type(study_type, self.assessment)
            # pass study type to form
            kwargs["evidence_type"] = study_type
        except (KeyError, ValueError):
            raise Http404
=======
    def get_evidence_type(self) -> prefilters.StudyType:
        try:
            evidence_type = constants.StudyType(self.kwargs["study_type"])
            _ = prefilters.StudyTypePrefilter.from_study_type(evidence_type, self.assessment).value
        except (KeyError, ValueError):
            raise Http404
        return evidence_type

    def get_form_kwargs(self):
        kwargs = super().get_form_kwargs()
        kwargs["evidence_type"] = self.get_evidence_type()
>>>>>>> 9954ef10
        return kwargs

    def get_context_data(self, **kwargs):
        context = super().get_context_data(**kwargs)
        context["file_loader"] = False
        context["smart_tag_form"] = forms.SmartTagForm(assessment_id=self.assessment.id)
        context["breadcrumbs"].insert(
            len(context["breadcrumbs"]) - 1, get_visual_list_crumb(self.assessment)
        )
        return context


class DataPivotFileNew(DataPivotNew):
    model = models.DataPivotUpload
    form_class = forms.DataPivotUploadForm

    def get_context_data(self, **kwargs):
        context = super().get_context_data(**kwargs)
        context["file_loader"] = True
        context["smart_tag_form"] = forms.SmartTagForm(assessment_id=self.assessment.id)
        context["breadcrumbs"].insert(
            len(context["breadcrumbs"]) - 1, get_visual_list_crumb(self.assessment)
        )
        return context


class DataPivotCopyAsNewSelector(BaseUpdate):
    # Select an existing assessed outcome as a template for a new one
    model = Assessment
    template_name = "summary/copy_selector.html"
    form_class = forms.DataPivotSelectorForm
    assessment_permission = AssessmentViewPermissions.TEAM_MEMBER

    def get_form_kwargs(self):
        kwargs = super().get_form_kwargs()
        kwargs["user"] = self.request.user
        kwargs["cancel_url"] = reverse("summary:visualization_list", args=(self.assessment.id,))
        return kwargs

    def form_valid(self, form):
        dp = form.cleaned_data["dp"]

        if hasattr(dp, "datapivotupload"):
            url = reverse_lazy("summary:dp_new-file", kwargs={"pk": self.assessment.id})
        else:
            url = reverse_lazy(
                "summary:dp_new-query",
                kwargs={"pk": self.assessment.id, "study_type": dp.datapivotquery.evidence_type},
            )

        url += f"?initial={dp.pk}"

        if form.cleaned_data["reset_row_overrides"]:
            url += "&reset_row_overrides=1"

        return HttpResponseRedirect(url)

    def get_context_data(self, **kwargs):
        context = super().get_context_data(**kwargs)
        context["breadcrumbs"] = Breadcrumb.build_crumbs(
            self.request.user,
            "Copy existing",
            [Breadcrumb.from_object(self.assessment), get_visual_list_crumb(self.assessment)],
        )
        return context


class GetDataPivotObjectMixin:
    def get_object(self):
        slug = self.kwargs.get("slug")
        assessment = self.kwargs.get("pk")
        obj = get_object_or_404(models.DataPivot, assessment=assessment, slug=slug)
        obj = obj.datapivotquery if hasattr(obj, "datapivotquery") else obj.datapivotupload
        obj = super().get_object(object=obj)
        check_published_status(self.request.user, obj.published, self.assessment)
        return obj


class DataPivotByIdDetail(RedirectView):
    """
    Redirect to standard data pivot page; useful for developers referencing by database id.
    """

    def get_redirect_url(*args, **kwargs):
        return get_object_or_404(models.DataPivot, id=kwargs.get("pk")).get_absolute_url()


class DataPivotDetail(GetDataPivotObjectMixin, BaseDetail):
    model = models.DataPivot
    template_name = "summary/datapivot_detail.html"

    def get_context_data(self, **kwargs):
        context = super().get_context_data(**kwargs)
        context["breadcrumbs"].insert(
            len(context["breadcrumbs"]) - 1, get_visual_list_crumb(self.assessment)
        )
        return context


class DataPivotUpdateSettings(GetDataPivotObjectMixin, BaseUpdate):
    success_message = "Data Pivot updated."
    model = models.DataPivot
    form_class = forms.DataPivotSettingsForm
    template_name = "summary/datapivot_update_settings.html"

    def get_context_data(self, **kwargs):
        context = super().get_context_data(**kwargs)
        context["breadcrumbs"].insert(
            len(context["breadcrumbs"]) - 2, get_visual_list_crumb(self.assessment)
        )
        context["config"] = {
            "data_url": self.object.get_data_url(),
            "settings": self.object.settings,
        }
        return context


class DataPivotUpdateQuery(GetDataPivotObjectMixin, BaseUpdate):
    success_message = "Data Pivot updated."
    model = models.DataPivotQuery
    form_class = forms.DataPivotQueryForm
    template_name = "summary/datapivot_form.html"

    def get_context_data(self, **kwargs):
        context = super().get_context_data(**kwargs)
        context["file_loader"] = False
        context["smart_tag_form"] = forms.SmartTagForm(assessment_id=self.assessment.id)
        context["breadcrumbs"].insert(
            len(context["breadcrumbs"]) - 2, get_visual_list_crumb(self.assessment)
        )
        return context


class DataPivotUpdateFile(GetDataPivotObjectMixin, BaseUpdate):
    success_message = "Data Pivot updated."
    model = models.DataPivotUpload
    form_class = forms.DataPivotUploadForm
    template_name = "summary/datapivot_form.html"

    def get_context_data(self, **kwargs):
        context = super().get_context_data(**kwargs)
        context["file_loader"] = True
        context["smart_tag_form"] = forms.SmartTagForm(assessment_id=self.assessment.id)
        context["breadcrumbs"].insert(
            len(context["breadcrumbs"]) - 2, get_visual_list_crumb(self.assessment)
        )
        return context


class DataPivotDelete(GetDataPivotObjectMixin, BaseDelete):
    success_message = "Data Pivot deleted."
    model = models.DataPivot
    template_name = "summary/datapivot_confirm_delete.html"

    def get_success_url(self):
        return reverse_lazy("summary:visualization_list", kwargs={"pk": self.assessment.pk})

    def get_context_data(self, **kwargs):
        context = super().get_context_data(**kwargs)
        context["breadcrumbs"].insert(
            len(context["breadcrumbs"]) - 2, get_visual_list_crumb(self.assessment)
        )
        return context


class DatasetInteractivity(TemplateView):
    template_name = "summary/dataset_interactivity.html"<|MERGE_RESOLUTION|>--- conflicted
+++ resolved
@@ -637,19 +637,6 @@
     form_class = forms.DataPivotQueryForm
     template_name = "summary/datapivot_form.html"
 
-<<<<<<< HEAD
-    def get_form_kwargs(self):
-        kwargs = super().get_form_kwargs()
-        try:
-            # get study type enum
-            study_type = constants.StudyType(self.kwargs.get("study_type"))
-            # make sure prefilter exists for study type
-            prefilters.StudyTypePrefilter.from_study_type(study_type, self.assessment)
-            # pass study type to form
-            kwargs["evidence_type"] = study_type
-        except (KeyError, ValueError):
-            raise Http404
-=======
     def get_evidence_type(self) -> prefilters.StudyType:
         try:
             evidence_type = constants.StudyType(self.kwargs["study_type"])
@@ -661,7 +648,6 @@
     def get_form_kwargs(self):
         kwargs = super().get_form_kwargs()
         kwargs["evidence_type"] = self.get_evidence_type()
->>>>>>> 9954ef10
         return kwargs
 
     def get_context_data(self, **kwargs):
