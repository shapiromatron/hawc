--- conflicted
+++ resolved
@@ -1,8 +1,3 @@
-<<<<<<< HEAD
-=======
-import json
-
->>>>>>> 2b181f35
 from django.conf import settings
 from django.core.exceptions import PermissionDenied
 from django.http import Http404, HttpResponseRedirect
@@ -367,20 +362,11 @@
             constants.VisualType.DATA_PIVOT_FILE,
         }:
             return ["summary/visual_form_django.html"]
-<<<<<<< HEAD
-=======
-        elif visual_type in (
-            constants.VisualType.DATA_PIVOT_QUERY,
-            constants.VisualType.DATA_PIVOT_FILE,
-        ):
-            return ["summary/visual_form_dp.html"]
->>>>>>> 2b181f35
         return super().get_template_names()
 
     def get_context_data(self, **kwargs):
         context = super().get_context_data(**kwargs)
         context.update(
-<<<<<<< HEAD
             smart_tag_form=forms.SmartTagForm(assessment_id=self.assessment.id),
             config=get_visual_form_config(
                 form=context["form"],
@@ -388,14 +374,6 @@
                 csrf=get_token(self.request),
                 cancel_url=reverse("summary:visualization_list", args=(self.assessment.id,)),
             ),
-=======
-            instance={},
-            visual_type=visual.visual_type,
-            evidence_type=visual.evidence_type,
-            initial_data=json.dumps(serializers.VisualSerializer().to_representation(visual)),
-            smart_tag_form=forms.SmartTagForm(assessment_id=self.assessment.id),
-            **visual.update_config(),
->>>>>>> 2b181f35
         )
         context["form"].update_context(context)
         context["breadcrumbs"].insert(
@@ -404,36 +382,10 @@
         )
         return context
 
-<<<<<<< HEAD
-=======
-    def get_initial_visual(self, context) -> models.Visual:
-        instance = context["form"].instance
-        instance.id = instance.FAKE_INITIAL_ID
-        instance.assessment = self.assessment
-        instance.visual_type = int(self.kwargs.get("visual_type"))
-        instance.evidence_type = self.evidence_type
-        return instance
-
->>>>>>> 2b181f35
     def get_success_url(self):
         if self.object.is_data_pivot:
             return self.object.get_dp_update_settings()
         return super().get_success_url()
-<<<<<<< HEAD
-=======
-
-
-class VisualizationCreateTester(VisualizationCreate):
-    parent_model = Assessment
-    http_method_names = ["post"]
-
-    def post(self, request, *args, **kwargs):
-        self.object = None
-        form_class = self.get_form_class()
-        form = self.get_form(form_class)
-        response = form.instance.get_editing_dataset(request)
-        return JsonResponse(response)
->>>>>>> 2b181f35
 
 
 class VisualizationCopySelector(BaseDetail):
@@ -507,7 +459,6 @@
     def get_context_data(self, **kwargs):
         context = super().get_context_data(**kwargs)
         context.update(
-<<<<<<< HEAD
             smart_tag_form=forms.SmartTagForm(assessment_id=self.assessment.id),
             config=get_visual_form_config(
                 form=context["form"],
@@ -515,14 +466,6 @@
                 csrf=get_token(self.request),
                 cancel_url=reverse("summary:visualization_list", args=(self.assessment.id,)),
             ),
-=======
-            instance=visual.get_json(),
-            visual_type=visual.visual_type,
-            evidence_type=visual.evidence_type,
-            initial_data=json.dumps(serializers.VisualSerializer().to_representation(visual)),
-            smart_tag_form=forms.SmartTagForm(assessment_id=self.assessment.id),
-            **visual.update_config(),
->>>>>>> 2b181f35
         )
         context["form"].update_context(context)
         context["breadcrumbs"].insert(
