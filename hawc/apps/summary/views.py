import itertools
import json
import re

from django.core.exceptions import PermissionDenied
from django.http import Http404, HttpResponseRedirect, JsonResponse
from django.middleware.csrf import get_token
from django.shortcuts import get_object_or_404
from django.urls import reverse, reverse_lazy
from django.views.generic import RedirectView, TemplateView

from ..assessment.models import Assessment
from ..common.constants import AssessmentViewPermissions
from ..common.crumbs import Breadcrumb
from ..common.helper import WebappConfig
<<<<<<< HEAD
from ..common.views import BaseCreate, BaseDelete, BaseDetail, BaseList, BaseUpdate
=======
from ..common.views import (
    BaseCreate,
    BaseDelete,
    BaseDetail,
    BaseFilterList,
    BaseList,
    BaseUpdate,
    TeamMemberOrHigherMixin,
)
>>>>>>> 5b9b3c34
from ..riskofbias.models import RiskOfBiasMetric
from . import constants, filterset, forms, models, serializers


def get_visual_list_crumb(assessment) -> Breadcrumb:
    return Breadcrumb(
        name="Visualizations", url=reverse("summary:visualization_list", args=(assessment.id,))
    )


def get_summary_list_crumb(assessment) -> Breadcrumb:
    return Breadcrumb(name="Summary", url=reverse("summary:list", args=(assessment.id,)))


def get_table_list_crumb(assessment) -> Breadcrumb:
    return Breadcrumb(
        name="Summary tables", url=reverse("summary:tables_list", args=(assessment.id,))
    )


# SUMMARY-TEXT
class SummaryTextList(BaseList):
    parent_model = Assessment
    model = models.SummaryText
    breadcrumb_active_name = "Executive summary"

    def get_queryset(self):
        rt = self.model.get_assessment_root_node(self.assessment.id)
        return self.model.objects.filter(pk__in=[rt.pk])

    def get_app_config(self, context) -> WebappConfig:
        return WebappConfig(
            app="summaryTextStartup", data=dict(assessment_id=self.assessment.id, editMode=False)
        )


class SummaryTextModify(BaseCreate):
    # Base view for all Create, Update, Delete GET operations
    parent_model = Assessment
    parent_template_name = "assessment"
    model = models.SummaryText
    form_class = forms.SummaryTextForm
    http_method_names = ("get",)

    def get_context_data(self, **kwargs):
        context = super().get_context_data(**kwargs)
        context["smart_tag_form"] = forms.SmartTagForm(assessment_id=self.assessment.id)
        context["breadcrumbs"] = Breadcrumb.build_crumbs(
            self.request.user,
            "Update text",
            [Breadcrumb.from_object(self.assessment), get_summary_list_crumb(self.assessment)],
        )
        return context

    def get_app_config(self, context) -> WebappConfig:
        return WebappConfig(
            app="summaryTextStartup",
            data=dict(
                assessment_id=self.assessment.id,
                editMode=True,
                csrf=get_token(self.request),
            ),
        )


# SUMMARY TABLE
class GetSummaryTableMixin:
    def get_object(self, queryset=None):
        if queryset is None:
            queryset = self.get_queryset()
        slug = self.kwargs.get("slug")
        assessment = self.kwargs.get("pk")
        obj = get_object_or_404(models.SummaryTable, assessment=assessment, slug=slug)
        return super().get_object(object=obj)


class SummaryTableList(BaseFilterList):
    parent_model = Assessment
    model = models.SummaryTable
    filterset_class = filterset.SummaryTableFilterSet
    breadcrumb_active_name = "Summary tables"


class SummaryTableDetail(GetSummaryTableMixin, BaseDetail):
    model = models.SummaryTable

    def get_context_data(self, **kwargs):
        context = super().get_context_data(**kwargs)
        if context["object"].published is False and context["obj_perms"]["edit"] is False:
            raise PermissionDenied()
        context["breadcrumbs"].insert(
            len(context["breadcrumbs"]) - 1, get_table_list_crumb(self.assessment)
        )
        return context

    def get_app_config(self, context) -> WebappConfig:
        return WebappConfig(app="summaryTableViewStartup", data=dict(table_id=self.object.id))


class SummaryTableCreateSelector(BaseCreate):
    success_message = None
    parent_model = Assessment
    parent_template_name = "assessment"
    model = models.SummaryTable
    form_class = forms.SummaryTableSelectorForm
    template_name = "summary/summarytable_selector.html"

    def get_context_data(self, **kwargs):
        context = super().get_context_data(**kwargs)
        context["breadcrumbs"].insert(
            len(context["breadcrumbs"]) - 1, get_table_list_crumb(self.assessment)
        )
        return context

    def form_valid(self, form):
        url = reverse(
            "summary:tables_create",
            args=(
                form.assessment.id,
                form.cleaned_data["table_type"],
            ),
        )
        return HttpResponseRedirect(url)


class SummaryTableCreate(BaseCreate):
    success_message = "Summary table created."
    parent_model = Assessment
    parent_template_name = "assessment"
    model = models.SummaryTable
    form_class = forms.SummaryTableForm

    def get_form_kwargs(self):
        kwargs = super().get_form_kwargs()
        kwargs["table_type"] = self.kwargs["table_type"]
        return kwargs

    def get_context_data(self, **kwargs):
        context = super().get_context_data(**kwargs)
        context["breadcrumbs"].insert(
            len(context["breadcrumbs"]) - 1, get_table_list_crumb(self.assessment)
        )
        return context

    def get_app_config(self, context) -> WebappConfig:
        return WebappConfig(
            app="summaryTableEditStartup",
            data=dict(
                assessment_id=self.assessment.id,
                is_create=True,
                initial=serializers.SummaryTableSerializer(context["form"].instance).data,
                save_url=models.SummaryTable.get_api_list_url(self.assessment.id),
                cancel_url=models.SummaryTable.get_list_url(self.assessment.id),
                csrf=get_token(self.request),
            ),
        )


class SummaryTableCopy(BaseUpdate):
    template_name = "summary/copy_selector.html"
    model = Assessment
    form_class = forms.SummaryTableCopySelectorForm
    assessment_permission = AssessmentViewPermissions.TEAM_MEMBER

    def get_form_kwargs(self):
        kwargs = super().get_form_kwargs()
        kwargs.update(
            cancel_url=reverse("summary:visualization_list", args=(self.assessment.id,)),
            assessment_id=self.assessment.id,
            queryset=models.SummaryTable.objects.clonable_queryset(self.request.user).filter(
                assessment=self.assessment
            ),
        )
        return kwargs

    def form_valid(self, form):
        return HttpResponseRedirect(form.get_create_url())

    def get_context_data(self, **kwargs):
        context = super().get_context_data(**kwargs)
        context["breadcrumbs"] = Breadcrumb.build_crumbs(
            self.request.user,
            "Copy existing",
            [Breadcrumb.from_object(self.assessment), get_table_list_crumb(self.assessment)],
        )
        return context


class SummaryTableUpdate(GetSummaryTableMixin, BaseUpdate):
    success_message = "Summary table updated."
    model = models.SummaryTable
    form_class = forms.SummaryTableForm

    def get_context_data(self, **kwargs):
        context = super().get_context_data(**kwargs)
        context["breadcrumbs"].insert(
            len(context["breadcrumbs"]) - 2, get_table_list_crumb(self.assessment)
        )
        return context

    def get_app_config(self, context) -> WebappConfig:
        return WebappConfig(
            app="summaryTableEditStartup",
            data=dict(
                assessment_id=self.assessment.id,
                is_create=False,
                initial=serializers.SummaryTableSerializer(self.object).data,
                save_url=self.object.get_api_url(),
                cancel_url=self.object.get_absolute_url(),
                csrf=get_token(self.request),
            ),
        )


class SummaryTableDelete(GetSummaryTableMixin, BaseDelete):
    success_message = "Summary table deleted."
    model = models.SummaryTable

    def get_success_url(self):
        return self.model.get_list_url(self.assessment.id)

    def get_context_data(self, **kwargs):
        context = super().get_context_data(**kwargs)
        context["breadcrumbs"].insert(
            len(context["breadcrumbs"]) - 2, get_table_list_crumb(self.assessment)
        )
        return context


# VISUALIZATIONS
class GetVisualizationObjectMixin:
    def get_object(self):
        slug = self.kwargs.get("slug")
        assessment = self.kwargs.get("pk")
        obj = get_object_or_404(models.Visual, assessment=assessment, slug=slug)
        return super().get_object(object=obj)


class VisualizationList(BaseList):
    parent_model = Assessment
    model = models.Visual
    breadcrumb_active_name = "Visualizations"

    @property
    def visual_fs(self):
        if not hasattr(self, "_visual_fs"):
            data = self.request.GET.copy()
            # only include type if it is a visual type
            if "type" in data:
                match = re.search(r"v-(\d+)$", data["type"])
                if match:
                    data["type"] = match.group(1)
            self._visual_fs = filterset.VisualFilterSet(
                data=data, request=self.request, assessment=self.assessment
            )
        return self._visual_fs

    @property
    def data_pivot_fs(self):
        if not hasattr(self, "_data_pivot_fs"):
            data = self.request.GET.copy()
            # only include type if it is a data pivot type
            if "type" in data:
                match = re.search(r"dp-(\d+)$", data["type"])
                if match:
                    data["type"] = match.group(1)
            self._data_pivot_fs = filterset.DataPivotFilterSet(
                data=data, request=self.request, assessment=self.assessment
            )
        return self._data_pivot_fs

    @property
    def form(self):
        if not hasattr(self, "_form"):
            fs = filterset.VisualFilterSet(
                data=self.request.GET, request=self.request, assessment=self.assessment
            )
            form = fs.form
            # combine type choices for both visual and data pivot
            form.fields["type"].choices = [
                (f"v-{choice}", _)
                for choice, _ in self.visual_fs.form.fields["type"].choices
                if choice != ""
            ] + [
                (f"dp-{choice}", _)
                for choice, _ in self.data_pivot_fs.form.fields["type"].choices
                if choice != ""
            ]
            fs.pop_published(form)
            self._form = form
        return self._form

    def get_item_list(self):
        self.form.is_valid()
        # prefilter by type, ie if it is a visual type or data pivot type
        choice = self.form.cleaned_data.get("type", "")
        if choice != "":
            if choice.startswith("v-"):
                items = self.visual_fs.qs
            else:
                items = self.data_pivot_fs.qs
        else:
            items = list(itertools.chain(self.visual_fs.qs, self.data_pivot_fs.qs))
        return sorted(items, key=lambda d: d.title.lower())

    def get_context_data(self, **kwargs):
        context = super().get_context_data(**kwargs)
        context["objects"] = self.get_item_list()
        context["n_objects"] = len(context["objects"])
        context["form"] = self.form
        return context


class VisualizationByIdDetail(RedirectView):
    """
    Redirect to standard visual page; useful for developers referencing by database id.
    """

    def get_redirect_url(*args, **kwargs):
        return get_object_or_404(models.Visual, id=kwargs.get("pk")).get_absolute_url()


class VisualizationDetail(GetVisualizationObjectMixin, BaseDetail):
    model = models.Visual

    def get_context_data(self, **kwargs):
        context = super().get_context_data(**kwargs)
        context["breadcrumbs"].insert(
            len(context["breadcrumbs"]) - 1, get_visual_list_crumb(self.assessment)
        )
        return context


class VisualizationCreateSelector(BaseDetail):
    model = Assessment
    template_name = "summary/visual_selector.html"
    breadcrumb_active_name = "Visualization selector"

    def get_context_data(self, **kwargs):
        kwargs.update(
            action="Create",
            viz_url_pattern="summary:visualization_create",
            dp_url_pattern="summary:dp_new-prompt",
        )
        context = super().get_context_data(**kwargs)
        context["breadcrumbs"].insert(
            len(context["breadcrumbs"]) - 1, get_visual_list_crumb(self.assessment)
        )
        return context


class VisualizationCreate(BaseCreate):
    success_message = "Visualization created."
    parent_model = Assessment
    parent_template_name = "assessment"
    model = models.Visual

    def get_form_class(self):
        visual_type = int(self.kwargs.get("visual_type"))
        try:
            return forms.get_visual_form(visual_type)
        except ValueError:
            raise Http404

    def get_form_kwargs(self):
        kwargs = super().get_form_kwargs()
        kwargs["visual_type"] = int(self.kwargs.get("visual_type"))
        if kwargs["initial"]:
            kwargs["instance"] = self.model.objects.filter(pk=self.request.GET["initial"]).first()
            kwargs["instance"].pk = None
            self.instance = kwargs["instance"]
        return kwargs

    def get_template_names(self):
        visual_type = int(self.kwargs.get("visual_type"))
        if visual_type in {
            constants.VisualType.LITERATURE_TAGTREE,
            constants.VisualType.EXTERNAL_SITE,
        }:
            return "summary/visual_form_django.html"
        else:
            return super().get_template_names()

    def get_context_data(self, **kwargs):
        context = super().get_context_data(**kwargs)
        context["dose_units"] = models.Visual.get_dose_units()
        context["instance"] = {}
        context["visual_type"] = int(self.kwargs.get("visual_type"))
        context["smart_tag_form"] = forms.SmartTagForm(assessment_id=self.assessment.id)
        context["rob_metrics"] = json.dumps(
            list(RiskOfBiasMetric.objects.get_metrics_for_visuals(self.assessment.id))
        )
        context["initial_data"] = json.dumps(self.get_initial_visual(context))
        context["breadcrumbs"].insert(
            len(context["breadcrumbs"]) - 1, get_visual_list_crumb(self.assessment)
        )
        return context

    def get_initial_visual(self, context) -> dict:
        if context["form"].initial:
            instance = self.instance
            instance.id = instance.FAKE_INITIAL_ID
        else:
            instance = self.model()
            instance.id = instance.FAKE_INITIAL_ID
            instance.assessment = self.assessment
            instance.visual_type = context["visual_type"]
        return serializers.VisualSerializer().to_representation(instance)


class VisualizationCreateTester(VisualizationCreate):
    parent_model = Assessment
    http_method_names = ("post",)

    def post(self, request, *args, **kwargs):
        self.object = None
        form_class = self.get_form_class()
        form = self.get_form(form_class)
        response = form.instance.get_editing_dataset(request)
        return JsonResponse(response)


class VisualizationCopySelector(BaseDetail):
    model = Assessment
    template_name = "summary/visual_selector.html"
    breadcrumb_active_name = "Visualization selector"

    def get_context_data(self, **kwargs):
        kwargs.update(
            action="Copy",
            viz_url_pattern="summary:visualization_copy",
            dp_url_pattern="summary:dp_copy_selector",
        )
        context = super().get_context_data(**kwargs)
        context["breadcrumbs"].insert(
            len(context["breadcrumbs"]) - 1, get_visual_list_crumb(self.assessment)
        )
        return context


class VisualizationCopy(BaseUpdate):
    template_name = "summary/copy_selector.html"
    model = Assessment
    form_class = forms.VisualSelectorForm
    assessment_permission = AssessmentViewPermissions.TEAM_MEMBER

    def get_form_kwargs(self):
        kwargs = super().get_form_kwargs()
        kwargs.update(
            assessment_id=self.assessment.id,
            cancel_url=reverse("summary:visualization_list", args=(self.assessment.id,)),
            queryset=models.Visual.objects.clonable_queryset(self.request.user).filter(
                visual_type=self.kwargs["visual_type"], assessment__pk=self.assessment.id
            ),
        )
        return kwargs

    def form_valid(self, form):
        return HttpResponseRedirect(form.get_create_url())

    def get_context_data(self, **kwargs):
        kwargs["breadcrumbs"] = Breadcrumb.build_crumbs(
            self.request.user,
            "Copy existing",
            [Breadcrumb.from_object(self.assessment), get_visual_list_crumb(self.assessment)],
        )
        return super().get_context_data(**kwargs)


class VisualizationUpdate(GetVisualizationObjectMixin, BaseUpdate):
    success_message = "Visualization updated."
    model = models.Visual

    def get_form_class(self):
        try:
            return forms.get_visual_form(self.object.visual_type)
        except ValueError:
            raise Http404

    def get_template_names(self):
        visual_type = self.object.visual_type
        if visual_type in {
            constants.VisualType.LITERATURE_TAGTREE,
            constants.VisualType.EXTERNAL_SITE,
        }:
            return "summary/visual_form_django.html"
        else:
            return super().get_template_names()

    def get_context_data(self, **kwargs):
        context = super().get_context_data(**kwargs)
        context["dose_units"] = models.Visual.get_dose_units()
        context["instance"] = self.object.get_json()
        context["visual_type"] = self.object.visual_type
        context["smart_tag_form"] = forms.SmartTagForm(assessment_id=self.assessment.id)
        context["rob_metrics"] = json.dumps(
            list(RiskOfBiasMetric.objects.get_metrics_for_visuals(self.assessment.id))
        )
        context["initial_data"] = json.dumps(
            serializers.VisualSerializer().to_representation(self.object)
        )
        context["breadcrumbs"].insert(
            len(context["breadcrumbs"]) - 2, get_visual_list_crumb(self.assessment)
        )
        return context


class VisualizationDelete(GetVisualizationObjectMixin, BaseDelete):
    success_message = "Visualization deleted."
    model = models.Visual

    def get_success_url(self):
        return reverse_lazy("summary:visualization_list", kwargs={"pk": self.assessment.pk})

    def get_context_data(self, **kwargs):
        context = super().get_context_data(**kwargs)
        context["breadcrumbs"].insert(
            len(context["breadcrumbs"]) - 2, get_visual_list_crumb(self.assessment)
        )
        return context


# DATA-PIVOT
class DataPivotNewPrompt(BaseDetail):
    """
    Select if you wish to upload a file or use a query.
    """

    model = Assessment
    template_name = "summary/datapivot_type_selector.html"
    breadcrumb_active_name = "Data Pivot selector"

    def get_context_data(self, **kwargs):
        context = super().get_context_data(**kwargs)
        context["breadcrumbs"].insert(
            len(context["breadcrumbs"]) - 1, get_visual_list_crumb(self.assessment)
        )
        return context


class DataPivotNew(BaseCreate):
    # abstract view; extended below for actual use
    parent_model = Assessment
    parent_template_name = "assessment"
    success_message = "Data Pivot created."
    template_name = "summary/datapivot_form.html"

    def get_success_url(self):
        super().get_success_url()
        return self.object.get_visualization_update_url()

    def get_form_kwargs(self):
        kwargs = super().get_form_kwargs()
        if self.request.GET.get("reset_row_overrides"):
            kwargs["initial"]["settings"] = models.DataPivot.reset_row_overrides(
                kwargs["initial"]["settings"]
            )
        return kwargs


class DataPivotQueryNew(DataPivotNew):
    model = models.DataPivotQuery
    form_class = forms.DataPivotQueryForm

    def get_context_data(self, **kwargs):
        context = super().get_context_data(**kwargs)
        context["file_loader"] = False
        context["smart_tag_form"] = forms.SmartTagForm(assessment_id=self.assessment.id)
        context["breadcrumbs"].insert(
            len(context["breadcrumbs"]) - 1, get_visual_list_crumb(self.assessment)
        )
        return context


class DataPivotFileNew(DataPivotNew):
    model = models.DataPivotUpload
    form_class = forms.DataPivotUploadForm

    def get_context_data(self, **kwargs):
        context = super().get_context_data(**kwargs)
        context["file_loader"] = True
        context["smart_tag_form"] = forms.SmartTagForm(assessment_id=self.assessment.id)
        context["breadcrumbs"].insert(
            len(context["breadcrumbs"]) - 1, get_visual_list_crumb(self.assessment)
        )
        return context


class DataPivotCopyAsNewSelector(BaseUpdate):
    # Select an existing assessed outcome as a template for a new one
    model = Assessment
    template_name = "summary/copy_selector.html"
    form_class = forms.DataPivotSelectorForm
    assessment_permission = AssessmentViewPermissions.TEAM_MEMBER

    def get_form_kwargs(self):
        kwargs = super().get_form_kwargs()
        kwargs["user"] = self.request.user
        kwargs["cancel_url"] = reverse("summary:visualization_list", args=(self.assessment.id,))
        return kwargs

    def form_valid(self, form):
        dp = form.cleaned_data["dp"]

        if hasattr(dp, "datapivotupload"):
            url = reverse_lazy("summary:dp_new-file", kwargs={"pk": self.assessment.id})
        else:
            url = reverse_lazy("summary:dp_new-query", kwargs={"pk": self.assessment.id})

        url += f"?initial={dp.pk}"

        if form.cleaned_data["reset_row_overrides"]:
            url += "&reset_row_overrides=1"

        return HttpResponseRedirect(url)

    def get_context_data(self, **kwargs):
        context = super().get_context_data(**kwargs)
        context["breadcrumbs"] = Breadcrumb.build_crumbs(
            self.request.user,
            "Copy existing",
            [Breadcrumb.from_object(self.assessment), get_visual_list_crumb(self.assessment)],
        )
        return context


class GetDataPivotObjectMixin:
    def get_object(self):
        slug = self.kwargs.get("slug")
        assessment = self.kwargs.get("pk")
        obj = get_object_or_404(models.DataPivot, assessment=assessment, slug=slug)
        if hasattr(obj, "datapivotquery"):
            obj = obj.datapivotquery
        else:
            obj = obj.datapivotupload
        return super().get_object(object=obj)


class DataPivotByIdDetail(RedirectView):
    """
    Redirect to standard data pivot page; useful for developers referencing by database id.
    """

    def get_redirect_url(*args, **kwargs):
        return get_object_or_404(models.DataPivot, id=kwargs.get("pk")).get_absolute_url()


class DataPivotDetail(GetDataPivotObjectMixin, BaseDetail):
    model = models.DataPivot
    template_name = "summary/datapivot_detail.html"

    def get_context_data(self, **kwargs):
        context = super().get_context_data(**kwargs)
        context["breadcrumbs"].insert(
            len(context["breadcrumbs"]) - 1, get_visual_list_crumb(self.assessment)
        )
        return context


class DataPivotUpdateSettings(GetDataPivotObjectMixin, BaseUpdate):
    success_message = "Data Pivot updated."
    model = models.DataPivot
    form_class = forms.DataPivotSettingsForm
    template_name = "summary/datapivot_update_settings.html"

    def get_context_data(self, **kwargs):
        context = super().get_context_data(**kwargs)
        context["breadcrumbs"].insert(
            len(context["breadcrumbs"]) - 2, get_visual_list_crumb(self.assessment)
        )
        return context


class DataPivotUpdateQuery(GetDataPivotObjectMixin, BaseUpdate):
    success_message = "Data Pivot updated."
    model = models.DataPivotQuery
    form_class = forms.DataPivotQueryForm
    template_name = "summary/datapivot_form.html"

    def get_context_data(self, **kwargs):
        context = super().get_context_data(**kwargs)
        context["file_loader"] = False
        context["smart_tag_form"] = forms.SmartTagForm(assessment_id=self.assessment.id)
        context["breadcrumbs"].insert(
            len(context["breadcrumbs"]) - 2, get_visual_list_crumb(self.assessment)
        )
        return context


class DataPivotUpdateFile(GetDataPivotObjectMixin, BaseUpdate):
    success_message = "Data Pivot updated."
    model = models.DataPivotUpload
    form_class = forms.DataPivotUploadForm
    template_name = "summary/datapivot_form.html"

    def get_context_data(self, **kwargs):
        context = super().get_context_data(**kwargs)
        context["file_loader"] = True
        context["smart_tag_form"] = forms.SmartTagForm(assessment_id=self.assessment.id)
        context["breadcrumbs"].insert(
            len(context["breadcrumbs"]) - 2, get_visual_list_crumb(self.assessment)
        )
        return context


class DataPivotDelete(GetDataPivotObjectMixin, BaseDelete):
    success_message = "Data Pivot deleted."
    model = models.DataPivot
    template_name = "summary/datapivot_confirm_delete.html"

    def get_success_url(self):
        return reverse_lazy("summary:visualization_list", kwargs={"pk": self.assessment.pk})

    def get_context_data(self, **kwargs):
        context = super().get_context_data(**kwargs)
        context["breadcrumbs"].insert(
            len(context["breadcrumbs"]) - 2, get_visual_list_crumb(self.assessment)
        )
        return context


class DatasetInteractivity(TemplateView):
    template_name = "summary/dataset_interactivity.html"<|MERGE_RESOLUTION|>--- conflicted
+++ resolved
@@ -13,9 +13,6 @@
 from ..common.constants import AssessmentViewPermissions
 from ..common.crumbs import Breadcrumb
 from ..common.helper import WebappConfig
-<<<<<<< HEAD
-from ..common.views import BaseCreate, BaseDelete, BaseDetail, BaseList, BaseUpdate
-=======
 from ..common.views import (
     BaseCreate,
     BaseDelete,
@@ -25,7 +22,6 @@
     BaseUpdate,
     TeamMemberOrHigherMixin,
 )
->>>>>>> 5b9b3c34
 from ..riskofbias.models import RiskOfBiasMetric
 from . import constants, filterset, forms, models, serializers
 
