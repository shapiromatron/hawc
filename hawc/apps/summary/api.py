from django.shortcuts import get_object_or_404
from rest_framework import exceptions, viewsets
from rest_framework.decorators import action
from rest_framework.filters import BaseFilterBackend
from rest_framework.response import Response

from ..assessment.api import (
    AssessmentEditViewset,
    AssessmentLevelPermissions,
    AssessmentViewset,
    DisabledPagination,
    InAssessmentFilter,
)
from ..assessment.models import Assessment
from ..common.helper import re_digits
from ..common.renderers import DocxRenderer, PandasRenderers
from ..common.serializers import UnusedSerializer
from . import models, serializers


class UnpublishedFilter(BaseFilterBackend):
    """
    Only show unpublished visuals to admin and assessment members.
    """

    def filter_queryset(self, request, queryset, view):

        if not hasattr(view, "assessment"):
            self.instance = get_object_or_404(queryset.model, **view.kwargs)
            view.assessment = self.instance.get_assessment()

        if not view.assessment.user_is_part_of_team(request.user):
            queryset = queryset.filter(published=True)
        return queryset


class SummaryAssessmentViewset(viewsets.GenericViewSet):
    parent_model = Assessment
    model = Assessment
    permission_classes = (AssessmentLevelPermissions,)
    serializer_class = UnusedSerializer
    lookup_value_regex = re_digits

    def get_queryset(self):
        return self.model.objects.all()

    @action(detail=True, url_path="visual-heatmap-datasets")
    def heatmap_datasets(self, request, pk):
        """Returns a list of the heatmap datasets available for an assessment."""
        instance = self.get_object()
        datasets = models.Visual.get_heatmap_datasets(instance).dict()
        return Response(datasets)


class DataPivotViewset(AssessmentViewset):
    """
    For list view, return simplified data-pivot view.

    For all other views, use the detailed visual view.
    """

    assessment_filter_args = "assessment"
    model = models.DataPivot
    pagination_class = DisabledPagination
    filter_backends = (InAssessmentFilter, UnpublishedFilter)

    def get_serializer_class(self):
        cls = serializers.DataPivotSerializer
        if self.action == "list":
            cls = serializers.CollectionDataPivotSerializer
        return cls

    @action(detail=True, methods=("get",), renderer_classes=PandasRenderers)
    def data(self, request, pk):
        obj = self.get_object()
        export = obj.get_dataset()
        return Response(export)


class VisualViewset(AssessmentViewset):
    """
    For list view, return all Visual objects for an assessment, but using the
    simplified collection view.

    For all other views, use the detailed visual view.
    """

    assessment_filter_args = "assessment"
    model = models.Visual
    pagination_class = DisabledPagination
    filter_backends = (InAssessmentFilter, UnpublishedFilter)

    def get_serializer_class(self):
        cls = serializers.VisualSerializer
        if self.action == "list":
            cls = serializers.CollectionVisualSerializer
        return cls

    def get_queryset(self):
        return super().get_queryset().select_related("assessment")


class SummaryTextViewset(AssessmentEditViewset):
    assessment_filter_args = "assessment"
    model = models.SummaryText
    pagination_class = DisabledPagination
    filter_backends = (InAssessmentFilter,)
    serializer_class = serializers.SummaryTextSerializer

    def get_queryset(self):
        return self.model.objects.all()

    def create(self, request, *args, **kwargs):
        self.assessment = get_object_or_404(Assessment, id=request.data.get("assessment", -1))
        if not self.assessment.user_can_edit_object(request.user):
            raise exceptions.PermissionDenied()
        return super().create(request, *args, **kwargs)


<<<<<<< HEAD
class SummaryTableViewset(AssessmentEditViewset):
=======
class SummaryTableViewset(AssessmentViewset):
>>>>>>> 552946a9
    assessment_filter_args = "assessment"
    model = models.SummaryTable
    filter_backends = (InAssessmentFilter, UnpublishedFilter)
    serializer_class = serializers.SummaryTableSerializer

    @action(detail=True, renderer_classes=(DocxRenderer,))
    def docx(self, request, pk):
        obj = self.get_object()
<<<<<<< HEAD
        report = obj.to_report()
        return Response(report)

    @action(detail=True)
    def cells(self, request, pk):
        obj = self.get_object()
        cells = obj.get_cells()
        return Response(cells)

    def create(self, request, *args, **kwargs):
        self.assessment = get_object_or_404(Assessment, id=request.data.get("assessment", -1))
        if not self.assessment.user_can_edit_object(request.user):
            raise exceptions.PermissionDenied()
        return super().create(request, *args, **kwargs)
=======
        report = obj.to_docx()
        return Response(report)
>>>>>>> 552946a9
<|MERGE_RESOLUTION|>--- conflicted
+++ resolved
@@ -117,11 +117,7 @@
         return super().create(request, *args, **kwargs)
 
 
-<<<<<<< HEAD
 class SummaryTableViewset(AssessmentEditViewset):
-=======
-class SummaryTableViewset(AssessmentViewset):
->>>>>>> 552946a9
     assessment_filter_args = "assessment"
     model = models.SummaryTable
     filter_backends = (InAssessmentFilter, UnpublishedFilter)
@@ -130,22 +126,11 @@
     @action(detail=True, renderer_classes=(DocxRenderer,))
     def docx(self, request, pk):
         obj = self.get_object()
-<<<<<<< HEAD
-        report = obj.to_report()
+        report = obj.to_docx()
         return Response(report)
-
-    @action(detail=True)
-    def cells(self, request, pk):
-        obj = self.get_object()
-        cells = obj.get_cells()
-        return Response(cells)
 
     def create(self, request, *args, **kwargs):
         self.assessment = get_object_or_404(Assessment, id=request.data.get("assessment", -1))
         if not self.assessment.user_can_edit_object(request.user):
             raise exceptions.PermissionDenied()
-        return super().create(request, *args, **kwargs)
-=======
-        report = obj.to_docx()
-        return Response(report)
->>>>>>> 552946a9
+        return super().create(request, *args, **kwargs)