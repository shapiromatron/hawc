--- conflicted
+++ resolved
@@ -1,5 +1,3 @@
-import json
-
 from django.core.exceptions import ValidationError
 from django.db import transaction
 from rest_framework import serializers
@@ -55,25 +53,6 @@
 
 
 class VisualSerializer(serializers.ModelSerializer):
-<<<<<<< HEAD
-    def validate(self, data):
-        try:
-            data["prefilters"] = (
-                json.loads(data["prefilters"]) if isinstance(data["prefilters"], str) else None
-            )
-        except (ValueError, TypeError):
-            "'Prefilters' field must be valid JSON."
-        try:
-            json.loads(data["settings"])
-        except ValueError:
-            raise serializers.ValidationError(
-                "The 'settings' field must be a string of valid JSON."
-            )
-        return data
-=======
-    visual_type = serializers.CharField(source="get_visual_type_display")
->>>>>>> edef0184
-
     def to_representation(self, instance):
         ret = super().to_representation(instance)
 
@@ -90,7 +69,6 @@
             ret["rob_settings"] = AssessmentRiskOfBiasSerializer(instance.assessment).data
 
         ret["visual_type"] = instance.get_visual_type_display()
-        ret["settings"] = instance.get_settings()
 
         ret["endpoints"] = [
             SerializerHelper.get_serialized(d, json=False) for d in instance.get_endpoints()
