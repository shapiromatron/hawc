--- conflicted
+++ resolved
@@ -35,11 +35,7 @@
 
     class Meta:
         model = models.Visual
-<<<<<<< HEAD
-        exclude = ("endpoints",)
-=======
         fields = ("id", "title", "url", "visual_type", "visual_type", "data_url")
->>>>>>> 3729afa1
 
 
 class VisualSerializer(serializers.ModelSerializer):
