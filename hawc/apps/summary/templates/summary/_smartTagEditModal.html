<<<<<<< HEAD
{% extends 'common/modal_template.html' %}
{% load crispy_forms_tags %}
=======
>>>>>>> 551223de

{% block modal_title %}
    Insert HAWC Smart-tag
{% endblock %}

{% block modal_body %}
    <div id="smartTagForm">
        {% crispy form %}
    </div>
{% endblock %}

{% block modal_footer %}
<button type="button" class="btn btn-primary smartTagSave">Insert</button>
<button type="button" class="btn btn-light" data-dismiss="modal" aria-hidden="true">Cancel</button>
{% endblock %}
<|MERGE_RESOLUTION|>--- conflicted
+++ resolved
@@ -1,8 +1,4 @@
-<<<<<<< HEAD
 {% extends 'common/modal_template.html' %}
-{% load crispy_forms_tags %}
-=======
->>>>>>> 551223de
 
 {% block modal_title %}
     Insert HAWC Smart-tag
