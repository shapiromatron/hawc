{% extends 'assessment-rooted.html' %}

{% load crispy_forms_tags %}
{% load static %}

{% block content %}
  {% crispy form %}
  <div id="detail_display" class="row"></div>
  <div id="detail_library" class="hidden">
    <div id="detail-0" class="col-md-8 col-md-offset-2 tableType">
      <img
        alt="Image of a generic table"
        class="img-fluid"
        src="{% static '/img/summary/table-generic.png' %}" />
      <p class="form-text text-muted">
        A generic table allows users to define their own row and column structure and add rich text to
        the table. It is similar to creating a Microsoft Word table, where  you can define the number
        of rows and columns and general structure you would like to use.
      </p>
    </div>
    <div id="detail-1" class="col-md-8 col-md-offset-2 tableType">
      <img
        alt="Image of an evidence profile table"
        class="img-fluid"
        src="{% static '/img/summary/table-evidence-profile.png' %}" />
      <p class="form-text text-muted">
        Evidence Profile Tables are summary tables used to support the evidence integration narrative for a given health effect(s). These tables provide a concise description and documentation of the evidence synthesized for the health effect(s) of interest, the primary judgments drawn regarding the different pieces of evidence and the evidence as a whole, and the rationale for each of these judgments.
      </p>
    </div>
    <div id="detail-2" class="col-md-8 col-md-offset-2 tableType">
      <img
        alt="Image of a study evaluation table"
        class="img-fluid"
        src="{% static '/img/summary/table-study-evaluation.png' %}" />
      <p class="form-text text-muted">
<<<<<<< HEAD
        Study evaluation tables.... add me
=======
        Study Evaluation Tables (SET) are designed to present study evaluations for studies or components of studies. They are designed with flexibility in mind, so you can select which rows to present (studies, or components of studies), and which columns to present (study evaluation criteria, or other metadata from data extractions). Custom columns can also be created for additional, project-specific data.
>>>>>>> 6761b27a
      </p>
    </div>
  </div>
{% endblock %}

{% block extrajs %}
  <script type="text/javascript">
    $(document).ready(function(){
      $("#detail_display").insertAfter($('#div_id_table_type')).show();
      window.app.HAWCUtils.onSelectChangeShowDetail(
        document.getElementById("id_table_type"),
        document.getElementById("detail_display"),
        document.getElementById("detail_library")
      );
    });
  </script>
{% endblock extrajs %}<|MERGE_RESOLUTION|>--- conflicted
+++ resolved
@@ -33,11 +33,7 @@
         class="img-fluid"
         src="{% static '/img/summary/table-study-evaluation.png' %}" />
       <p class="form-text text-muted">
-<<<<<<< HEAD
-        Study evaluation tables.... add me
-=======
         Study Evaluation Tables (SET) are designed to present study evaluations for studies or components of studies. They are designed with flexibility in mind, so you can select which rows to present (studies, or components of studies), and which columns to present (study evaluation criteria, or other metadata from data extractions). Custom columns can also be created for additional, project-specific data.
->>>>>>> 6761b27a
       </p>
     </div>
   </div>
