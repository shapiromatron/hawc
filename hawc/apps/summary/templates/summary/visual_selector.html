{% extends 'assessment-rooted.html' %}

{% load static %}

{% block content %}
<div class="container-fluid">
<<<<<<< HEAD
  <h2>Create a new visualization</h2>
=======
  <h1>{{action}} a new visualization</h1>
>>>>>>> ec785ff7
  <p class="form-text text-muted">Multiple visualization types are available. Please select the type of visualization
    you would like to create.</p>
  <div class="row">
    <div class="col-md-9">
      <select id="vis_selector" class="form-control col-md-12">
        <option value="4" data-url="{% url viz_url_pattern assessment.id 4 %}">
          Literature tagtree</option>
        <option value="6" data-url="{% url viz_url_pattern assessment.id 6 %}">
          Exploratory heatmap</option>
        <option value="5" data-url="{% url viz_url_pattern assessment.id 5 %}">
          Embedded external website</option>
        <option value="2" data-url="{% url viz_url_pattern assessment.id 2 %}">
          {{assessment.get_rob_name_display}} heatmap</option>
        <option value="3" data-url="{% url viz_url_pattern assessment.id 3 %}">
          {{assessment.get_rob_name_display}} barchart</option>
        <option value="100" data-url="{% url dp_url_pattern assessment.id %}">
          Data pivot</option>
        <option value="1" data-url="{% url viz_url_pattern assessment.id 1 %}">
          Bioassay endpoint crossview</option>
      </select>
    </div>
    <div class="col-md-3">
      <a id="create_btn" class="btn btn-block btn-primary" href="#">Select</a>
    </div>
  </div>
  <div id="detail_display" class="row py-3"></div>
  <div id="detail_library" class="hidden">
    <div id="detail-0" class="col-md-12" >
      <h3>Bioassay endpoint aggregation</h3>
      <div class="row">
        <img alt="Image of a bioassay endpoint aggregation figure" class="col-md-10 col-md-offset-1" src="{% static '/img/summary/aggregation1.png' %}">
      </div>
      <div class="row">
        <img alt="Image of a bioassay endpoint aggregation figure" class="col-md-10 col-md-offset-1" src="{% static '/img/summary/aggregation2.png' %}">
      </div>
      <p class="form-text text-muted">
        Select a subset of animal bioassay endpoints and present these using
        an exposure-response array or forest-plot design.
        Also creates a dose-response summary table of selected endpoints.
        Interactive, clicking on any point shows dose-response details.
      </p>
    </div>
    <div id="detail-1" class="col-md-12" >
      <h3>Bioassay endpoint crossview</h3>
      <div class="row">
        <img alt="Image of a bioassay endpoint crossview figure" class="col-md-10 col-md-offset-1" src="{% static '/img/summary/crossview.png' %}">
      </div>
      <p class="form-text text-muted">
        All animal bioassay dose-response datasets available in a HAWC assessment
        for a given dose-unit, with response normalized to percent change from
        control using spline interpolation. Interactive, clicking on any line
        displays dose-response details and highlights metadata in red.
        An endpoint can only plotted if it has dose-response data extracted, and
        at least <strong>3-dose groups</strong> (an interpolation is created
        between non-control dose-groups, and 2+ are required to create a line).
      </p>
    </div>
    <div id="detail-100" class="col-md-12" >
      <h3>Data Pivot</h3>
      <div class="row">
        <img alt="Image of a data pivot linechart" class="col-md-10 col-md-offset-1" src="{% static '/img/summary/data_pivot.png' %}">
        <img alt="Image of a data pivot barchart" class="col-md-10 col-md-offset-1" src="{% static '/img/summary/data_pivot-barchart.png' %}">
      </div>
      <p class="form-text text-muted">
        Data from any data-stream in HAWC (bioassay, epidemiology, in-vitro) or
        from a tab-delimited file can be used to generate custom forest-plot
        style visualizations. Displayed text-fields and numbers to plot are
        customizable; results can be sorted and filter, and conditional-formatting
        can also be applied.
      </p>
    </div>
    <div id="detail-2" class="col-md-12">
      <h3>{{assessment.get_rob_name_display}} heatmap</h3>
      <div class="row">
        <img alt="Image of a study evaluation heatmap" class="col-md-10 col-md-offset-1" style="border-right: 1px solid black; border-bottom: 1px solid black;"
          src="{% static '/img/summary/rob-heatmap.svg' %}">
      </div>
      <p class="form-text text-muted">
        A {{assessment.get_rob_name_display|lower}} heatmap, showing a subset of selected studies and
        {{assessment.get_rob_name_display|lower}} findings for each metric. This plot is interactive; a user
        can select and row, column, or cell, to view all details associated
        with these cells.
      </p>
    </div>
    <div id="detail-3" class="col-md-12">
      <h3>{{assessment.get_rob_name_display}} barchart</h3>
      <div class="row">
        <img alt="Image of a study evaluation barchart" class="col-md-10 col-md-offset-1" style="border-right: 1px solid black; border-bottom: 1px solid black;"
          src="{% static '/img/summary/rob-barchart.svg' %}">
      </div>
      <p class="form-text text-muted">
        A {{assessment.get_rob_name_display|lower}} stacked barchart, showing the percent of studies with
        each judgment, for each metric, in a selectable subset of studies.
      </p>
    </div>
    <div id="detail-4" class="col-md-12">
      <h3>Literature tagtree</h3>
      <div class="row">
        <img alt="Image of a literature tagtree" class="col-md-10 col-md-offset-1" src="{% static '/img/summary/ehp.1509912.g001.jpg' %}">
      </div>
      <p class="form-text text-muted">
        A customizable dendrogram aka "tagtree" to display literature tags applied to references in a HAWC assessment.
      </p>
    </div>
    <div id="detail-5" class="col-md-12">
      <h3>Embedded external website</h3>
      <div class="row">
        <img alt="Image of an embedded external website" class="col-md-10 col-md-offset-1" src="{% static '/img/summary/external-tableau.png' %}">
      </div>
      <p class="form-text text-muted">
        Embed an external website. The following websites can be linked to:
      </p>
      <ul>
        <li><a href="https://public.tableau.com/">Tableau (public)</a></li>
      </ul>
      <p class="form-text text-muted">
        If you'd like to link to another website, please <a href="{% url 'contact' %}">contact us</a>.
      </p>
    </div>
    <div id="detail-6" class="col-md-12">
      <h3>Exploratory heatmap</h3>
      <div class="row">
        <img alt="Image of an exploratory data heatmap" class="col-md-10 col-md-offset-1" src="{% static '/img/summary/exploratory-heatmap.png' %}">
      </div>
      <p class="form-text text-muted">
        A heatmap with customizable axes, filters, and interactivity to explore a dataset visually. The data presented
        in the heatmap can be content extracted for this assessment (bioassay or epidemiology), or you can upload a <a
          href="{% url 'assessment:dataset_create' assessment.id %}">tabular dataset</a> for analysis.
      </p>
    </div>
  </div>
</div>
{% endblock %}

{% block extrajs %}
<script type="text/javascript">
  $(document).ready(function () {
    // change selector detail
    window.app.HAWCUtils.onSelectChangeShowDetail(
        document.getElementById("vis_selector"),
        document.getElementById("detail_display"),
        document.getElementById("detail_library")
      );

    // change the url when selector changes
    var selector = $('#vis_selector'),
      btn = $('#create_btn');
    selector.on('change', function () {
      btn.attr('href', selector.find(":selected").data('url'));
    }).trigger('change')
  });
</script>
{% endblock %}<|MERGE_RESOLUTION|>--- conflicted
+++ resolved
@@ -4,11 +4,7 @@
 
 {% block content %}
 <div class="container-fluid">
-<<<<<<< HEAD
-  <h2>Create a new visualization</h2>
-=======
-  <h1>{{action}} a new visualization</h1>
->>>>>>> ec785ff7
+  <h2>{{action}} a new visualization</h2>
   <p class="form-text text-muted">Multiple visualization types are available. Please select the type of visualization
     you would like to create.</p>
   <div class="row">
