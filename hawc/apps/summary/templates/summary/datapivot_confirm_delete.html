{% extends 'summary/datapivot_detail.html' %}

{% block title %}
  {{assessment}} | Endpoints | Data Pivot | {{object}} | Delete | HAWC
{% endblock title %}

{% block dp_content %}

  {{ block.super }}

<<<<<<< HEAD
  <div class="alert alert-block">
    <h4>Warning!</h4>
    Are you sure you want to delete this data pivot? All data-pivot settings will be removed
  </div>
  <form action="." method="post">
    <div class="form-actions">
      <button type="submit" class="btn btn-primary">{{ crud }} Data Pivot</button>
      <a href="{{object.get_absolute_url}}" class="btn btn-light">Cancel</a>
    </div>
    {% csrf_token %}
    </fieldset>
  </form>
=======
  {% include "hawc/_delete_block.html" with name="data pivot" notes="All data pivot settings will be removed." %}
>>>>>>> 297b4a92

{% endblock dp_content %}<|MERGE_RESOLUTION|>--- conflicted
+++ resolved
@@ -5,24 +5,6 @@
 {% endblock title %}
 
 {% block dp_content %}
-
   {{ block.super }}
-
-<<<<<<< HEAD
-  <div class="alert alert-block">
-    <h4>Warning!</h4>
-    Are you sure you want to delete this data pivot? All data-pivot settings will be removed
-  </div>
-  <form action="." method="post">
-    <div class="form-actions">
-      <button type="submit" class="btn btn-primary">{{ crud }} Data Pivot</button>
-      <a href="{{object.get_absolute_url}}" class="btn btn-light">Cancel</a>
-    </div>
-    {% csrf_token %}
-    </fieldset>
-  </form>
-=======
   {% include "hawc/_delete_block.html" with name="data pivot" notes="All data pivot settings will be removed." %}
->>>>>>> 297b4a92
-
 {% endblock dp_content %}