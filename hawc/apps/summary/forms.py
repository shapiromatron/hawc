--- conflicted
+++ resolved
@@ -14,16 +14,15 @@
 from ..assessment.models import DoseUnits
 from ..common import validators
 from ..common.autocomplete import AutocompleteChoiceField
-<<<<<<< HEAD
-from ..common.forms import BaseFormHelper, CopyForm, QuillField, check_unique_for_assessment
-from ..common.validators import validate_json_pydantic
-from ..epi.models import Outcome
-from ..invitro.models import IVChemical, IVEndpointCategory
-=======
-from ..common.forms import BaseFormHelper, DynamicFormField, QuillField, check_unique_for_assessment
+from ..common.forms import (
+    BaseFormHelper,
+    CopyForm,
+    DynamicFormField,
+    QuillField,
+    check_unique_for_assessment,
+)
 from ..common.helper import new_window_a
 from ..common.validators import validate_html_tags, validate_hyperlinks, validate_json_pydantic
->>>>>>> 1619cf46
 from ..lit.models import ReferenceFilterTag
 from ..study.autocomplete import StudyAutocomplete
 from . import autocomplete, constants, models, prefilters
