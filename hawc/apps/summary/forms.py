--- conflicted
+++ resolved
@@ -255,18 +255,12 @@
         exclude = (
             "assessment",
             "visual_type",
-<<<<<<< HEAD
-=======
             "evidence_type",
->>>>>>> 786bb4fe
             "settings",
             "prefilters",
             "studies",
             "sort_order",
-<<<<<<< HEAD
             "image",
-=======
->>>>>>> 786bb4fe
         )
 
 
@@ -295,11 +289,7 @@
 
     class Meta:
         model = models.Visual
-<<<<<<< HEAD
-        exclude = ("assessment", "visual_type", "endpoints", "studies", "image")
-=======
-        exclude = ("assessment", "visual_type", "evidence_type", "endpoints", "studies")
->>>>>>> 786bb4fe
+        exclude = ("assessment", "visual_type", "evidence_type", "endpoints", "studies", "image")
 
 
 class RoBForm(VisualForm):
@@ -324,11 +314,7 @@
 
     class Meta:
         model = models.Visual
-<<<<<<< HEAD
-        exclude = ("assessment", "visual_type", "dose_units", "endpoints", "image")
-=======
-        exclude = ("assessment", "visual_type", "evidence_type", "dose_units", "endpoints")
->>>>>>> 786bb4fe
+        exclude = ("assessment", "visual_type", "evidence_type", "dose_units", "endpoints", "image")
 
 
 class TagtreeForm(VisualForm):
