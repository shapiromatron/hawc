--- conflicted
+++ resolved
@@ -119,6 +119,8 @@
 
 
 class VisualForm(forms.ModelForm):
+    SUBMIT_DIV: bool = True
+
     def __init__(self, *args, **kwargs):
         assessment = kwargs.pop("parent", None)
         visual_type = kwargs.pop("visual_type", None)
@@ -151,6 +153,8 @@
                 "cancel_url": self.instance.get_list_url(self.instance.assessment_id),
             }
 
+        if not self.SUBMIT_DIV:
+            inputs.pop("cancel_url")
         helper = BaseFormHelper(self, **inputs)
         if "settings" in self.fields:
             helper.set_textarea_height(("settings",), n_rows=2)
@@ -249,6 +253,23 @@
 
 
 class CrossviewForm(VisualForm):
+    class Meta:
+        model = models.Visual
+        fields = ("title", "slug", "dose_units", "settings", "caption", "prefilters", "published")
+
+    def __init__(self, *args, **kwargs):
+        super().__init__(*args, **kwargs)
+        self.fields["dose_units"].queryset = DoseUnits.objects.get_animal_units(
+            self.instance.assessment
+        )
+        self.prefilter_cls = prefilters.get_prefilter_cls(
+            self.instance.visual_type, self.instance.evidence_type, self.instance.assessment
+        )
+        self.fields["prefilters"] = DynamicFormField(
+            prefix="prefilters", form_class=self._get_prefilter_form, label=""
+        )
+        self.helper = self.setHelper()
+
     def _get_prefilter_form(self, data, **form_kwargs):
         prefix = form_kwargs.pop("prefix", None)
         prefilter = self.prefilter_cls(
@@ -258,11 +279,16 @@
         prefilter.set_form_options(form)
         return form
 
-    def __init__(self, *args, **kwargs):
-        super().__init__(*args, **kwargs)
-        self.fields["dose_units"].queryset = DoseUnits.objects.get_animal_units(
-            self.instance.assessment
-        )
+
+class RoBForm(VisualForm):
+    SUBMIT_DIV = False
+
+    class Meta:
+        model = models.Visual
+        fields = ("title", "slug", "settings", "caption", "prefilters", "published")
+
+    def __init__(self, *args, **kwargs):
+        super().__init__(*args, **kwargs)
         self.prefilter_cls = prefilters.get_prefilter_cls(
             self.instance.visual_type, self.instance.evidence_type, self.instance.assessment
         )
@@ -271,12 +297,6 @@
         )
         self.helper = self.setHelper()
 
-    class Meta:
-        model = models.Visual
-        fields = ("title", "slug", "dose_units", "settings", "caption", "prefilters", "published")
-
-
-class RoBForm(VisualForm):
     def _get_prefilter_form(self, data, **form_kwargs):
         prefix = form_kwargs.pop("prefix", None)
         prefilter = self.prefilter_cls(
@@ -285,16 +305,6 @@
         form = prefilter.form
         prefilter.set_form_options(form)
         return form
-
-    def __init__(self, *args, **kwargs):
-        super().__init__(*args, **kwargs)
-        self.prefilter_cls = prefilters.get_prefilter_cls(
-            self.instance.visual_type, self.instance.evidence_type, self.instance.assessment
-        )
-        self.fields["prefilters"] = DynamicFormField(
-            prefix="prefilters", form_class=self._get_prefilter_form, label=""
-        )
-        self.helper = self.setHelper()
 
     def update_context(self, context):
         data = self.instance.get_rob_data()
@@ -309,30 +319,6 @@
                 list(RiskOfBiasMetric.objects.get_metrics_for_visuals(self.instance.assessment.id))
             ),
         )
-
-    class Meta:
-        model = models.Visual
-        fields = ("title", "slug", "settings", "caption", "prefilters", "published")
-<<<<<<< HEAD
-
-    def setHelper(self):
-        if self.instance.id:
-            inputs = {
-                "legend_text": f"Update {self.instance}",
-                "help_text": "Update an existing visualization.",
-            }
-        else:
-            inputs = {
-                "legend_text": "Create new visualization",
-                "help_text": "Create a new visualization.",
-            }
-
-        helper = BaseFormHelper(self, **inputs)
-        helper.set_textarea_height(("settings",), n_rows=2)
-        helper.form_id = "visualForm"
-        return helper
-=======
->>>>>>> 854c662f
 
 
 class TagtreeForm(VisualForm):
