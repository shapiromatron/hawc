--- conflicted
+++ resolved
@@ -722,12 +722,9 @@
         if self.instance.id is None:
             self.instance.evidence_type = evidence_type
 
-<<<<<<< HEAD
         self.prefilter_cls = prefilters.StudyTypePrefilter.from_study_type(
             self.instance.evidence_type, self.instance.assessment
         ).value
-=======
->>>>>>> df65ea3b
         self.fields["prefilters"] = DynamicFormField(
             prefix="prefilters", form_class=self._get_prefilter_form, label=""
         )
