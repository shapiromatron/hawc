import django_filters as df
from django.db.models import Q

from ..common.filterset import BaseFilterSet, InlineFilterForm
from . import constants, models


class VisualFilterSet(BaseFilterSet):
    title = df.CharFilter(
        field_name="title",
        lookup_expr="icontains",
        label="Title text",
        help_text="Filter by visual title text",
    )
    type = df.ChoiceFilter(
        field_name="visual_type",
        label="Visualization type",
        help_text="Type of visualization to display",
        empty_label="All visual data types",
    )
    published = df.ChoiceFilter(
        choices=[(True, "Published only"), (False, "Unpublished only")],
        label="Published",
        help_text="Published status for HAWC visualization",
        empty_label="Published and Unpublished",
    )

    class Meta:
        model = models.Visual
        fields = ["title", "type", "published"]
        form = InlineFilterForm
<<<<<<< HEAD
        grid_layout = {
            "rows": [
                {"columns": [{"width": 12}]},
            ]
        }
=======
>>>>>>> 6a77981c

    def filter_queryset(self, queryset):
        queryset = super().filter_queryset(queryset)
        query = Q(assessment=self.assessment)
        if not self.perms["edit"]:
            query &= Q(published=True)
        return queryset.filter(query)

    def get_type_choices(self):
        choices = (
            models.Visual.objects.filter(assessment=self.assessment)
            .values_list("visual_type", flat=True)
            .distinct()
        )
        choices = [constants.VisualType(choice) for choice in sorted(set(choices))]
        return [(choice.value, choice.label) for choice in choices]

    def create_form(self):
        form = super().create_form()
        form.fields["type"].choices = self.get_type_choices()
        return form


class DataPivotFilterSet(VisualFilterSet):
    type = df.ChoiceFilter(
        method="filter_evidence_type",
        label="Visualization type",
        help_text="Type of visualization to display",
        empty_label="<All>",
    )

    class Meta(VisualFilterSet.Meta):
        model = models.DataPivot

    def filter_queryset(self, queryset):
        return super().filter_queryset(queryset).select_related("datapivotquery", "datapivotupload")

    def get_type_choices(self):
        choice_options = (
            models.DataPivot.objects.filter(assessment=self.assessment)
            .values_list("datapivotquery__evidence_type", flat=True)
            .distinct()
        )
        choice_options = map(lambda x: x if x is not None else 999, choice_options)
        choices = []
        for choice in sorted(set(choice_options)):
            try:
                choice = constants.StudyType(choice)
                choices.append((choice.value, f"Data pivot ({choice.label})"))
            except ValueError:
                choices.append((999, "Data pivot (File Upload)"))
        return choices

    def filter_evidence_type(self, queryset, name, value):
        value = int(value)
        if value == 999:
            return queryset.filter(datapivotupload__id__gt=0)
        return queryset.filter(datapivotquery__evidence_type=value)


class SummaryTableFilterSet(BaseFilterSet):
    title = df.CharFilter(
        field_name="title",
        lookup_expr="icontains",
        label="Title",
        help_text="Filter by table title",
    )
    type = df.ChoiceFilter(
        field_name="table_type",
        label="Table type",
        help_text="Type of summary table to display",
        empty_label="All table types",
    )
    published = df.ChoiceFilter(
        choices=[(True, "Published only"), (False, "Unpublished only")],
        label="Published",
        help_text="Published status for HAWC summary tables",
        empty_label="Published and Unpublished",
    )

    class Meta:
        model = models.SummaryTable
        fields = ["title", "type", "published"]
        form = InlineFilterForm
<<<<<<< HEAD
        grid_layout = {
            "rows": [
                {"columns": [{"width": 12}]},
            ]
        }
=======
>>>>>>> 6a77981c

    def filter_queryset(self, queryset):
        queryset = super().filter_queryset(queryset)
        query = Q(assessment=self.assessment)
        if not self.perms["edit"]:
            query &= Q(published=True)
        return queryset.filter(query)

    def create_form(self):
        form = super().create_form()

        # set type choices based on what is available
        choices = models.SummaryTable.objects.filter(assessment=self.assessment).values_list(
            "table_type", flat=True
        )
        choices = [constants.TableType(choice) for choice in sorted(set(choices))]
        form.fields["type"].choices = [(choice.value, choice.label) for choice in choices]

        return form<|MERGE_RESOLUTION|>--- conflicted
+++ resolved
@@ -29,14 +29,6 @@
         model = models.Visual
         fields = ["title", "type", "published"]
         form = InlineFilterForm
-<<<<<<< HEAD
-        grid_layout = {
-            "rows": [
-                {"columns": [{"width": 12}]},
-            ]
-        }
-=======
->>>>>>> 6a77981c
 
     def filter_queryset(self, queryset):
         queryset = super().filter_queryset(queryset)
@@ -121,14 +113,6 @@
         model = models.SummaryTable
         fields = ["title", "type", "published"]
         form = InlineFilterForm
-<<<<<<< HEAD
-        grid_layout = {
-            "rows": [
-                {"columns": [{"width": 12}]},
-            ]
-        }
-=======
->>>>>>> 6a77981c
 
     def filter_queryset(self, queryset):
         queryset = super().filter_queryset(queryset)
