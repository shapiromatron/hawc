--- conflicted
+++ resolved
@@ -10,31 +10,19 @@
         field_name="title",
         lookup_expr="icontains",
         label="Title text",
-<<<<<<< HEAD
-        help_text="Filter by visual title text",
-=======
         help_text="Filter by title",
->>>>>>> b7d18f16
     )
     type = df.ChoiceFilter(
         field_name="visual_type",
         label="Visualization type",
         help_text="Type of visualization to display",
-<<<<<<< HEAD
-        empty_label="All visual data types",
-=======
         empty_label="All visual types",
->>>>>>> b7d18f16
     )
     published = df.ChoiceFilter(
         choices=[(True, "Published only"), (False, "Unpublished only")],
         label="Published",
         help_text="Published status for HAWC visualization",
-<<<<<<< HEAD
-        empty_label="Published and Unpublished",
-=======
         empty_label="Published status",
->>>>>>> b7d18f16
     )
 
     class Meta:
@@ -106,11 +94,7 @@
         field_name="title",
         lookup_expr="icontains",
         label="Title",
-<<<<<<< HEAD
-        help_text="Filter by table title",
-=======
         help_text="Filter by title",
->>>>>>> b7d18f16
     )
     type = df.ChoiceFilter(
         field_name="table_type",
@@ -122,11 +106,7 @@
         choices=[(True, "Published only"), (False, "Unpublished only")],
         label="Published",
         help_text="Published status for HAWC summary tables",
-<<<<<<< HEAD
-        empty_label="Published and Unpublished",
-=======
         empty_label="Published status",
->>>>>>> b7d18f16
     )
 
     class Meta:
