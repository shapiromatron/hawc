--- conflicted
+++ resolved
@@ -419,7 +419,6 @@
     return ax
 
 
-<<<<<<< HEAD
 def reverse_with_query(*args, query: dict, **kwargs):
     """
     Performs Django's `reverse` and appends a query string.
@@ -439,7 +438,8 @@
 
 
 reverse_with_query_lazy = lazy(reverse_with_query, str)
-=======
+
+
 class PydanticToDjangoError:
     """
     Context manager to catch pydantic errors and return an appropriate Django/DRF error.
@@ -482,5 +482,4 @@
                     for e in exc_value.errors()
                 ]
             ValidationError = DRFValidationError if self.drf else DjangoValidationError
-            raise ValidationError({self.field: self.msg} if self.include_field else self.msg)
->>>>>>> 528d6720
+            raise ValidationError({self.field: self.msg} if self.include_field else self.msg)