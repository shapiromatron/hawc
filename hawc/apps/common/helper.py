--- conflicted
+++ resolved
@@ -4,11 +4,7 @@
 import re
 import uuid
 from collections import OrderedDict, defaultdict
-<<<<<<< HEAD
-=======
-from dataclasses import dataclass
 from datetime import timedelta
->>>>>>> 35996d4a
 from math import inf
 from typing import Any, Dict, List, NamedTuple, Optional, Set
 
