--- conflicted
+++ resolved
@@ -4,10 +4,7 @@
 import re
 import uuid
 from collections import OrderedDict, defaultdict
-<<<<<<< HEAD
-=======
 from datetime import timedelta
->>>>>>> 8df03f31
 from math import inf
 from typing import Any, Dict, List, NamedTuple, Optional, Set
 
