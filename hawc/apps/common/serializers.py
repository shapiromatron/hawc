--- conflicted
+++ resolved
@@ -17,15 +17,8 @@
 from .helper import get_id_from_choices
 
 
-<<<<<<< HEAD
 def validate_pydantic(pydantic_class: Type[BaseModel], field: str, data: Any) -> BaseModel:
-    """Validation helper to validate a field to a pydnatic model.
-=======
-def validate_pydantic(
-    pydantic_class: Type[pydantic.BaseModel], field: str, data: Any
-) -> pydantic.BaseModel:
     """Validation helper to validate a field to a pydantic model.
->>>>>>> f8dae6a7
 
     Args:
         pydantic_class (BaseModel): A Pydantic base class
