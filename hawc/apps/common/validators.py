import re
from functools import partial
from typing import Callable, Optional, Sequence
from urllib import parse

import bleach
from bleach.css_sanitizer import CSSSanitizer
from django.core.exceptions import ValidationError
from django.core.validators import RegexValidator, URLValidator
from django.utils.encoding import force_str
from pydantic import BaseModel
from pydantic import ValidationError as PydanticValidationError

tag_regex = re.compile(r"</?(?P<tag>\w+)[^>]*>")
hyperlink_regex = re.compile(r"href\s*=\s*['\"](.*?)['\"]")

valid_html_tags = {
    "a",
    "blockquote",
    "br",
    "div",
    "em",
    "h1",
    "h2",
    "h3",
    "h4",
    "h5",
    "li",
    "ol",
    "p",
    "span",
    "strong",
    "sub",
    "sup",
    "s",
    "ul",
    "u",
}
valid_html_attrs = {
    "*": ["style"],
    "a": ["href", "rel", "target"],
    "span": ["class", "data-pk", "data-type"],
    "div": ["class", "data-pk", "data-type"],
}
valid_css_properties = {"color", "background-color"}
valid_scheme = {"", "http", "https"}
valid_netloc_endings = {
    ".edu",
    ".gov",
    ".who.int",
    "doi.org",
    "elsevier.com",
    "public.tableau.com",
    "sciencedirect.com",
    "hawcproject.org",
}


def clean_html(html: str) -> str:
    """
    Cleans given HTML by removing invalid HTML tags, HTML properties, and CSS properties.

    Note: inner text within invalid HTML tags will still be included.

    Args:
        html (str): HTML to clean

    Returns:
        str: cleaned HTML
    """
    css_sanitizer = CSSSanitizer(allowed_css_properties=valid_css_properties)
    return bleach.clean(
        html,
        tags=valid_html_tags,
        attributes=valid_html_attrs,
        css_sanitizer=css_sanitizer,
        strip=True,
    )


def validate_html_tags(html: str, field: Optional[str] = None) -> str:
    """Html contains a subset of acceptable tags.

    Args:
        html (str): html text to validate
        field (str, optional): field to use as key for error dict. Defaults to None.

    Raises:
        ValidationError if invalid tag found
    """
    html_tags = tag_regex.findall(html)
    invalid_html_tags = set(html_tags) - valid_html_tags
    if len(invalid_html_tags) > 0:
        err_msg = f"Invalid html tags: {', '.join(invalid_html_tags)}"
        raise ValidationError(err_msg if field is None else {field: err_msg})
    return html


def validate_hyperlink(value: str, raise_exception: bool = True) -> bool:
    """Only allow URLs to some locations. Relative paths and a small subset of the internet domains are considered valid at this point; can increase the options with time.

    Args:
        value (str): The URL string
        raise_exception (bool, default True): Raise an exception if an invalid hyperlink

    Raises:
        ValidationError: If not valid and raise_exception is True

    Returns:
        bool: if URL can be used
    """
    url = parse.urlparse(value)
    valid = url.scheme in valid_scheme and (
        url.netloc == "" or any(url.netloc.endswith(ending) for ending in valid_netloc_endings)
    )
    if raise_exception and not valid:
        raise ValidationError(f"Invalid hyperlink: {value}")
    return valid


def validate_hyperlinks(html: str, field: str = None) -> str:
    """
    Validate that our hyperlinks are on the allowlist of acceptable link locations.

    This will be overly restrictive, but can be relaxed as requests are added.

    Args:
        html (str): html text to validate
        field (str, optional): field to use as key for error dict. Defaults to None.

    Raises:
        ValidationError: If any hyperlinks links to an invalid link location.

    Returns:
        If successful, the original html text, unmodified.
    """
    invalid_links = []
    for hyperlink in hyperlink_regex.findall(html):
        if not validate_hyperlink(hyperlink, raise_exception=False):
            invalid_links.append(hyperlink)
    if invalid_links:
        err_msg = f"Invalid hyperlinks: {', '.join(invalid_links)}"
        raise ValidationError(err_msg if field is None else {field: err_msg})
    return html


class CustomURLValidator(URLValidator):
    schemes = ["http", "https", "ftp", "ftps", "smb"]

    def __call__(self, value):
        value = force_str(value)
        # Check first if the scheme is valid
        scheme = value.split("://")[0].lower()
        if scheme not in self.schemes:
            raise ValidationError(self.message, code=self.code)

        if scheme == "smb":
            # assert valid URL, which is already URL quoted as needed
            abspath = value.split(":/")[1]
            if parse.quote(parse.unquote(abspath)) != abspath:
                raise ValidationError(self.message, code=self.code)
        else:
            super().__call__(value)


def validate_exact_ids(expected_ids: Sequence[int], ids: Sequence[int], name: str):
    """
    Valid that each and every ID is included in the sequence, with no additional IDs.

    Args:
        expected_ids (Sequence[int]): A sequence of expected IDs
        ids (Sequence[int]): A sequence of actual ids
        name (str): The name for describing validation errors
    """
    missing = set(expected_ids) - set(ids)
    extra = set(ids) - set(expected_ids)

    if missing:
        ids = ", ".join([str(v) for v in sorted(missing)])
        raise ValidationError(f"Missing ID(s) in {name}: {ids}")

    if extra:
        ids = ", ".join([str(v) for v in sorted(extra)])
        raise ValidationError(f"Extra ID(s) in {name}: {ids}")


class NumericTextValidator(RegexValidator):
    # alternative: r"^[<,≤,≥,>]? (?:LOD|[+-]?\d+\.?\d*(?:[eE][+-]?\d+)?)$"
    regex = r"^[<,≤,≥,>]? ?(?:LOD|LOQ|[+-]?\d+\.?\d*(?:[eE][+-]?\d+)?)$"
    message = "Must be number-like, including {<,≤,≥,>,LOD,LOQ} (ex: 3.4, 1.2E-5, < LOD)"


<<<<<<< HEAD
class FlatJSON:
    """A JSON based-field where all key and values are strings."""

    HELP_TEXT = """A <a href="https://developer.mozilla.org/en-US/docs/Web/JavaScript/Reference/Global_Objects/JSON">JSON</a> object where keys are strings and values are strings or numbers. For example, <code>{"My Custom Field Name": "The Custom Value", "Extra ID": 12345}</code>."""
    ERROR_MSG = "Flat JSON object required; arrays and nested objects are not valid."

    @classmethod
    def validate(cls, value: dict, raise_exception: bool = True) -> bool:
        """Validate that all keys are values are strings and only strings

        Args:
            value (str): The dictionary
            raise_exception (bool, optional): Defaults to True.

        Raises:
            ValidationError: If not valid and raise_exception is True

        Returns:
            bool: if validation is successful
        """
        valid = True

        if not isinstance(value, dict):
            raise ValidationError(cls.ERROR_MSG)
        for key, value in value.items():
            if not isinstance(key, str) or isinstance(value, (list, dict)):
                valid = False
                break
        if valid is False and raise_exception:
            raise ValidationError(cls.ERROR_MSG)
        return valid
=======
def _validate_json_pydantic(value: str, Model: type[BaseModel]):
    """Validate a JSON string to ensure it conforms to a pydantic model

    Args:
        value (str): an input string
        Model (type[BaseModel]): A matching pydantic schema

    Raises:
        django.core.exceptions.ValidationError: If data do not conform
    """
    try:
        Model.parse_raw(value)
    except PydanticValidationError as err:
        raise ValidationError(err.json())


def validate_json_pydantic(Model: type[BaseModel]) -> Callable:
    """Create a django validator function to validate JSON in a string field

    Args:
        Model (type[BaseModel]): A Pydantic model class

    Returns:
        Callable: A django validator function to be used in a form or model
    """
    return partial(_validate_json_pydantic, Model=Model)
>>>>>>> 5b9b3c34
<|MERGE_RESOLUTION|>--- conflicted
+++ resolved
@@ -190,7 +190,6 @@
     message = "Must be number-like, including {<,≤,≥,>,LOD,LOQ} (ex: 3.4, 1.2E-5, < LOD)"
 
 
-<<<<<<< HEAD
 class FlatJSON:
     """A JSON based-field where all key and values are strings."""
 
@@ -222,7 +221,8 @@
         if valid is False and raise_exception:
             raise ValidationError(cls.ERROR_MSG)
         return valid
-=======
+
+
 def _validate_json_pydantic(value: str, Model: type[BaseModel]):
     """Validate a JSON string to ensure it conforms to a pydantic model
 
@@ -248,5 +248,4 @@
     Returns:
         Callable: A django validator function to be used in a form or model
     """
-    return partial(_validate_json_pydantic, Model=Model)
->>>>>>> 5b9b3c34
+    return partial(_validate_json_pydantic, Model=Model)