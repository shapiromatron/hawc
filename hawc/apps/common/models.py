--- conflicted
+++ resolved
@@ -650,7 +650,6 @@
         yield from (dict(zip(columns, row, strict=True)) for row in cursor.fetchall())
 
 
-<<<<<<< HEAD
 class ColorField(models.CharField):
     default_validators = [validators.ColorValidator()]
 
@@ -661,7 +660,7 @@
                 **kwargs,
             }
         )
-=======
+
+
 def search_query(value: str) -> SearchQuery:
     return SearchQuery(value, search_type="websearch", config="english")
->>>>>>> 4a149286
