from typing import Any, List, Tuple, Union

from crispy_forms import bootstrap as cfb
from crispy_forms import helper as cf
from crispy_forms import layout as cfl
from crispy_forms.utils import TEMPLATE_PACK, flatatt
from django import forms
from django.template.loader import render_to_string

<<<<<<< HEAD
from . import autocomplete, selectable, validators
=======
from . import autocomplete, validators, widgets
>>>>>>> 7c610a5d

ASSESSMENT_UNIQUE_MESSAGE = "Must be unique for assessment (current value already exists)."


def form_actions_create_or_close():
    """Add form actions to create or close the window (for popups)"""
    return [
        cfl.Submit("save", "Create"),
        cfl.HTML("""<a class="btn btn-light" href='#' onclick='window.close()'>Cancel</a>"""),
    ]


def form_actions_apply_filters():
    """Add form_actions to apply filters"""
    return [
        cfl.Submit("submit", "Apply filters"),
        cfl.HTML('<a class="btn btn-light" href=".">Reset</a>'),
    ]


class BaseFormHelper(cf.FormHelper):

    error_text_inline = False
    use_custom_control = True
    include_media = False

    def __init__(self, form=None, **kwargs):
        self.attrs = {}
        self.inputs = []
        self.kwargs = kwargs

        if form:
            self.form = form
            self.layout = self.build_default_layout(form)

    def build_default_layout(self, form):
        layout = cfl.Layout(*list(form.fields.keys()))

        if "help_text" in self.kwargs:
            layout.insert(
                0,
                cfl.HTML(f'<p class="form-text text-muted">{self.kwargs["help_text"]}</p>'),
            )

        if "legend_text" in self.kwargs:
            layout.insert(0, cfl.HTML(f"<legend>{self.kwargs['legend_text']}</legend>"))

        form_actions = self.kwargs.get("form_actions")

        cancel_url = self.kwargs.get("cancel_url")
        if form_actions is None and cancel_url:
            form_actions = [
                cfl.Submit("save", self.kwargs.get("submit_text", "Save")),
                cfl.HTML(f'<a role="button" class="btn btn-light" href="{cancel_url}">Cancel</a>'),
            ]

        if form_actions:
            layout.append(cfb.FormActions(*form_actions, css_class="form-actions"))

        return layout

    def get_layout_item(self, field_name: str) -> Tuple[Any, int]:
        mapping = {field: index for index, field in self.layout.get_field_names()}
        layout = self.layout
        for idx in mapping[field_name]:
            if layout[idx] == field_name:
                return (layout, idx)
            layout = layout[idx]
        raise ValueError("Cannot find item")

    def add_create_btn(self, field_name: str, url: str, title: str):
        """
        Render field plus an "add new" button to the right.
        """
        layout, index = self.get_layout_item(field_name)
        field = layout[index]
        layout[index] = AdderLayout(field, adder_url=url, adder_title=title)

    def add_row(self, firstField: str, numFields: int, classes: Union[str, List[str]]):
        if isinstance(classes, str):
            classes = [classes] * numFields
        first = self.layout.index(firstField)
        for i, class_ in enumerate(classes):
            self[first + i].wrap(cfl.Column, css_class=class_)
        self[first : first + numFields].wrap_together(
            cfl.Row, id=f"row_id_{firstField}_{numFields}"
        )

    def find_layout_idx_for_field_name(self, field_name):
        idx = 0
        for el in self.layout:
            if isinstance(el, cfl.LayoutObject):
                for field_names in el.get_field_names():
                    if isinstance(field_names, list) and len(field_names) > 1:
                        if field_names[1] == field_name:
                            return idx
            elif isinstance(el, str):
                if el == field_name:
                    return idx
            idx += 1
        raise ValueError(f"Field not found: {field_name}")

    def add_refresh_page_note(self):
        note = cfl.HTML(
            "<div class='alert alert-info'><b>Note:</b> If coming from an extraction form, you may need to refresh the extraction form to use the item which was recently created.</div>"
        )
        self.layout.insert(len(self.layout) - 1, note)


class CopyAsNewSelectorForm(forms.Form):
    label = None
    parent_field = None
    autocomplete_class = None

    def __init__(self, *args, **kwargs):
        parent_id = kwargs.pop("parent_id")
        super().__init__(*args, **kwargs)
        self.setupSelector(parent_id)

    @property
    def helper(self):
        return BaseFormHelper(self)

    def setupSelector(self, parent_id):
        filters = {self.parent_field: parent_id}
        fld = autocomplete.AutocompleteChoiceField(
            autocomplete_class=self.autocomplete_class, filters=filters, label=self.label
        )
        fld.widget.forward = ["search_fields", "order_by", "order_direction"]
        fld.widget.attrs["class"] = "col-md-10"
        self.fields["selector"] = fld


class CopyAsNewSelectorFormV2(forms.Form):
    label = None
    parent_field = None
    autocomplete_class = None

    def __init__(self, *args, **kwargs):
        parent_id = kwargs.pop("parent_id")
        super().__init__(*args, **kwargs)
        self.setupSelector(parent_id)

    @property
    def helper(self):
        return BaseFormHelper(self)

    def setupSelector(self, parent_id):
        filters = {self.parent_field: parent_id}
        fld = autocomplete.AutocompleteChoiceField(
            autocomplete_class=self.autocomplete_class, filters=filters, label=self.label
        )
        fld.widget.forward = ["search_fields", "order_by", "order_direction"]
        fld.widget.attrs["class"] = "col-md-10"
        self.fields["selector"] = fld


def form_error_list_to_lis(form):
    # Convert a list of errors from a form into a list of li,
    # used for endpoint group since everything is controlled by AJAX and JSON
    lis = []
    for key, values in form.errors.items():
        for value in values:
            if key == "__all__":
                lis.append(f"<li>{value}</li>")
            else:
                lis.append(f"<li>{key}: {value}</li>")
    return lis


def form_error_lis_to_ul(lis):
    return f"<ul>{''.join(lis)}</ul>"


def addPopupLink(href, text):
    return f'<a href="{href}" onclick="return window.app.HAWCUtils.newWindowPopupLink(this);")>{text}</a>'


class TdLayout(cfl.LayoutObject):
    """
    Layout object. It wraps fields in a <td>
    """

    template = "crispy_forms/layout/td.html"

    def __init__(self, *fields, **kwargs):
        self.fields = list(fields)
        self.css_class = kwargs.pop("css_class", "")
        self.css_id = kwargs.pop("css_id", None)
        self.template = kwargs.pop("template", self.template)
        self.flat_attrs = flatatt(kwargs)

    def render(self, form, form_style, context, **kwargs):
        fields = self.get_rendered_fields(form, form_style, context, **kwargs)
        return render_to_string(
            self.template, {"td": self, "fields": fields, "form_style": form_style}
        )


class AdderLayout(cfl.Field):
    """
    Adder layout object. It contains a link-button to add a new field.
    """

    template = "crispy_forms/layout/inputAdder.html"

    def __init__(self, *args, **kwargs):
        self.adder_url = kwargs.pop("adder_url")
        self.adder_title = kwargs.pop("adder_title")
        super().__init__(*args, **kwargs)

    def render(
        self,
        form,
        form_style,
        context,
        template_pack=TEMPLATE_PACK,
        extra_context=None,
        **kwargs,
    ):
        if extra_context is None:
            extra_context = {}
        extra_context.update(adder_url=self.adder_url, adder_title=self.adder_title)
        return super().render(form, form_style, context, template_pack, extra_context, **kwargs)


class CustomURLField(forms.URLField):
    default_validators = [validators.CustomURLValidator()]


class ArrayCheckboxSelectMultiple(forms.CheckboxSelectMultiple):
    """For use in ArrayField with a CharField with choices"""

    def format_value(self, value) -> List[str]:
        """Return selected values as a list."""
        if value is None:
            return []
        return value.split(",")


class QuillField(forms.CharField):
    """
    Quill text editor input.
    Cleans HTML and validates urls.
    """

    widget = widgets.QuillWidget

    def __init__(self, *args, **kwargs):
        # Force use of Quill widget
        kwargs["widget"] = self.widget
        super().__init__(*args, **kwargs)

    def to_python(self, value):
        value = super().to_python(value)
        return validators.clean_html(value) if value else value

    def validate(self, value):
        super().validate(value)
        if value:
            validators.validate_hyperlinks(value)<|MERGE_RESOLUTION|>--- conflicted
+++ resolved
@@ -7,11 +7,7 @@
 from django import forms
 from django.template.loader import render_to_string
 
-<<<<<<< HEAD
-from . import autocomplete, selectable, validators
-=======
 from . import autocomplete, validators, widgets
->>>>>>> 7c610a5d
 
 ASSESSMENT_UNIQUE_MESSAGE = "Must be unique for assessment (current value already exists)."
 
