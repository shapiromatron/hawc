--- conflicted
+++ resolved
@@ -9,12 +9,8 @@
 from django.template.loader import render_to_string
 from django.urls import reverse
 
-<<<<<<< HEAD
 from . import validators, widgets
-=======
-from . import autocomplete, validators, widgets
 from .helper import PydanticToDjangoError
->>>>>>> 1619cf46
 
 ASSESSMENT_UNIQUE_MESSAGE = "Must be unique for assessment (current value already exists)."
 
@@ -165,13 +161,13 @@
         self.layout.insert(len(self.layout) - 1, note)
 
 
-<<<<<<< HEAD
 class CopyForm(forms.Form):
     legend_text: str
     help_text: str
     create_url_pattern: str
     selector: forms.ModelChoiceField
-=======
+
+
 class InlineFilterFormHelper(BaseFormHelper):
     """Helper class for creating an inline filtering form with a primary field."""
 
@@ -321,7 +317,6 @@
     label = None
     parent_field = None
     autocomplete_class = None
->>>>>>> 1619cf46
 
     def __init__(self, *args, **kwargs):
         self.parent = kwargs.pop("parent")
