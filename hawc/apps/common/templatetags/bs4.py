"""
Twitter Bootstrap 4 - helper methods
"""
from textwrap import dedent
from typing import Optional
from uuid import uuid4

from django import template
from django.utils.html import escapejs
from django.utils.safestring import mark_safe
from plotly.graph_objs._figure import Figure

register = template.Library()


@register.simple_tag()
def bs4_thead(columns: str) -> str:
    ths = "".join([f"<th>{col}</th>" for col in columns.split(",")])
    return mark_safe(f"<thead>{ths}</thead>")


@register.simple_tag()
def bs4_colgroup(columns: str) -> str:
    """Generate a colgroup

    Args:
        columns (str): A comma separated list of integer widths; must sum to 100
    """
    values = list(map(int, columns.split(",")))
    if sum(values) != 100:
        raise ValueError(
            f"colgroup width in `bs4_colgroup` does not sum to 100; got {sum(values)}."
        )
    ths = "".join([f'<col style="width: {v}%;">' for v in values])
    return mark_safe(f"<colgroup>{ths}</colgroup>")


@register.simple_tag()
def bs4_fullrow(text: str, tr_attrs: str = "") -> str:
    """Generate a full-width row.

    Args:
        text (str): Text to be displayed
        tr_attrs (str, default ""): Attributes to add to the wrapping `tr`
    """
    return mark_safe(
        f'<tr {tr_attrs}><td colspan="100%"><p class="text-center mb-0">{text}</p></td></tr>'
    )


<<<<<<< HEAD
@register.simple_tag()
def plotly(fig: Optional[Figure]) -> str:
    """Generate a plotly figure"""
    if fig is None:
        return ""
    id = uuid4()
    return mark_safe(
        dedent(
            f"""
    <div id="{id}"><span class="text-muted">Loading...</span></div>
    <script>
        document.addEventListener("DOMContentLoaded", startup, false);
        function startup () {{
            const data = JSON.parse("{escapejs(fig.to_json())}")
            window.app.renderPlotlyFigure(document.getElementById("{id}"), data);
        }};
    </script>"""
        )
    )
=======
@register.tag(name="alert")
def bs4_alert(parser, token):
    args = token.contents.split()
    alert_type = args[1] if len(args) > 1 else "danger"
    nodelist = parser.parse(("endalert",))
    parser.delete_first_token()
    return AlertWrapperNode(nodelist, alert_type)


class AlertWrapperNode(template.Node):
    def __init__(self, nodelist, alert_type: str):
        self.nodelist = nodelist
        self.alert_type = alert_type

    def render(self, context):
        return f'<div class="alert alert-{self.alert_type}">{self.nodelist.render(context)}</div>'
>>>>>>> 734a54f8
<|MERGE_RESOLUTION|>--- conflicted
+++ resolved
@@ -48,7 +48,24 @@
     )
 
 
-<<<<<<< HEAD
+@register.tag(name="alert")
+def bs4_alert(parser, token):
+    args = token.contents.split()
+    alert_type = args[1] if len(args) > 1 else "danger"
+    nodelist = parser.parse(("endalert",))
+    parser.delete_first_token()
+    return AlertWrapperNode(nodelist, alert_type)
+
+
+class AlertWrapperNode(template.Node):
+    def __init__(self, nodelist, alert_type: str):
+        self.nodelist = nodelist
+        self.alert_type = alert_type
+
+    def render(self, context):
+        return f'<div class="alert alert-{self.alert_type}">{self.nodelist.render(context)}</div>'
+
+
 @register.simple_tag()
 def plotly(fig: Optional[Figure]) -> str:
     """Generate a plotly figure"""
@@ -67,22 +84,4 @@
         }};
     </script>"""
         )
-    )
-=======
-@register.tag(name="alert")
-def bs4_alert(parser, token):
-    args = token.contents.split()
-    alert_type = args[1] if len(args) > 1 else "danger"
-    nodelist = parser.parse(("endalert",))
-    parser.delete_first_token()
-    return AlertWrapperNode(nodelist, alert_type)
-
-
-class AlertWrapperNode(template.Node):
-    def __init__(self, nodelist, alert_type: str):
-        self.nodelist = nodelist
-        self.alert_type = alert_type
-
-    def render(self, context):
-        return f'<div class="alert alert-{self.alert_type}">{self.nodelist.render(context)}</div>'
->>>>>>> 734a54f8
+    )