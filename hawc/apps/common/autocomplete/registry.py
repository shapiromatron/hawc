from django.core.exceptions import BadRequest, FieldError, ValidationError
from django.http import Http404
from django.utils.encoding import force_str
from django.utils.module_loading import autodiscover_modules

from .views import BaseAutocomplete


class AutocompleteRegistry:
    def __init__(self):
        self._registry: dict[str, type[BaseAutocomplete]] = {}

    def validate(self, lookup):
        if not issubclass(lookup, BaseAutocomplete):
            raise ValueError("Must inherit from the BaseAutocomplete class")

    def register(self, lookup):
        self.validate(lookup)
        key = force_str(lookup.registry_key())
        if key in self._registry:
            raise KeyError(f"The key {key} is already registered")
        self._registry[key] = lookup

    def unregister(self, lookup):
        self.validate(lookup)
        key = force_str(lookup.registry_key())
        if key not in self._registry:
            raise KeyError(f"The key {key} is not registered")
        del self._registry[key]

    def get(self, key) -> type[BaseAutocomplete]:
        try:
            return self._registry[key]
        except KeyError as err:
            raise ValueError(f"Key not found: {key}") from err


registry = AutocompleteRegistry()


def register(Cls):
    registry.register(Cls)
    return Cls


def get_autocomplete(request, autocomplete_name):
    try:
        autocomplete_cls = registry.get(autocomplete_name)
    except ValueError as err:
        raise Http404(f"Autocomplete {autocomplete_name} not found") from err
    try:
        return autocomplete_cls.as_view()(request)
<<<<<<< HEAD
    except (ValueError, ValidationError, FieldError) as err:
        raise BadRequest(str(err))
=======
    except ValueError as err:
        raise BadRequest(str(err)) from err
>>>>>>> 71fb396a


def autodiscover():
    autodiscover_modules("autocomplete", register_to=registry)<|MERGE_RESOLUTION|>--- conflicted
+++ resolved
@@ -50,13 +50,8 @@
         raise Http404(f"Autocomplete {autocomplete_name} not found") from err
     try:
         return autocomplete_cls.as_view()(request)
-<<<<<<< HEAD
     except (ValueError, ValidationError, FieldError) as err:
-        raise BadRequest(str(err))
-=======
-    except ValueError as err:
-        raise BadRequest(str(err)) from err
->>>>>>> 71fb396a
+        raise BadRequest(str(err)) from None
 
 
 def autodiscover():
