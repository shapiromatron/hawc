--- conflicted
+++ resolved
@@ -148,20 +148,12 @@
         return df
 
     def format_time(self, df: pd.DataFrame) -> pd.DataFrame:
-<<<<<<< HEAD
-        for key in [self.get_column_name("created"), self.get_column_name("last_updated")]:
-            if key in df.columns:
-                df.loc[:, key] = df[key].apply(
-                    lambda x: x.tz_convert(settings.TIME_ZONE).isoformat()
-                )
-=======
         if df.shape[0] == 0:
             return df
         tz = timezone.get_default_timezone()
         for key in [self.get_column_name("created"), self.get_column_name("last_updated")]:
             if key in df.columns:
                 df.loc[:, key] = df[key].dt.tz_convert(tz).dt.strftime("%Y-%m-%dT%H:%M:%S.%f%z")
->>>>>>> 6e7e6be7
         return df
 
     def get_df(self, qs: QuerySet) -> pd.DataFrame:
