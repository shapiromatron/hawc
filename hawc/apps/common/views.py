import abc
import logging
<<<<<<< HEAD
from typing import List, Optional
=======
from urllib.parse import urlparse
>>>>>>> 7573ecde

from django.contrib import messages
from django.contrib.auth import REDIRECT_FIELD_NAME
from django.contrib.auth.decorators import login_required, user_passes_test
from django.core.exceptions import EmptyResultSet, PermissionDenied
from django.forms.models import model_to_dict
from django.http import HttpRequest, HttpResponseRedirect
from django.shortcuts import get_object_or_404
from django.urls import Resolver404, resolve, reverse
from django.utils.decorators import method_decorator
from django.views.generic import DetailView, ListView
from django.views.generic.edit import CreateView, DeleteView, UpdateView

from ..assessment.models import Assessment, BaseEndpoint, TimeSpentEditing
from .crumbs import Breadcrumb
from .helper import tryParseInt


def beta_tester_required(function=None, redirect_field_name=REDIRECT_FIELD_NAME, login_url=None):
    """
    Decorator for views that checks that the user is logged in and a beta-tester, redirecting
    to the log-in page if necessary.
    """
    actual_decorator = user_passes_test(
        lambda u: u.is_authenticated and u.is_beta_tester(),
        login_url=login_url,
        redirect_field_name=redirect_field_name,
    )
    if function:
        return actual_decorator(function)
    return actual_decorator


def get_referrer(request: HttpRequest, default: str) -> str:
    """Return the `referer` [sic] attribute if it's a valid HAWC site, otherwise use default.

    `Referer` [sic] header could be malicious or may include injected code. Only return the
    value if the path can be resolved in HAWC.

    Args:
        request (HttpRequest): the http request

    Returns:
        str: A valid URL
    """
    url = request.META.get("HTTP_REFERER")
    if url is None:
        return default
    try:
        _ = resolve(urlparse(url).path)
        return url
    except Resolver404:
        return default


class MessageMixin:
    """
    Make it easy to display notification messages when using Class Based Views.
    Originally from http://stackoverflow.com/questions/5531258/
    """

    def send_message(self):
        logging.debug("MessagingMixin called")
        if self.success_message is not None:
            messages.success(self.request, self.success_message, extra_tags="alert alert-success")

    def delete(self, request, *args, **kwargs):
        self.send_message()
        return super().delete(request, *args, **kwargs)

    def form_valid(self, form):
        self.send_message()
        return super().form_valid(form)


class CloseIfSuccessMixin:
    """
    Mixin designed to close-window if form executes successfully.
    """

    def get_success_url(self):
        return reverse("assessment:close_window")


class LoginRequiredMixin:
    """
    A mixin requiring a user to be logged in.
    """

    @method_decorator(login_required)
    def dispatch(self, request, *args, **kwargs):
        return super().dispatch(request, *args, **kwargs)


class AssessmentPermissionsMixin:
    """
    Mixin to check permissions for an object of interest to determine if a user
    is able to view and delete the object. Will return an object or issue an
    HTTP 403 error. Will also return a set of template tags {{ obj_perms }}
    for displaying page. Note that this for all objects which are controlled
    by the assessment object but not including the assessment object.
    """

    def deny_for_locked_study(self, user, assessment, obj):
        # determine relevant study for a given object, and then checks its editable status.
        # If not set, raises a PermissionDenied.
        study_editability = self.check_study_editability(user, assessment, obj)
        if study_editability is not None:
            if study_editability is False:
                raise PermissionDenied

    def check_study_editability(self, user, assessment, obj):
        # TODO - investigate refactoring only in the case where an object is being mutated; not read
        # (will reduce db query load for getting study for all objects)
        # TODO - add unit tests
        # retrieve the related study from this instance
        # could also do this by defining some kind of base class that Study, Experiment, etc.
        # inherit from, and define the get_study method on there. Then we just
        # check an "is-a" instead of looking for the attribute manually.
        study = None
        if hasattr(obj, "get_study"):
            study = obj.get_study()

        if assessment.user_can_edit_object(user):
            if study:
                return study.user_can_edit_study(assessment, user)
            return None
        else:
            return False

    # could be a model element (Study, Endpoint, etc.) or a view to create a new one (EndpointCreate, etc.)
    def get_contextual_object_for_study_editability_check(self):
        if hasattr(self, "object") and self.object is not None:
            # looking at a specific object directly
            return self.object
        elif hasattr(self, "parent") and self.parent is not None:
            # looking at a Create view; can look at the parent/container object to determine study editable status
            return self.parent
        else:
            return None

    def permission_check_user_can_view(self):
        logging.debug("Permissions checked")
        if not self.assessment.user_can_view_object(self.request.user):
            raise PermissionDenied

    def permission_check_user_can_edit(self):
        logging.debug("Permissions checked")
        if self.model == Assessment:
            canEdit = self.assessment.user_can_edit_assessment(self.request.user)
        else:
            self.deny_for_locked_study(
                self.request.user,
                self.assessment,
                self.get_contextual_object_for_study_editability_check(),
            )
            canEdit = self.assessment.user_can_edit_object(self.request.user)
        if not canEdit:
            raise PermissionDenied

    def get_object(self, **kwargs):
        """
        Check to make sure user can view object
        """
        obj = kwargs.get("object")
        if not obj:
            obj = super().get_object(**kwargs)

        if not hasattr(self, "assessment"):
            self.assessment = obj.get_assessment()

        if self.crud == "Read":
            perms = self.assessment.user_can_view_object(self.request.user)
        else:
            if self.model == Assessment:
                perms = self.assessment.user_can_edit_assessment(self.request.user)
            else:
                self.deny_for_locked_study(self.request.user, self.assessment, obj)
                perms = self.assessment.user_can_edit_object(self.request.user)

        logging.debug("Permissions checked")
        if perms:
            return obj
        else:
            raise PermissionDenied

    def get_queryset(self):
        """
        IF attempting to use for permissions checking, requires a
        self.assessment parameter in class with the assessment to check
        permissions for.
        """
        queryset = super().get_queryset()
        if not hasattr(self, "assessment"):
            # get_object calls get_queryset; thus we must be careful to check
            # the correct object
            return queryset
        else:
            # IF, the view has a self.assessment identified, this will check
            # to ensure that a user is allowed to perform the selected actions.
            #
            # TODO: might be preferred to check the get_assessment function with
            # a user, and ensure that get_assessment is called for ALL models
            # with assessment permissions mixin
            #
            if self.crud == "Read":
                perms = self.assessment.user_can_view_object(self.request.user)
            else:
                if self.model == Assessment:
                    perms = self.assessment.user_can_edit_assessment(self.request.user)
                else:
                    obj = queryset.first()
                    if obj is None:
                        raise EmptyResultSet(
                            "Cannot determine if objects should be locked for editing"
                        )
                    self.deny_for_locked_study(self.request.user, self.assessment, obj)
                    perms = self.assessment.user_can_edit_object(self.request.user)
            logging.debug("Permissions checked")
            if perms:
                return queryset
            else:
                raise PermissionDenied

    def get_obj_perms(self):
        if not hasattr(self, "assessment"):
            logging.error("unable to determine object permissions")
            return {"view": False, "edit": False, "edit_assessment": False}

        logging.debug("Permissions added")
        user_perms = self.assessment.user_permissions(self.request.user)

        contextual_obj = self.get_contextual_object_for_study_editability_check()
        study_perm_check = self.check_study_editability(
            self.request.user, self.assessment, contextual_obj
        )
        if study_perm_check is not None:
            user_perms["edit"] = study_perm_check

        return user_perms


class TimeSpentOnPageMixin:
    def get(self, request, *args, **kwargs):
        TimeSpentEditing.set_start_time(
            self.request.session.session_key, self.request.path,
        )
        return super().get(request, *args, **kwargs)

    def get_success_url(self):
        response = super().get_success_url()
        TimeSpentEditing.add_time_spent_job(
            self.request.session.session_key, self.request.path, self.object, self.assessment.id,
        )
        return response


class ProjectManagerOrHigherMixin:
    """
    Mixin for project-manager access to page.
    Requires a get_assessment method; checked for all HTTP verbs.
    """

    @abc.abstractmethod
    def get_assessment(self, request, *args, **kwargs):
        raise NotImplementedError("get_assessment requires implementation")

    def dispatch(self, request, *args, **kwargs):
        self.assessment = self.get_assessment(request, *args, **kwargs)
        logging.debug("Permissions checked")
        if not self.assessment.user_can_edit_assessment(request.user):
            raise PermissionDenied
        return super().dispatch(request, *args, **kwargs)

    def get_context_data(self, **kwargs):
        context = super().get_context_data(**kwargs)
        context["assessment"] = self.assessment
        return context


class TeamMemberOrHigherMixin:
    """
    Mixin for team-member access to page.
    Requires a get_assessment method; checked for all HTTP verbs.
    """

    @abc.abstractmethod
    def get_assessment(self, request, *args, **kwargs):
        raise NotImplementedError("get_assessment requires implementation")

    def dispatch(self, request, *args, **kwargs):
        self.assessment = self.get_assessment(request, *args, **kwargs)
        logging.debug("Permissions checked")
        if not self.assessment.user_can_edit_object(request.user):
            raise PermissionDenied
        return super().dispatch(request, *args, **kwargs)

    def get_context_data(self, **kwargs):
        context = super().get_context_data(**kwargs)
        context["assessment"] = self.assessment
        return context


class IsAuthorMixin:
    # Throw error if user is not author

    owner_field = "author"

    def get_object(self):
        obj = super().get_object()
        if getattr(obj, self.owner_field) != self.request.user:
            raise PermissionDenied
        return obj


class CanCreateMixin:
    """
    Checks to make sure that the user has appropriate permissions before adding
    a new object to the assessment. Requires a self.assessment variable to be
    created before rendering.
    """

    def user_can_create_object(self, assessment):
        """
        If person is superuser or assessment is editable and user is a project
        manager or team member.
        """
        logging.debug("Permissions checked")
        if self.request.user.is_superuser:
            return True
        elif self.request.user.is_anonymous:
            return False
        else:
            return (assessment.editable is True) and (
                (self.request.user in assessment.project_manager.all())
                or (self.request.user in assessment.team_members.all())
            )

    def get(self, request, *args, **kwargs):
        if self.user_can_create_object(self.assessment):
            return super().get(request, *args, **kwargs)
        else:
            raise PermissionDenied

    def post(self, request, *args, **kwargs):
        if self.user_can_create_object(self.assessment):
            return super().post(request, *args, **kwargs)
        else:
            raise PermissionDenied


class CopyAsNewSelectorMixin:

    copy_model = None  # required
    template_name_suffix = "_copy_selector"

    def get_related_id(self):
        return self.object.id

    def get_context_data(self, **kwargs):
        context = super().get_context_data(**kwargs)

        # prevents copy from locked studies
        if context["obj_perms"]["edit"] is False:
            raise PermissionDenied

        related_id = self.get_related_id()
        context["form"] = self.form_class(parent_id=related_id)
        context["breadcrumbs"].append(
            Breadcrumb(name=f"Clone {self.copy_model._meta.verbose_name}")
        )
        return context

    def get_template_names(self):
        if self.template_name is not None:
            name = self.template_name
        else:
            name = "%s/%s%s.html" % (
                self.copy_model._meta.app_label,
                self.copy_model._meta.object_name.lower(),
                self.template_name_suffix,
            )
        return [name]


# Base HAWC views
class BaseDetail(AssessmentPermissionsMixin, DetailView):
    crud = "Read"
    breadcrumb_active_name: Optional[str] = None  # optional

    def get_breadcrumbs(self) -> List[Breadcrumb]:
        return Breadcrumb.build_assessment_crumbs(self.request.user, self.object)

    def get_context_data(self, **kwargs):
        context = super().get_context_data(**kwargs)
        context["assessment"] = self.assessment
        context["crud"] = self.crud
        context["obj_perms"] = super().get_obj_perms()
        context["breadcrumbs"] = self.get_breadcrumbs()
        if self.breadcrumb_active_name:
            context["breadcrumbs"].append(Breadcrumb(name=self.breadcrumb_active_name))
        return context


class BaseDelete(AssessmentPermissionsMixin, MessageMixin, DeleteView):
    crud = "Delete"

    def delete(self, request, *args, **kwargs):
        self.object = self.get_object()
        self.permission_check_user_can_edit()
        success_url = self.get_success_url()
        self.object.delete()
        self.send_message()
        return HttpResponseRedirect(success_url)

    def get_cancel_url(self) -> str:
        return self.object.get_absolute_url()

    def get_context_data(self, **kwargs):
        context = super().get_context_data(**kwargs)
        context["assessment"] = self.assessment
        context["crud"] = self.crud
        context["obj_perms"] = super().get_obj_perms()
        context["cancel_url"] = self.get_cancel_url()
        context["breadcrumbs"] = self.get_breadcrumbs()
        return context

    def get_breadcrumbs(self) -> List[Breadcrumb]:
        crumbs = Breadcrumb.build_assessment_crumbs(self.request.user, self.object)
        crumbs.append(Breadcrumb(name="Delete"))
        return crumbs


class BaseUpdate(TimeSpentOnPageMixin, AssessmentPermissionsMixin, MessageMixin, UpdateView):
    crud = "Update"

    def form_valid(self, form):
        self.object = form.save()
        self.post_object_save(form)  # add hook for post-object save
        self.send_message()
        return HttpResponseRedirect(self.get_success_url())

    def post_object_save(self, form):
        pass

    def get_context_data(self, **kwargs):
        context = super().get_context_data(**kwargs)
        context["assessment"] = self.assessment
        context["breadcrumbs"] = self.get_breadcrumbs()
        context["crud"] = self.crud
        context["obj_perms"] = super().get_obj_perms()
        return context

    def get_breadcrumbs(self) -> List[Breadcrumb]:
        crumbs = Breadcrumb.build_assessment_crumbs(self.request.user, self.object)
        crumbs.append(Breadcrumb(name="Update"))
        return crumbs


class BaseCreate(TimeSpentOnPageMixin, AssessmentPermissionsMixin, MessageMixin, CreateView):
    parent_model = None  # required
    parent_template_name: str = None  # required
    crud = "Create"

    def dispatch(self, *args, **kwargs):
        self.parent = get_object_or_404(self.parent_model, pk=kwargs["pk"])
        self.assessment = self.parent.get_assessment()
        self.permission_check_user_can_edit()
        return super().dispatch(*args, **kwargs)

    def get_form_kwargs(self):
        kwargs = super().get_form_kwargs()

        # all inputs require a parent field
        kwargs["parent"] = self.parent

        # check if we have an object-template to be used
        pk = tryParseInt(self.request.GET.get("initial"), -1)

        if pk > 0:
            initial = self.model.objects.filter(pk=pk).first()
            if initial and initial.get_assessment() in Assessment.objects.get_viewable_assessments(
                self.request.user, public=True
            ):
                kwargs["initial"] = model_to_dict(initial)

        return kwargs

    def get_context_data(self, **kwargs):
        context = super().get_context_data(**kwargs)
        context["crud"] = self.crud
        context["assessment"] = self.assessment
        context["obj_perms"] = super().get_obj_perms()
        context["breadcrumbs"] = self.get_breadcrumbs()
        context["crud"] = self.crud
        context[self.parent_template_name] = self.parent
        return context

    def form_valid(self, form):
        self.object = form.save()
        self.post_object_save(form)  # add hook for post-object save
        self.send_message()
        return HttpResponseRedirect(self.get_success_url())

    def post_object_save(self, form):
        pass

    def get_breadcrumbs(self) -> List[Breadcrumb]:
        crumbs = Breadcrumb.build_assessment_crumbs(self.request.user, self.parent)
        crumbs.append(Breadcrumb(name=f"Create {self.model._meta.verbose_name}"))
        return crumbs


class BaseList(AssessmentPermissionsMixin, ListView):
    """
    Basic view that shows a list of objects given
    """

    parent_model = None  # required
    parent_template_name = None  # optional
    crud = "Read"
    breadcrumb_active_name: Optional[str] = None  # optional

    def dispatch(self, *args, **kwargs):
        self.parent = get_object_or_404(self.parent_model, pk=kwargs["pk"])
        self.assessment = self.parent.get_assessment()
        self.permission_check_user_can_view()
        return super().dispatch(*args, **kwargs)

    def get_context_data(self, **kwargs):
        context = super().get_context_data(**kwargs)
        context["assessment"] = self.assessment
        context["breadcrumbs"] = self.get_breadcrumbs()
        context["obj_perms"] = super().get_obj_perms()
        context["crud"] = self.crud
        if self.parent_template_name:
            context[self.parent_template_name] = self.parent
        return context

    def get_breadcrumbs(self) -> List[Breadcrumb]:
        crumbs = Breadcrumb.build_assessment_crumbs(self.request.user, self.parent)
        name = (
            self.breadcrumb_active_name
            or str(getattr(self.model._meta, "verbose_name_plural", self.model)).title()
        )
        crumbs.append(Breadcrumb(name=name))
        return crumbs


class BaseCreateWithFormset(BaseCreate):
    """
    Create view with both a single form and formset. Adds three new options:

    - formset_factory: required to load POST data into factory. Formset factory method.
    - post_object_save: method for modifying formset after form is saved but before formset. No return.
    - build_initial_formset_factory: method for returning initial formset factory. Returns formset_factory
    """

    formset_factory = None  # required

    def post(self, request, *args, **kwargs):
        self.object = None
        form_class = self.get_form_class()
        form = self.get_form(form_class)
        formset = self.formset_factory(data=self.request.POST, **self.get_formset_kwargs())
        self.pre_validate(form, formset)
        if form.is_valid() and formset.is_valid():
            return self.form_valid(form, formset)
        else:
            return self.form_invalid(form, formset)

    def get_formset_kwargs(self):
        return {}

    def form_valid(self, form, formset):
        self.object = form.save()
        self.post_object_save(form, formset)
        formset.save()
        self.post_formset_save(form, formset)
        self.send_message()
        return HttpResponseRedirect(self.get_success_url())

    def form_invalid(self, form, formset):
        return self.render_to_response(self.get_context_data(form=form, formset=formset))

    def get_context_data(self, **kwargs):
        context = super().get_context_data(**kwargs)
        if self.request.method == "GET":
            context["formset"] = self.build_initial_formset_factory()
        else:
            if kwargs.get("form"):
                context["form"] = kwargs.get("form")
            if kwargs.get("formset"):
                context["formset"] = kwargs.get("formset")
        return context

    def pre_validate(self, form, formset):
        pass

    def post_object_save(self, form, formset):
        pass

    def post_formset_save(self, form, formset):
        pass

    def build_initial_formset_factory(self):
        # Returns initial formset factory
        raise NotImplementedError("Method should be overridden to return a formset factory")


class BaseUpdateWithFormset(BaseUpdate):
    """
    Update view with both a single form and formset. Adds three new options:

    - formset_factory: required to load POST data into factory. Formset factory method.
    - post_objet_save: method for modifying formset after form is saved but before formset. No return.
    - build_initial_formset_factory: method for returning initial formset factory. Returns formset_factory
    """

    formset_factory = None  # required

    def post(self, request, *args, **kwargs):
        self.object = self.get_object()
        form_class = self.get_form_class()
        form = self.get_form(form_class)
        formset = self.formset_factory(data=self.request.POST, **self.get_formset_kwargs())
        self.pre_validate(form, formset)
        if form.is_valid() and formset.is_valid():
            return self.form_valid(form, formset)
        else:
            return self.form_invalid(form, formset)

    def get_formset_kwargs(self):
        return {}

    def form_valid(self, form, formset):
        self.object = form.save()
        self.post_object_save(form, formset)
        formset.save()
        self.post_formset_save(form, formset)
        self.send_message()
        return HttpResponseRedirect(self.get_success_url())

    def pre_validate(self, form, formset):
        pass

    def post_object_save(self, form, formset):
        pass

    def post_formset_save(self, form, formset):
        pass

    def form_invalid(self, form, formset):
        return self.render_to_response(self.get_context_data(form=form, formset=formset))

    def build_initial_formset_factory(self):
        # Returns initial formset factory
        raise NotImplementedError("Method should be overridden to return a formset factory")

    def get_context_data(self, **kwargs):
        context = super().get_context_data(**kwargs)
        if self.request.method == "GET":
            context["formset"] = self.build_initial_formset_factory()
        else:
            if kwargs.get("form"):
                context["form"] = kwargs.get("form")
            if kwargs.get("formset"):
                context["formset"] = kwargs.get("formset")
        return context


class BaseEndpointFilterList(BaseList):
    parent_model = Assessment

    def get_paginate_by(self, qs):
        val = 25
        try:
            val = int(self.request.GET.get("paginate_by", val))
        except ValueError:
            pass
        return val

    def get(self, request, *args, **kwargs):
        if len(self.request.GET) > 0:
            self.form = self.form_class(self.request.GET, assessment=self.assessment)
        else:
            self.form = self.form_class(assessment=self.assessment)
        return super().get(request, *args, **kwargs)

    def get_query(self, perms):
        """
        query = Q(relation__to__assessment=self.assessment)
        if not perms['edit']:
            query &= Q(study__published=True)
        return query
        """
        pass

    def get_queryset(self):
        perms = super().get_obj_perms()
        order_by = None

        query = self.get_query(perms)

        if self.form.is_valid():
            query &= self.form.get_query()
            order_by = self.form.get_order_by()

        ids = (
            self.model.objects.filter(query)
            .order_by("id")
            .distinct("id")
            .values_list("id", flat=True)
        )

        qs = self.model.objects.filter(id__in=ids)

        if order_by:
            qs = qs.order_by(order_by)

        return qs

    def get_context_data(self, **kwargs):
        context = super().get_context_data(**kwargs)
        context["form"] = self.form
        context["list_json"] = self.model.get_qs_json(context["object_list"], json_encode=True)
        return context


class HeatmapBase(BaseList):
    parent_model = Assessment
    model = BaseEndpoint
    template_name = "common/heatmap.html"
    heatmap_data_class: str = ""
    heatmap_data_url: str = ""
    heatmap_view_title: str = ""

    def get_template_names(self):
        return [self.template_name]

    def get_context_data(self, **kwargs):
        context = super().get_context_data(**kwargs)
        url_args = (
            "?unpublished=true"
            if self.request.GET.get("unpublished", "false").lower() == "true"
            else ""
        )
        context.update(
            dict(
                data_class=self.heatmap_data_class,
                data_url=reverse(self.heatmap_data_url, args=(self.assessment.id,)) + url_args,
                heatmap_view_title=self.heatmap_view_title,
                obj_perms=self.assessment.user_permissions(self.request.user),
                breadcrumbs=[
                    Breadcrumb.build_root(self.request.user),
                    Breadcrumb.from_object(self.assessment),
                    Breadcrumb(
                        name="Endpoints",
                        url=reverse("assessment:endpoint_list", args=(self.assessment.id,)),
                    ),
                    Breadcrumb(name=self.heatmap_view_title),
                ],
            )
        )
        return context<|MERGE_RESOLUTION|>--- conflicted
+++ resolved
@@ -1,10 +1,7 @@
 import abc
 import logging
-<<<<<<< HEAD
 from typing import List, Optional
-=======
 from urllib.parse import urlparse
->>>>>>> 7573ecde
 
 from django.contrib import messages
 from django.contrib.auth import REDIRECT_FIELD_NAME
