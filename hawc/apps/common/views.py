import logging
from collections.abc import Callable, Iterable
from typing import Any
from urllib.parse import urlparse

import reversion
from django.contrib import messages
from django.contrib.auth import REDIRECT_FIELD_NAME
from django.contrib.auth.decorators import login_required, user_passes_test
from django.core.exceptions import PermissionDenied
from django.db import models, transaction
from django.forms.models import model_to_dict
from django.http import HttpRequest, HttpResponseRedirect
from django.shortcuts import get_object_or_404
from django.template import RequestContext
from django.urls import Resolver404, resolve, reverse
from django.utils.decorators import method_decorator
from django.utils.http import is_same_domain
from django.views.generic import DetailView, ListView
from django.views.generic.detail import SingleObjectMixin
from django.views.generic.edit import CreateView, DeleteView, UpdateView

from ..assessment.constants import AssessmentViewPermissions
from ..assessment.models import Assessment, BaseEndpoint, Log, TimeSpentEditing
from .crumbs import Breadcrumb
from .filterset import BaseFilterSet
from .helper import WebappConfig, tryParseInt

logger = logging.getLogger(__name__)
audit_logger = logging.getLogger("hawc.audit.change")


def beta_tester_required(function=None, redirect_field_name=REDIRECT_FIELD_NAME, login_url=None):
    """
    Decorator for views that checks that the user is logged in and a beta-tester, redirecting
    to the log-in page if necessary.
    """
    actual_decorator = user_passes_test(
        lambda u: u.is_authenticated and u.is_beta_tester(),
        login_url=login_url,
        redirect_field_name=redirect_field_name,
    )
    if function:
        return actual_decorator(function)
    return actual_decorator


def get_referrer(request: HttpRequest, default: str) -> str:
    """Return the `referer` [sic] attribute if it's a valid HAWC site, otherwise use default.

    `Referer` [sic] header could be malicious or may include injected code. Only return the
    value if the path can be resolved in HAWC.

    Args:
        request (HttpRequest): the http request

    Returns:
        str: A valid URL, with query params dropped
    """
    url = request.META.get("HTTP_REFERER")
    this_host = request.get_host()

    if default.startswith("https"):
        default_url = default
    else:
        default_url = f"https://{this_host}{default}"

    if url is None:
        return default_url

    parsed_url = urlparse(url)
    if not is_same_domain(parsed_url.netloc, this_host):
        return default_url

    try:
        _ = resolve(parsed_url.path)
    except Resolver404:
        return default_url

    return f"{parsed_url.scheme}://{parsed_url.netloc}{parsed_url.path}"


def create_object_log(verb: str, obj, assessment_id: int, user_id: int, log_message: str = ""):
    """
    Create an object log for a given object and associate a reversion instance if it exists.

    Calling this method should be wrapped in a transaction.

    Args:
        verb (str): the action being performed
        obj (Any): the object
        assessment_id (int): the object assessment id
        user_id (int): the user id
        log_message (str): override for custom message
    """
    # Log action
    meta = obj._meta
    if not log_message:
        log_message = f'{verb} {meta.app_label}.{meta.model_name} #{obj.id}: "{obj}"'
    log = Log.objects.create(
        assessment_id=assessment_id,
        user_id=user_id,
        message=log_message,
        content_object=obj,
    )
    # Associate log with reversion
    comment = (
        f"{reversion.get_comment()}, Log {log.id}" if reversion.get_comment() else f"Log {log.id}"
    )
    audit_logger.info(f"[{log.id}] assessment-{assessment_id} user-{user_id} {log_message}")
    reversion.set_comment(comment)


def bulk_create_object_log(verb: str, obj_list: Iterable[Any], user_id: int):
    """
    Create an object log for each item modified in list.

    Calling this method should be wrapped in a transaction. Does not associate a reversion; bulk
    updates are not typically tracked in reversions.

    Args:
        verb (str): the action being performed
        obj_list (Any): an iterable of an object type
        assessment_id (int): the object assessment id
        user_id (int): the user id
    """
    objects = []
    for obj in obj_list:
        # Log action
        assessment_id = obj.get_assessment().id
        meta = obj._meta
        log_message = f'{verb} {meta.app_label}.{meta.model_name} #{obj.id}: "{obj}"'
        objects.append(
            Log(
                assessment_id=assessment_id,
                user_id=user_id,
                message=log_message,
                content_object=obj,
            )
        )
    Log.objects.bulk_create(objects)


class MessageMixin:
    """
    Make it easy to display notification messages when using Class Based Views.
    Originally from http://stackoverflow.com/questions/5531258/
    """

    def send_message(self):
        logger.debug("MessagingMixin called")
        if self.success_message is not None:
            messages.success(self.request, self.success_message, extra_tags="alert alert-success")

    def delete(self, request, *args, **kwargs):
        self.send_message()
        return super().delete(request, *args, **kwargs)

    def form_valid(self, form):
        self.send_message()
        return super().form_valid(form)


class CloseIfSuccessMixin:
    """
    Mixin designed to close-window if form executes successfully.
    """

    def get_success_url(self):
        return reverse("assessment:close_window")


class LoginRequiredMixin:
    """
    A mixin requiring a user to be logged in.
    """

    @method_decorator(login_required)
    def dispatch(self, request, *args, **kwargs):
        return super().dispatch(request, *args, **kwargs)


class AssessmentPermissionsMixin:
    """
    Mixin to check permissions for an object of interest to determine if a user
    is able to view and delete the object. Will return an object or issue an
    HTTP 403 error. Will also return a set of template tags {{ obj_perms }}
    for displaying page. Note that this for all objects which are controlled
    by the assessment object but not including the assessment object.
    """

    assessment_permission: AssessmentViewPermissions

    def deny_for_locked_study(self, user, assessment, obj):
        # determine relevant study for a given object, and then checks its editable status.
        # If not set, raises a PermissionDenied.
        study_editability = self.check_study_editability(user, assessment, obj)
        if study_editability is not None:
            if study_editability is False:
                raise PermissionDenied

    def check_study_editability(self, user, assessment, obj):
        # TODO - investigate refactoring only in the case where an object is being mutated; not read
        # (will reduce db query load for getting study for all objects)
        # TODO - add unit tests
        # retrieve the related study from this instance
        # could also do this by defining some kind of base class that Study, Experiment, etc.
        # inherit from, and define the get_study method on there. Then we just
        # check an "is-a" instead of looking for the attribute manually.
        study = None
        if hasattr(obj, "get_study"):
            study = obj.get_study()

        if assessment.user_can_edit_object(user):
            if study:
                return study.user_can_edit_study(assessment, user)
            return None
        else:
            return False

    def get_object_for_study_editability_check(self):
        # return object if one exists (detail, update, delete)
        if object := getattr(self, "object", None):
            return object

        # return parent if one exists (create)
        if parent := getattr(self, "parent", None):
            return parent

        raise ValueError("Cannot determine permissions object")

    def check_queryset_study_editability(self, queryset):
        first_object = queryset.first()
        if first_object is None:
            raise ValueError("Cannot determine if objects should be locked for editing")
        self.deny_for_locked_study(self.request.user, self.assessment, first_object)

    def get_object(self, **kwargs):
        obj = kwargs.get("object") or super().get_object(**kwargs)

        if not hasattr(self, "assessment"):
            self.assessment = obj.get_assessment()

        permission_checked = False
        if self.assessment_permission is AssessmentViewPermissions.PROJECT_MANAGER:
            permission_checked = self.assessment.user_can_edit_assessment(self.request.user)
        elif self.assessment_permission is AssessmentViewPermissions.TEAM_MEMBER:
            self.deny_for_locked_study(self.request.user, self.assessment, obj)
            permission_checked = self.assessment.user_can_edit_object(self.request.user)
        elif self.assessment_permission is AssessmentViewPermissions.VIEWER:
            permission_checked = self.assessment.user_can_view_object(self.request.user)

        if not permission_checked:
            raise PermissionDenied()
        logger.debug("Permissions checked: object")

        return obj

    def get_queryset(self):
        queryset = super().get_queryset()

        # don't queryset if we have `get_object`; assume we check there
        if isinstance(self, SingleObjectMixin):
            return queryset

        if not hasattr(self, "assessment"):
            raise ValueError("No assessment object; required to check permission")

        permission_checked = False
        if self.assessment_permission is AssessmentViewPermissions.PROJECT_MANAGER:
            self.check_queryset_study_editability(queryset)
            permission_checked = self.assessment.user_can_edit_assessment(self.request.user)
        elif self.assessment_permission is AssessmentViewPermissions.TEAM_MEMBER:
            self.check_queryset_study_editability(queryset)
            permission_checked = self.assessment.user_can_edit_object(self.request.user)
        elif self.assessment_permission is AssessmentViewPermissions.VIEWER:
            permission_checked = self.assessment.user_can_view_object(self.request.user)

        if not permission_checked:
            raise PermissionDenied()
        logger.debug("Permissions checked: queryset)")

        return queryset

    def get_obj_perms(self):
        if not hasattr(self, "assessment"):
            raise ValueError("Unable to determine object permissions")

        logger.debug("Permissions added")
        user_perms = self.assessment.user_permissions(self.request.user)

        object = self.get_object_for_study_editability_check()
        study_perm_check = self.check_study_editability(self.request.user, self.assessment, object)
        if study_perm_check is not None:
            user_perms["edit"] = study_perm_check

        return user_perms


class TimeSpentOnPageMixin:
    def get(self, request, *args, **kwargs):
        TimeSpentEditing.set_start_time(
            self.request.session.session_key,
            self.request.path,
        )
        return super().get(request, *args, **kwargs)

    def get_success_url(self):
        response = super().get_success_url()
        TimeSpentEditing.add_time_spent_job(
            self.request.session.session_key,
            self.request.path,
            self.object,
            self.assessment.id,
        )
        return response


<<<<<<< HEAD
=======
class CopyAsNewSelectorMixin:
    copy_model = None  # required
    template_name_suffix = "_copy_selector"

    def get_related_id(self):
        return self.object.id

    def get_context_data(self, **kwargs):
        context = super().get_context_data(**kwargs)

        # prevents copy from locked studies
        if context["obj_perms"]["edit"] is False:
            raise PermissionDenied

        related_id = self.get_related_id()
        context["form"] = self.form_class(parent_id=related_id)
        context["breadcrumbs"].append(
            Breadcrumb(name=f"Clone {self.copy_model._meta.verbose_name}")
        )
        return context

    def get_template_names(self):
        if self.template_name is not None:
            name = self.template_name
        else:
            name = "{}/{}{}.html".format(
                self.copy_model._meta.app_label,
                self.copy_model._meta.object_name.lower(),
                self.template_name_suffix,
            )
        return [name]


>>>>>>> 3725ad3c
class WebappMixin:
    """Mixin to startup a javascript single-page application"""

    get_app_config: Callable[[RequestContext], WebappConfig] | None = None

    def get_context_data(self, **kwargs):
        context = super().get_context_data(**kwargs)
        if self.get_app_config:
            context["config"] = self.get_app_config(context).dict()
        return context


# Base HAWC views
class BaseDetail(WebappMixin, AssessmentPermissionsMixin, DetailView):
    crud = "Read"
    breadcrumb_active_name: str | None = None
    assessment_permission = AssessmentViewPermissions.VIEWER

    def get_breadcrumbs(self) -> list[Breadcrumb]:
        return Breadcrumb.build_assessment_crumbs(self.request.user, self.object)

    def get_context_data(self, **kwargs):
        extras = {
            "assessment": self.assessment,
            "crud": self.crud,
            "obj_perms": super().get_obj_perms(),
            "breadcrumbs": self.get_breadcrumbs(),
        }
        for key, value in extras.items():
            kwargs.setdefault(key, value)
        context = super().get_context_data(**kwargs)
        if self.breadcrumb_active_name:
            context["breadcrumbs"].append(Breadcrumb(name=self.breadcrumb_active_name))
        return context


class BaseDelete(WebappMixin, AssessmentPermissionsMixin, MessageMixin, DeleteView):
    crud = "Delete"
    assessment_permission = AssessmentViewPermissions.TEAM_MEMBER

    @transaction.atomic
    def delete(self, request, *args, **kwargs):
        self.object = self.get_object()
        self.check_delete()
        success_url = self.get_success_url()
        self.create_log(self.object)
        self.object.delete()
        self.send_message()
        return HttpResponseRedirect(success_url)

    def check_delete(self):
        """Additional permission checks for DELETE requests; not GET requests.

        This may be useful for situations where you need to explain to a user why they cannot
        delete an object in the GET, and if they try, we can raise an exception here.
        """
        pass

    def create_log(self, obj):
        create_object_log("Deleted", obj, self.assessment.id, self.request.user.id)

    def get_cancel_url(self) -> str:
        return self.object.get_absolute_url()

    def get_context_data(self, **kwargs):
        extras = {
            "assessment": self.assessment,
            "crud": self.crud,
            "obj_perms": super().get_obj_perms(),
            "cancel_url": self.get_cancel_url(),
            "breadcrumbs": self.get_breadcrumbs(),
        }
        for key, value in extras.items():
            kwargs.setdefault(key, value)
        context = super().get_context_data(**kwargs)
        return context

    def get_breadcrumbs(self) -> list[Breadcrumb]:
        crumbs = Breadcrumb.build_assessment_crumbs(self.request.user, self.object)
        crumbs.append(Breadcrumb(name="Delete"))
        return crumbs


class BaseUpdate(
    WebappMixin, TimeSpentOnPageMixin, AssessmentPermissionsMixin, MessageMixin, UpdateView
):
    crud = "Update"
    assessment_permission = AssessmentViewPermissions.TEAM_MEMBER

    @transaction.atomic
    def form_valid(self, form):
        self.object = form.save()
        self.post_object_save(form)  # add hook for post-object save
        self.create_log(self.object)
        self.send_message()
        return HttpResponseRedirect(self.get_success_url())

    def create_log(self, obj):
        create_object_log("Updated", obj, self.assessment.id, self.request.user.id)

    def post_object_save(self, form):
        pass

    def get_context_data(self, **kwargs):
        extras = {
            "assessment": self.assessment,
            "crud": self.crud,
            "obj_perms": super().get_obj_perms(),
            "breadcrumbs": self.get_breadcrumbs(),
        }
        for key, value in extras.items():
            kwargs.setdefault(key, value)
        context = super().get_context_data(**kwargs)
        return context

    def get_breadcrumbs(self) -> list[Breadcrumb]:
        crumbs = Breadcrumb.build_assessment_crumbs(self.request.user, self.object)
        crumbs.append(Breadcrumb(name="Update"))
        return crumbs


class BaseCreate(
    WebappMixin, TimeSpentOnPageMixin, AssessmentPermissionsMixin, MessageMixin, CreateView
):
    parent_model: type[models.Model]
    parent_template_name: str
    crud = "Create"
    assessment_permission = AssessmentViewPermissions.TEAM_MEMBER

    def dispatch(self, *args, **kwargs):
        parent = get_object_or_404(self.parent_model, pk=kwargs["pk"])
        self.parent = self.get_object(object=parent)  # call for assessment permissions check
        return super().dispatch(*args, **kwargs)

    def get_form_kwargs(self):
        kwargs = super().get_form_kwargs()

        # all inputs require a parent field
        kwargs["parent"] = self.parent

        # check if we have an object-template to be used
        pk = tryParseInt(self.request.GET.get("initial"), -1)

        if pk > 0:
            initial = self.model.objects.filter(pk=pk).first()
            if initial and initial.get_assessment() in Assessment.objects.get_viewable_assessments(
                self.request.user
            ):
                kwargs["initial"] = model_to_dict(initial)

        return kwargs

    def get_context_data(self, **kwargs):
        extras = {
            "assessment": self.assessment,
            "crud": self.crud,
            "obj_perms": super().get_obj_perms(),
            "breadcrumbs": self.get_breadcrumbs(),
        }
        for key, value in extras.items():
            kwargs.setdefault(key, value)
        context = super().get_context_data(**kwargs)
        context[self.parent_template_name] = self.parent
        return context

    @transaction.atomic
    def form_valid(self, form):
        self.object = form.save()
        self.post_object_save(form)  # add hook for post-object save
        self.create_log(self.object)
        self.send_message()
        return HttpResponseRedirect(self.get_success_url())

    def create_log(self, obj):
        create_object_log("Created", obj, self.assessment.id, self.request.user.id)

    def post_object_save(self, form):
        pass

    def get_breadcrumbs(self) -> list[Breadcrumb]:
        crumbs = Breadcrumb.build_assessment_crumbs(self.request.user, self.parent)
        crumbs.append(Breadcrumb(name=f"Create {self.model._meta.verbose_name}"))
        return crumbs


class BaseCopyForm(BaseUpdate):
    copy_model: type[models.Model]
    breadcrumb_name: str = ""

    def get_form_kwargs(self):
        kw = super().get_form_kwargs()
        kw.pop("instance")
        return kw

    def form_valid(self, form):
        return HttpResponseRedirect(form.get_success_url())

    def get_template_names(self) -> list[str]:
        if self.template_name:
            return [self.template_name]
        model_meta = self.copy_model._meta
        return [f"{model_meta.app_label}/{model_meta.object_name.lower()}_copy_selector.html"]

    def get_context_data(self, **kwargs):
        context = super().get_context_data(**kwargs)
        context["breadcrumbs"][-1] = Breadcrumb(
            name=self.breadcrumb_name or f"Copy {self.copy_model._meta.verbose_name}"
        )
        return context


class BaseList(WebappMixin, AssessmentPermissionsMixin, ListView):
    """
    Basic view that shows a list of objects given
    """

    parent_model = None  # required
    parent_template_name = None
    crud = "Read"
    breadcrumb_active_name: str | None = None
    assessment_permission = AssessmentViewPermissions.VIEWER

    def dispatch(self, *args, **kwargs):
        self.parent = get_object_or_404(self.parent_model, pk=kwargs["pk"])
        self.assessment = self.parent.get_assessment()
        return super().dispatch(*args, **kwargs)

    def get_context_data(self, **kwargs):
        extras = {
            "assessment": self.assessment,
            "crud": self.crud,
            "obj_perms": super().get_obj_perms(),
            "breadcrumbs": self.get_breadcrumbs(),
        }
        for key, value in extras.items():
            kwargs.setdefault(key, value)
        context = super().get_context_data(**kwargs)
        if self.parent_template_name:
            context[self.parent_template_name] = self.parent
        return context

    def get_breadcrumbs(self) -> list[Breadcrumb]:
        crumbs = Breadcrumb.build_assessment_crumbs(self.request.user, self.parent)
        name = (
            self.breadcrumb_active_name
            or str(getattr(self.model._meta, "verbose_name_plural", self.model)).title()
        )
        crumbs.append(Breadcrumb(name=name))
        return crumbs


class BaseCreateWithFormset(BaseCreate):
    """
    Create view with both a single form and formset. Adds three new options:

    - formset_factory: required to load POST data into factory. Formset factory method.
    - post_object_save: method for modifying formset after form is saved but before formset. No return.
    - build_initial_formset_factory: method for returning initial formset factory. Returns formset_factory
    """

    formset_factory = None  # required

    def post(self, request, *args, **kwargs):
        self.object = None
        form_class = self.get_form_class()
        form = self.get_form(form_class)
        formset = self.formset_factory(data=self.request.POST, **self.get_formset_kwargs())
        self.pre_validate(form, formset)
        if form.is_valid() and formset.is_valid():
            return self.form_valid(form, formset)
        else:
            return self.form_invalid(form, formset)

    def get_formset_kwargs(self):
        return {}

    @transaction.atomic
    def form_valid(self, form, formset):
        self.object = form.save()
        self.post_object_save(form, formset)
        formset.save()
        self.post_formset_save(form, formset)
        self.create_log(self.object)
        self.send_message()
        return HttpResponseRedirect(self.get_success_url())

    def form_invalid(self, form, formset):
        return self.render_to_response(self.get_context_data(form=form, formset=formset))

    def get_context_data(self, **kwargs):
        if "formset" not in kwargs:
            kwargs["formset"] = self.build_initial_formset_factory()
        return super().get_context_data(**kwargs)

    def pre_validate(self, form, formset):
        pass

    def post_object_save(self, form, formset):
        pass

    def post_formset_save(self, form, formset):
        pass

    def build_initial_formset_factory(self):
        # Returns initial formset factory
        raise NotImplementedError("Method should be overridden to return a formset factory")


class BaseUpdateWithFormset(BaseUpdate):
    """
    Update view with both a single form and formset. Adds three new options:

    - formset_factory: required to load POST data into factory. Formset factory method.
    - post_objet_save: method for modifying formset after form is saved but before formset. No return.
    - build_initial_formset_factory: method for returning initial formset factory. Returns formset_factory
    """

    formset_factory = None  # required

    def post(self, request, *args, **kwargs):
        self.object = self.get_object()
        form_class = self.get_form_class()
        form = self.get_form(form_class)
        formset = self.formset_factory(data=self.request.POST, **self.get_formset_kwargs())
        self.pre_validate(form, formset)
        if form.is_valid() and formset.is_valid():
            return self.form_valid(form, formset)
        else:
            return self.form_invalid(form, formset)

    def get_formset_kwargs(self):
        return {}

    @transaction.atomic
    def form_valid(self, form, formset):
        self.object = form.save()
        self.post_object_save(form, formset)
        formset.save()
        self.post_formset_save(form, formset)
        self.create_log(self.object)
        self.send_message()
        return HttpResponseRedirect(self.get_success_url())

    def pre_validate(self, form, formset):
        pass

    def post_object_save(self, form, formset):
        pass

    def post_formset_save(self, form, formset):
        pass

    def form_invalid(self, form, formset):
        return self.render_to_response(self.get_context_data(form=form, formset=formset))

    def build_initial_formset_factory(self):
        # Returns initial formset factory
        raise NotImplementedError("Method should be overridden to return a formset factory")

    def get_context_data(self, **kwargs):
        if "formset" not in kwargs:
            kwargs["formset"] = self.build_initial_formset_factory()
        return super().get_context_data(**kwargs)


class FilterSetMixin:
    filterset_class: type[BaseFilterSet]
    paginate_by = 25

    def get_paginate_by(self, qs) -> int:
        value = self.filterset.form.cleaned_data.get("paginate_by")
        return tryParseInt(value, default=self.paginate_by, min_value=10, max_value=500)

    def get_filterset_kwargs(self):
        return dict(
            data=self.request.GET,
            queryset=super().get_queryset(),
            request=self.request,
        )

    def get_filterset_class(self) -> type[BaseFilterSet]:
        return self.filterset_class

    @property
    def filterset(self):
        if not hasattr(self, "_filterset"):
            self._filterset = self.get_filterset_class()(**self.get_filterset_kwargs())
        return self._filterset

    def get_queryset(self):
        return self.filterset.qs

    def get_context_data(self, **kwargs: Any) -> dict[str, Any]:
        context = super().get_context_data(**kwargs)
        context.update(form=self.filterset.form)
        return context


class BaseFilterList(FilterSetMixin, BaseList):
    def get_filterset_kwargs(self):
        kw = super().get_filterset_kwargs()
        kw.update(assessment=self.assessment)
        return kw


class HeatmapBase(BaseList):
    parent_model = Assessment
    model = BaseEndpoint
    template_name = "common/heatmap.html"
    heatmap_data_class: str = ""
    heatmap_data_url: str = ""
    heatmap_view_title: str = ""

    def get_template_names(self):
        return [self.template_name]

    def get_context_data(self, **kwargs):
        kwargs["breadcrumbs"] = [
            Breadcrumb.build_root(self.request.user),
            Breadcrumb.from_object(self.assessment),
            Breadcrumb(
                name="Endpoints",
                url=reverse("assessment:endpoint_list", args=(self.assessment.id,)),
            ),
            Breadcrumb(name=self.heatmap_view_title),
        ]
        return super().get_context_data(**kwargs)

    def get_app_config(self, context) -> WebappConfig:
        url_args = (
            "?unpublished=true"
            if self.request.GET.get("unpublished", "false").lower() == "true"
            else ""
        )
        can_edit = context["obj_perms"]["edit"]
        create_url = reverse("summary:visualization_create", args=(self.assessment.id, 6))
        return WebappConfig(
            app="heatmapTemplateStartup",
            data=dict(
                assessment=str(self.assessment),
                data_class=self.heatmap_data_class,
                data_url=reverse(self.heatmap_data_url, args=(self.assessment.id,)) + url_args,
                clear_cache_url=self.assessment.get_clear_cache_url() if can_edit else None,
                create_visual_url=create_url if can_edit else None,
            ),
        )<|MERGE_RESOLUTION|>--- conflicted
+++ resolved
@@ -316,10 +316,8 @@
         return response
 
 
-<<<<<<< HEAD
-=======
 class CopyAsNewSelectorMixin:
-    copy_model = None  # required
+    copy_model: models.Model
     template_name_suffix = "_copy_selector"
 
     def get_related_id(self):
@@ -351,7 +349,6 @@
         return [name]
 
 
->>>>>>> 3725ad3c
 class WebappMixin:
     """Mixin to startup a javascript single-page application"""
 
