import abc
import json
import logging
from typing import List, Optional
from urllib.parse import urlparse

<<<<<<< HEAD
import dictdiffer
=======
>>>>>>> b1c77713
import reversion
from django.contrib import messages
from django.contrib.auth import REDIRECT_FIELD_NAME
from django.contrib.auth.decorators import login_required, user_passes_test
from django.core.exceptions import EmptyResultSet, PermissionDenied
from django.db import transaction
from django.forms.models import model_to_dict
from django.http import HttpRequest, HttpResponseRedirect
from django.shortcuts import get_object_or_404
from django.urls import Resolver404, resolve, reverse
from django.utils.decorators import method_decorator
from django.utils.http import is_same_domain
from django.views.generic import DetailView, ListView
from django.views.generic.edit import CreateView, DeleteView, UpdateView

from ..assessment.models import Assessment, BaseEndpoint, Log, TimeSpentEditing
from .crumbs import Breadcrumb
from .helper import model_to_json, tryParseInt

logger = logging.getLogger(__name__)


def beta_tester_required(function=None, redirect_field_name=REDIRECT_FIELD_NAME, login_url=None):
    """
    Decorator for views that checks that the user is logged in and a beta-tester, redirecting
    to the log-in page if necessary.
    """
    actual_decorator = user_passes_test(
        lambda u: u.is_authenticated and u.is_beta_tester(),
        login_url=login_url,
        redirect_field_name=redirect_field_name,
    )
    if function:
        return actual_decorator(function)
    return actual_decorator


def get_referrer(request: HttpRequest, default: str) -> str:
    """Return the `referer` [sic] attribute if it's a valid HAWC site, otherwise use default.

    `Referer` [sic] header could be malicious or may include injected code. Only return the
    value if the path can be resolved in HAWC.

    Args:
        request (HttpRequest): the http request

    Returns:
        str: A valid URL, with query params dropped
    """
    url = request.META.get("HTTP_REFERER")
    this_host = request.get_host()

    if default.startswith("https"):
        default_url = default
    else:
        default_url = f"https://{this_host}{default}"

    if url is None:
        return default_url

    parsed_url = urlparse(url)
    if not is_same_domain(parsed_url.netloc, this_host):
        return default_url

    try:
        _ = resolve(parsed_url.path)
    except Resolver404:
        return default_url

    return f"{parsed_url.scheme}://{parsed_url.netloc}{parsed_url.path}"


def create_object_log(verb: str, obj, assessment_id: int, user_id: int):
    """
    Create an object log for a given object and associate a reversion instance if it exists.

    Args:
        verb (str): the action being performed
        obj (Any): the object
        assessment_id (int): the object assessment id
        user_id (int): the user id
    """
    # Log action
    meta = obj._meta
    log_message = f'{verb} {meta.app_label}.{meta.model_name} #{obj.id}: "{obj}"'
    log = Log.objects.create(
        assessment_id=assessment_id, user_id=user_id, message=log_message, content_object=obj,
    )
    # Associate log with reversion
    comment = (
        f"{reversion.get_comment()}, Log {log.id}" if reversion.get_comment() else f"Log {log.id}"
    )
    reversion.set_comment(comment)


class MessageMixin:
    """
    Make it easy to display notification messages when using Class Based Views.
    Originally from http://stackoverflow.com/questions/5531258/
    """

    def send_message(self):
        logger.debug("MessagingMixin called")
        if self.success_message is not None:
            messages.success(self.request, self.success_message, extra_tags="alert alert-success")

    def delete(self, request, *args, **kwargs):
        self.send_message()
        return super().delete(request, *args, **kwargs)

    def form_valid(self, form):
        self.send_message()
        return super().form_valid(form)


class CloseIfSuccessMixin:
    """
    Mixin designed to close-window if form executes successfully.
    """

    def get_success_url(self):
        return reverse("assessment:close_window")


class LoginRequiredMixin:
    """
    A mixin requiring a user to be logged in.
    """

    @method_decorator(login_required)
    def dispatch(self, request, *args, **kwargs):
        return super().dispatch(request, *args, **kwargs)


class AssessmentPermissionsMixin:
    """
    Mixin to check permissions for an object of interest to determine if a user
    is able to view and delete the object. Will return an object or issue an
    HTTP 403 error. Will also return a set of template tags {{ obj_perms }}
    for displaying page. Note that this for all objects which are controlled
    by the assessment object but not including the assessment object.
    """

    def deny_for_locked_study(self, user, assessment, obj):
        # determine relevant study for a given object, and then checks its editable status.
        # If not set, raises a PermissionDenied.
        study_editability = self.check_study_editability(user, assessment, obj)
        if study_editability is not None:
            if study_editability is False:
                raise PermissionDenied

    def check_study_editability(self, user, assessment, obj):
        # TODO - investigate refactoring only in the case where an object is being mutated; not read
        # (will reduce db query load for getting study for all objects)
        # TODO - add unit tests
        # retrieve the related study from this instance
        # could also do this by defining some kind of base class that Study, Experiment, etc.
        # inherit from, and define the get_study method on there. Then we just
        # check an "is-a" instead of looking for the attribute manually.
        study = None
        if hasattr(obj, "get_study"):
            study = obj.get_study()

        if assessment.user_can_edit_object(user):
            if study:
                return study.user_can_edit_study(assessment, user)
            return None
        else:
            return False

    # could be a model element (Study, Endpoint, etc.) or a view to create a new one (EndpointCreate, etc.)
    def get_contextual_object_for_study_editability_check(self):
        if hasattr(self, "object") and self.object is not None:
            # looking at a specific object directly
            return self.object
        elif hasattr(self, "parent") and self.parent is not None:
            # looking at a Create view; can look at the parent/container object to determine study editable status
            return self.parent
        else:
            return None

    def permission_check_user_can_view(self):
        logger.debug("Permissions checked")
        if not self.assessment.user_can_view_object(self.request.user):
            raise PermissionDenied

    def permission_check_user_can_edit(self):
        logger.debug("Permissions checked")
        if self.model == Assessment:
            canEdit = self.assessment.user_can_edit_assessment(self.request.user)
        else:
            self.deny_for_locked_study(
                self.request.user,
                self.assessment,
                self.get_contextual_object_for_study_editability_check(),
            )
            canEdit = self.assessment.user_can_edit_object(self.request.user)
        if not canEdit:
            raise PermissionDenied

    def get_object(self, **kwargs):
        """
        Check to make sure user can view object
        """
        obj = kwargs.get("object")
        if not obj:
            obj = super().get_object(**kwargs)

        if not hasattr(self, "assessment"):
            self.assessment = obj.get_assessment()

        if self.crud == "Read":
            perms = self.assessment.user_can_view_object(self.request.user)
        else:
            if self.model == Assessment:
                perms = self.assessment.user_can_edit_assessment(self.request.user)
            else:
                self.deny_for_locked_study(self.request.user, self.assessment, obj)
                perms = self.assessment.user_can_edit_object(self.request.user)

        logger.debug("Permissions checked")
        if perms:
            return obj
        else:
            raise PermissionDenied

    def get_queryset(self):
        """
        IF attempting to use for permissions checking, requires a
        self.assessment parameter in class with the assessment to check
        permissions for.
        """
        queryset = super().get_queryset()
        if not hasattr(self, "assessment"):
            # get_object calls get_queryset; thus we must be careful to check
            # the correct object
            return queryset
        else:
            # IF, the view has a self.assessment identified, this will check
            # to ensure that a user is allowed to perform the selected actions.
            #
            # TODO: might be preferred to check the get_assessment function with
            # a user, and ensure that get_assessment is called for ALL models
            # with assessment permissions mixin
            #
            if self.crud == "Read":
                perms = self.assessment.user_can_view_object(self.request.user)
            else:
                if self.model == Assessment:
                    perms = self.assessment.user_can_edit_assessment(self.request.user)
                else:
                    obj = queryset.first()
                    if obj is None:
                        raise EmptyResultSet(
                            "Cannot determine if objects should be locked for editing"
                        )
                    self.deny_for_locked_study(self.request.user, self.assessment, obj)
                    perms = self.assessment.user_can_edit_object(self.request.user)
            logger.debug("Permissions checked")
            if perms:
                return queryset
            else:
                raise PermissionDenied

    def get_obj_perms(self):
        if not hasattr(self, "assessment"):
            logger.error("unable to determine object permissions")
            return {"view": False, "edit": False, "edit_assessment": False}

        logger.debug("Permissions added")
        user_perms = self.assessment.user_permissions(self.request.user)

        contextual_obj = self.get_contextual_object_for_study_editability_check()
        study_perm_check = self.check_study_editability(
            self.request.user, self.assessment, contextual_obj
        )
        if study_perm_check is not None:
            user_perms["edit"] = study_perm_check

        return user_perms


class TimeSpentOnPageMixin:
    def get(self, request, *args, **kwargs):
        TimeSpentEditing.set_start_time(
            self.request.session.session_key, self.request.path,
        )
        return super().get(request, *args, **kwargs)

    def get_success_url(self):
        response = super().get_success_url()
        TimeSpentEditing.add_time_spent_job(
            self.request.session.session_key, self.request.path, self.object, self.assessment.id,
        )
        return response


class ProjectManagerOrHigherMixin:
    """
    Mixin for project-manager access to page.
    Requires a get_assessment method; checked for all HTTP verbs.
    """

    @abc.abstractmethod
    def get_assessment(self, request, *args, **kwargs):
        raise NotImplementedError("get_assessment requires implementation")

    def dispatch(self, request, *args, **kwargs):
        self.assessment = self.get_assessment(request, *args, **kwargs)
        logger.debug("Permissions checked")
        if not self.assessment.user_can_edit_assessment(request.user):
            raise PermissionDenied
        return super().dispatch(request, *args, **kwargs)

    def get_context_data(self, **kwargs):
        context = super().get_context_data(**kwargs)
        context["assessment"] = self.assessment
        return context


class TeamMemberOrHigherMixin:
    """
    Mixin for team-member access to page.
    Requires a get_assessment method; checked for all HTTP verbs.
    """

    @abc.abstractmethod
    def get_assessment(self, request, *args, **kwargs):
        raise NotImplementedError("get_assessment requires implementation")

    def dispatch(self, request, *args, **kwargs):
        self.assessment = self.get_assessment(request, *args, **kwargs)
        logger.debug("Permissions checked")
        if not self.assessment.user_can_edit_object(request.user):
            raise PermissionDenied
        return super().dispatch(request, *args, **kwargs)

    def get_context_data(self, **kwargs):
        context = super().get_context_data(**kwargs)
        context["assessment"] = self.assessment
        return context


class CanCreateMixin:
    """
    Checks to make sure that the user has appropriate permissions before adding
    a new object to the assessment. Requires a self.assessment variable to be
    created before rendering.
    """

    def user_can_create_object(self, assessment):
        """
        If person is superuser or assessment is editable and user is a project
        manager or team member.
        """
        logger.debug("Permissions checked")
        if self.request.user.is_superuser:
            return True
        elif self.request.user.is_anonymous:
            return False
        else:
            return (assessment.editable is True) and (
                (self.request.user in assessment.project_manager.all())
                or (self.request.user in assessment.team_members.all())
            )

    def get(self, request, *args, **kwargs):
        if self.user_can_create_object(self.assessment):
            return super().get(request, *args, **kwargs)
        else:
            raise PermissionDenied

    def post(self, request, *args, **kwargs):
        if self.user_can_create_object(self.assessment):
            return super().post(request, *args, **kwargs)
        else:
            raise PermissionDenied


class CopyAsNewSelectorMixin:

    copy_model = None  # required
    template_name_suffix = "_copy_selector"

    def get_related_id(self):
        return self.object.id

    def get_context_data(self, **kwargs):
        context = super().get_context_data(**kwargs)

        # prevents copy from locked studies
        if context["obj_perms"]["edit"] is False:
            raise PermissionDenied

        related_id = self.get_related_id()
        context["form"] = self.form_class(parent_id=related_id)
        context["breadcrumbs"].append(
            Breadcrumb(name=f"Clone {self.copy_model._meta.verbose_name}")
        )
        return context

    def get_template_names(self):
        if self.template_name is not None:
            name = self.template_name
        else:
            name = "%s/%s%s.html" % (
                self.copy_model._meta.app_label,
                self.copy_model._meta.object_name.lower(),
                self.template_name_suffix,
            )
        return [name]


# Base HAWC views
class BaseDetail(AssessmentPermissionsMixin, DetailView):
    crud = "Read"
    breadcrumb_active_name: Optional[str] = None  # optional

    def get_breadcrumbs(self) -> List[Breadcrumb]:
        return Breadcrumb.build_assessment_crumbs(self.request.user, self.object)

    def get_context_data(self, **kwargs):
        context = super().get_context_data(**kwargs)
        context["assessment"] = self.assessment
        context["crud"] = self.crud
        context["obj_perms"] = super().get_obj_perms()
        context["breadcrumbs"] = self.get_breadcrumbs()
        if self.breadcrumb_active_name:
            context["breadcrumbs"].append(Breadcrumb(name=self.breadcrumb_active_name))
        return context


class BaseDelete(AssessmentPermissionsMixin, MessageMixin, DeleteView):
    crud = "Delete"

    @transaction.atomic
<<<<<<< HEAD
    def post(self, request, *args, **kwargs):
        return super().post(request, *args, **kwargs)

=======
>>>>>>> b1c77713
    def delete(self, request, *args, **kwargs):
        self.object = self.get_object()
        self.permission_check_user_can_edit()
        success_url = self.get_success_url()
        self.create_log(self.object)
        self.object.delete()
        self.send_message()
        return HttpResponseRedirect(success_url)

    def create_log(self, obj):
<<<<<<< HEAD
        # Log the delete
        log_message = f"Deleted '{obj}' ({obj.__class__.__name__} {obj.id})"
        log = Log.objects.create(
            assessment_id=self.assessment.pk,
            user=self.request.user,
            message=log_message,
            content_object=obj,
        )
        # Associate the log with reversion
        comment = (
            f"{reversion.get_comment()}, Log {log.id}"
            if reversion.get_comment()
            else f"Log {log.id}"
        )
        reversion.set_comment(comment)
=======
        create_object_log("Deleted", obj, self.assessment.id, self.request.user.id)
>>>>>>> b1c77713

    def get_cancel_url(self) -> str:
        return self.object.get_absolute_url()

    def get_context_data(self, **kwargs):
        context = super().get_context_data(**kwargs)
        context["assessment"] = self.assessment
        context["crud"] = self.crud
        context["obj_perms"] = super().get_obj_perms()
        context["cancel_url"] = self.get_cancel_url()
        context["breadcrumbs"] = self.get_breadcrumbs()
        return context

    def get_breadcrumbs(self) -> List[Breadcrumb]:
        crumbs = Breadcrumb.build_assessment_crumbs(self.request.user, self.object)
        crumbs.append(Breadcrumb(name="Delete"))
        return crumbs


class BaseUpdate(TimeSpentOnPageMixin, AssessmentPermissionsMixin, MessageMixin, UpdateView):
    crud = "Update"

    @transaction.atomic
<<<<<<< HEAD
    def post(self, request, *args, **kwargs):
        return super().post(request, *args, **kwargs)

=======
>>>>>>> b1c77713
    def form_valid(self, form):
        self.save_and_log(form)
        self.post_object_save(form)  # add hook for post-object save
        self.create_log(self.object)
        self.send_message()
        return HttpResponseRedirect(self.get_success_url())

<<<<<<< HEAD
    def save_and_log(self, form):
        # Get old object data
        original = form._meta.model.objects.get(pk=form.instance.pk)
        original_data = json.loads(model_to_json(original))
        # Save object to database
        self.object = form.save()
        # Get newly saved object data
        updated_data = json.loads(model_to_json(self.object))
        diff = list(dictdiffer.diff(original_data, updated_data))
        # Create log with changes
        self.create_log(self.object, diff)

    def create_log(self, obj, diff):
        # Log the update
        log_message = f"Updated '{obj}' ({obj.__class__.__name__} {obj.id})"
        log = Log.objects.create(
            assessment_id=self.assessment.pk,
            user=self.request.user,
            message=log_message,
            content=diff,
            content_object=obj,
        )
        # Associate the log with reversion
        comment = (
            f"{reversion.get_comment()}, Log {log.id}"
            if reversion.get_comment()
            else f"Log {log.id}"
        )
        reversion.set_comment(comment)
=======
    def create_log(self, obj):
        create_object_log("Updated", obj, self.assessment.id, self.request.user.id)
>>>>>>> b1c77713

    def post_object_save(self, form):
        pass

    def get_context_data(self, **kwargs):
        context = super().get_context_data(**kwargs)
        context["assessment"] = self.assessment
        context["breadcrumbs"] = self.get_breadcrumbs()
        context["crud"] = self.crud
        context["obj_perms"] = super().get_obj_perms()
        return context

    def get_breadcrumbs(self) -> List[Breadcrumb]:
        crumbs = Breadcrumb.build_assessment_crumbs(self.request.user, self.object)
        crumbs.append(Breadcrumb(name="Update"))
        return crumbs


class BaseCreate(TimeSpentOnPageMixin, AssessmentPermissionsMixin, MessageMixin, CreateView):
    parent_model = None  # required
    parent_template_name: str = None  # required
    crud = "Create"

    @transaction.atomic
    def post(self, request, *args, **kwargs):
        return super().post(request, *args, **kwargs)

    def dispatch(self, *args, **kwargs):
        self.parent = get_object_or_404(self.parent_model, pk=kwargs["pk"])
        self.assessment = self.parent.get_assessment()
        self.permission_check_user_can_edit()
        return super().dispatch(*args, **kwargs)

    def get_form_kwargs(self):
        kwargs = super().get_form_kwargs()

        # all inputs require a parent field
        kwargs["parent"] = self.parent

        # check if we have an object-template to be used
        pk = tryParseInt(self.request.GET.get("initial"), -1)

        if pk > 0:
            initial = self.model.objects.filter(pk=pk).first()
            if initial and initial.get_assessment() in Assessment.objects.get_viewable_assessments(
                self.request.user, public=True
            ):
                kwargs["initial"] = model_to_dict(initial)

        return kwargs

    def get_context_data(self, **kwargs):
        context = super().get_context_data(**kwargs)
        context["crud"] = self.crud
        context["assessment"] = self.assessment
        context["obj_perms"] = super().get_obj_perms()
        context["breadcrumbs"] = self.get_breadcrumbs()
        context["crud"] = self.crud
        context[self.parent_template_name] = self.parent
        return context

    @transaction.atomic
    def form_valid(self, form):
        self.save_and_log(form)
        self.post_object_save(form)  # add hook for post-object save
        self.create_log(self.object)
        self.send_message()
        return HttpResponseRedirect(self.get_success_url())

<<<<<<< HEAD
    def save_and_log(self, form):
        # Save object to database
        self.object = form.save()
        # Create log
        self.create_log(self.object)

    def create_log(self, obj):
        # Log the create
        log_message = f"Created '{obj}' ({obj.__class__.__name__} {obj.id})"
        log = Log.objects.create(
            assessment_id=self.assessment.pk,
            user=self.request.user,
            message=log_message,
            content_object=obj,
        )
        # Associate the log with reversion
        comment = (
            f"{reversion.get_comment()}, Log {log.id}"
            if reversion.get_comment()
            else f"Log {log.id}"
        )
        reversion.set_comment(comment)
=======
    def create_log(self, obj):
        create_object_log("Created", obj, self.assessment.id, self.request.user.id)
>>>>>>> b1c77713

    def post_object_save(self, form):
        pass

    def get_breadcrumbs(self) -> List[Breadcrumb]:
        crumbs = Breadcrumb.build_assessment_crumbs(self.request.user, self.parent)
        crumbs.append(Breadcrumb(name=f"Create {self.model._meta.verbose_name}"))
        return crumbs


class BaseList(AssessmentPermissionsMixin, ListView):
    """
    Basic view that shows a list of objects given
    """

    parent_model = None  # required
    parent_template_name = None  # optional
    crud = "Read"
    breadcrumb_active_name: Optional[str] = None  # optional

    def dispatch(self, *args, **kwargs):
        self.parent = get_object_or_404(self.parent_model, pk=kwargs["pk"])
        self.assessment = self.parent.get_assessment()
        self.permission_check_user_can_view()
        return super().dispatch(*args, **kwargs)

    def get_context_data(self, **kwargs):
        context = super().get_context_data(**kwargs)
        context["assessment"] = self.assessment
        context["breadcrumbs"] = self.get_breadcrumbs()
        context["obj_perms"] = super().get_obj_perms()
        context["crud"] = self.crud
        if self.parent_template_name:
            context[self.parent_template_name] = self.parent
        return context

    def get_breadcrumbs(self) -> List[Breadcrumb]:
        crumbs = Breadcrumb.build_assessment_crumbs(self.request.user, self.parent)
        name = (
            self.breadcrumb_active_name
            or str(getattr(self.model._meta, "verbose_name_plural", self.model)).title()
        )
        crumbs.append(Breadcrumb(name=name))
        return crumbs


class BaseCreateWithFormset(BaseCreate):
    """
    Create view with both a single form and formset. Adds three new options:

    - formset_factory: required to load POST data into factory. Formset factory method.
    - post_object_save: method for modifying formset after form is saved but before formset. No return.
    - build_initial_formset_factory: method for returning initial formset factory. Returns formset_factory
    """

    formset_factory = None  # required

    def post(self, request, *args, **kwargs):
        self.object = None
        form_class = self.get_form_class()
        form = self.get_form(form_class)
        formset = self.formset_factory(data=self.request.POST, **self.get_formset_kwargs())
        self.pre_validate(form, formset)
        if form.is_valid() and formset.is_valid():
            return self.form_valid(form, formset)
        else:
            return self.form_invalid(form, formset)

    def get_formset_kwargs(self):
        return {}

    @transaction.atomic
    def form_valid(self, form, formset):
        self.save_and_log(form)
        self.post_object_save(form, formset)
        formset.save()
        self.post_formset_save(form, formset)
        self.create_log(self.object)
        self.send_message()
        return HttpResponseRedirect(self.get_success_url())

    def form_invalid(self, form, formset):
        return self.render_to_response(self.get_context_data(form=form, formset=formset))

    def get_context_data(self, **kwargs):
        context = super().get_context_data(**kwargs)
        if self.request.method == "GET":
            context["formset"] = self.build_initial_formset_factory()
        else:
            if kwargs.get("form"):
                context["form"] = kwargs.get("form")
            if kwargs.get("formset"):
                context["formset"] = kwargs.get("formset")
        return context

    def pre_validate(self, form, formset):
        pass

    def post_object_save(self, form, formset):
        pass

    def post_formset_save(self, form, formset):
        pass

    def build_initial_formset_factory(self):
        # Returns initial formset factory
        raise NotImplementedError("Method should be overridden to return a formset factory")


class BaseUpdateWithFormset(BaseUpdate):
    """
    Update view with both a single form and formset. Adds three new options:

    - formset_factory: required to load POST data into factory. Formset factory method.
    - post_objet_save: method for modifying formset after form is saved but before formset. No return.
    - build_initial_formset_factory: method for returning initial formset factory. Returns formset_factory
    """

    formset_factory = None  # required

    def post(self, request, *args, **kwargs):
        self.object = self.get_object()
        form_class = self.get_form_class()
        form = self.get_form(form_class)
        formset = self.formset_factory(data=self.request.POST, **self.get_formset_kwargs())
        self.pre_validate(form, formset)
        if form.is_valid() and formset.is_valid():
            return self.form_valid(form, formset)
        else:
            return self.form_invalid(form, formset)

    def get_formset_kwargs(self):
        return {}

    @transaction.atomic
    def form_valid(self, form, formset):
        self.save_and_log(form)
        self.post_object_save(form, formset)
        formset.save()
        self.post_formset_save(form, formset)
        self.create_log(self.object)
        self.send_message()
        return HttpResponseRedirect(self.get_success_url())

    def pre_validate(self, form, formset):
        pass

    def post_object_save(self, form, formset):
        pass

    def post_formset_save(self, form, formset):
        pass

    def form_invalid(self, form, formset):
        return self.render_to_response(self.get_context_data(form=form, formset=formset))

    def build_initial_formset_factory(self):
        # Returns initial formset factory
        raise NotImplementedError("Method should be overridden to return a formset factory")

    def get_context_data(self, **kwargs):
        context = super().get_context_data(**kwargs)
        if self.request.method == "GET":
            context["formset"] = self.build_initial_formset_factory()
        else:
            if kwargs.get("form"):
                context["form"] = kwargs.get("form")
            if kwargs.get("formset"):
                context["formset"] = kwargs.get("formset")
        return context


class BaseEndpointFilterList(BaseList):
    parent_model = Assessment

    def get_paginate_by(self, qs) -> int:
        value = self.request.GET.get("paginate_by")
        return tryParseInt(value, default=25, min_value=10, max_value=500)

    def get(self, request, *args, **kwargs):
        if len(self.request.GET) > 0:
            self.form = self.form_class(self.request.GET, assessment=self.assessment)
        else:
            self.form = self.form_class(assessment=self.assessment)
        return super().get(request, *args, **kwargs)

    def get_query(self, perms):
        """
        query = Q(relation__to__assessment=self.assessment)
        if not perms['edit']:
            query &= Q(study__published=True)
        return query
        """
        pass

    def get_queryset(self):
        perms = super().get_obj_perms()
        order_by = None

        query = self.get_query(perms)

        if self.form.is_valid():
            query &= self.form.get_query()
            order_by = self.form.get_order_by()

        ids = (
            self.model.objects.filter(query)
            .order_by("id")
            .distinct("id")
            .values_list("id", flat=True)
        )

        qs = self.model.objects.filter(id__in=ids)

        if order_by:
            qs = qs.order_by(order_by)

        return qs

    def get_context_data(self, **kwargs):
        context = super().get_context_data(**kwargs)
        context["form"] = self.form
        context["list_json"] = self.model.get_qs_json(context["object_list"], json_encode=True)
        return context


class HeatmapBase(BaseList):
    parent_model = Assessment
    model = BaseEndpoint
    template_name = "common/heatmap.html"
    heatmap_data_class: str = ""
    heatmap_data_url: str = ""
    heatmap_view_title: str = ""

    def get_template_names(self):
        return [self.template_name]

    def get_context_data(self, **kwargs):
        context = super().get_context_data(**kwargs)
        url_args = (
            "?unpublished=true"
            if self.request.GET.get("unpublished", "false").lower() == "true"
            else ""
        )
        context.update(
            dict(
                data_class=self.heatmap_data_class,
                data_url=reverse(self.heatmap_data_url, args=(self.assessment.id,)) + url_args,
                heatmap_view_title=self.heatmap_view_title,
                obj_perms=self.assessment.user_permissions(self.request.user),
                breadcrumbs=[
                    Breadcrumb.build_root(self.request.user),
                    Breadcrumb.from_object(self.assessment),
                    Breadcrumb(
                        name="Endpoints",
                        url=reverse("assessment:endpoint_list", args=(self.assessment.id,)),
                    ),
                    Breadcrumb(name=self.heatmap_view_title),
                ],
            )
        )
        return context<|MERGE_RESOLUTION|>--- conflicted
+++ resolved
@@ -4,10 +4,6 @@
 from typing import List, Optional
 from urllib.parse import urlparse
 
-<<<<<<< HEAD
-import dictdiffer
-=======
->>>>>>> b1c77713
 import reversion
 from django.contrib import messages
 from django.contrib.auth import REDIRECT_FIELD_NAME
@@ -444,12 +440,6 @@
     crud = "Delete"
 
     @transaction.atomic
-<<<<<<< HEAD
-    def post(self, request, *args, **kwargs):
-        return super().post(request, *args, **kwargs)
-
-=======
->>>>>>> b1c77713
     def delete(self, request, *args, **kwargs):
         self.object = self.get_object()
         self.permission_check_user_can_edit()
@@ -460,25 +450,7 @@
         return HttpResponseRedirect(success_url)
 
     def create_log(self, obj):
-<<<<<<< HEAD
-        # Log the delete
-        log_message = f"Deleted '{obj}' ({obj.__class__.__name__} {obj.id})"
-        log = Log.objects.create(
-            assessment_id=self.assessment.pk,
-            user=self.request.user,
-            message=log_message,
-            content_object=obj,
-        )
-        # Associate the log with reversion
-        comment = (
-            f"{reversion.get_comment()}, Log {log.id}"
-            if reversion.get_comment()
-            else f"Log {log.id}"
-        )
-        reversion.set_comment(comment)
-=======
         create_object_log("Deleted", obj, self.assessment.id, self.request.user.id)
->>>>>>> b1c77713
 
     def get_cancel_url(self) -> str:
         return self.object.get_absolute_url()
@@ -500,115 +472,6 @@
 
 class BaseUpdate(TimeSpentOnPageMixin, AssessmentPermissionsMixin, MessageMixin, UpdateView):
     crud = "Update"
-
-    @transaction.atomic
-<<<<<<< HEAD
-    def post(self, request, *args, **kwargs):
-        return super().post(request, *args, **kwargs)
-
-=======
->>>>>>> b1c77713
-    def form_valid(self, form):
-        self.save_and_log(form)
-        self.post_object_save(form)  # add hook for post-object save
-        self.create_log(self.object)
-        self.send_message()
-        return HttpResponseRedirect(self.get_success_url())
-
-<<<<<<< HEAD
-    def save_and_log(self, form):
-        # Get old object data
-        original = form._meta.model.objects.get(pk=form.instance.pk)
-        original_data = json.loads(model_to_json(original))
-        # Save object to database
-        self.object = form.save()
-        # Get newly saved object data
-        updated_data = json.loads(model_to_json(self.object))
-        diff = list(dictdiffer.diff(original_data, updated_data))
-        # Create log with changes
-        self.create_log(self.object, diff)
-
-    def create_log(self, obj, diff):
-        # Log the update
-        log_message = f"Updated '{obj}' ({obj.__class__.__name__} {obj.id})"
-        log = Log.objects.create(
-            assessment_id=self.assessment.pk,
-            user=self.request.user,
-            message=log_message,
-            content=diff,
-            content_object=obj,
-        )
-        # Associate the log with reversion
-        comment = (
-            f"{reversion.get_comment()}, Log {log.id}"
-            if reversion.get_comment()
-            else f"Log {log.id}"
-        )
-        reversion.set_comment(comment)
-=======
-    def create_log(self, obj):
-        create_object_log("Updated", obj, self.assessment.id, self.request.user.id)
->>>>>>> b1c77713
-
-    def post_object_save(self, form):
-        pass
-
-    def get_context_data(self, **kwargs):
-        context = super().get_context_data(**kwargs)
-        context["assessment"] = self.assessment
-        context["breadcrumbs"] = self.get_breadcrumbs()
-        context["crud"] = self.crud
-        context["obj_perms"] = super().get_obj_perms()
-        return context
-
-    def get_breadcrumbs(self) -> List[Breadcrumb]:
-        crumbs = Breadcrumb.build_assessment_crumbs(self.request.user, self.object)
-        crumbs.append(Breadcrumb(name="Update"))
-        return crumbs
-
-
-class BaseCreate(TimeSpentOnPageMixin, AssessmentPermissionsMixin, MessageMixin, CreateView):
-    parent_model = None  # required
-    parent_template_name: str = None  # required
-    crud = "Create"
-
-    @transaction.atomic
-    def post(self, request, *args, **kwargs):
-        return super().post(request, *args, **kwargs)
-
-    def dispatch(self, *args, **kwargs):
-        self.parent = get_object_or_404(self.parent_model, pk=kwargs["pk"])
-        self.assessment = self.parent.get_assessment()
-        self.permission_check_user_can_edit()
-        return super().dispatch(*args, **kwargs)
-
-    def get_form_kwargs(self):
-        kwargs = super().get_form_kwargs()
-
-        # all inputs require a parent field
-        kwargs["parent"] = self.parent
-
-        # check if we have an object-template to be used
-        pk = tryParseInt(self.request.GET.get("initial"), -1)
-
-        if pk > 0:
-            initial = self.model.objects.filter(pk=pk).first()
-            if initial and initial.get_assessment() in Assessment.objects.get_viewable_assessments(
-                self.request.user, public=True
-            ):
-                kwargs["initial"] = model_to_dict(initial)
-
-        return kwargs
-
-    def get_context_data(self, **kwargs):
-        context = super().get_context_data(**kwargs)
-        context["crud"] = self.crud
-        context["assessment"] = self.assessment
-        context["obj_perms"] = super().get_obj_perms()
-        context["breadcrumbs"] = self.get_breadcrumbs()
-        context["crud"] = self.crud
-        context[self.parent_template_name] = self.parent
-        return context
 
     @transaction.atomic
     def form_valid(self, form):
@@ -618,33 +481,79 @@
         self.send_message()
         return HttpResponseRedirect(self.get_success_url())
 
-<<<<<<< HEAD
-    def save_and_log(self, form):
-        # Save object to database
-        self.object = form.save()
-        # Create log
+    def create_log(self, obj):
+        create_object_log("Updated", obj, self.assessment.id, self.request.user.id)
+
+    def post_object_save(self, form):
+        pass
+
+    def get_context_data(self, **kwargs):
+        context = super().get_context_data(**kwargs)
+        context["assessment"] = self.assessment
+        context["breadcrumbs"] = self.get_breadcrumbs()
+        context["crud"] = self.crud
+        context["obj_perms"] = super().get_obj_perms()
+        return context
+
+    def get_breadcrumbs(self) -> List[Breadcrumb]:
+        crumbs = Breadcrumb.build_assessment_crumbs(self.request.user, self.object)
+        crumbs.append(Breadcrumb(name="Update"))
+        return crumbs
+
+
+class BaseCreate(TimeSpentOnPageMixin, AssessmentPermissionsMixin, MessageMixin, CreateView):
+    parent_model = None  # required
+    parent_template_name: str = None  # required
+    crud = "Create"
+
+    @transaction.atomic
+    def post(self, request, *args, **kwargs):
+        return super().post(request, *args, **kwargs)
+
+    def dispatch(self, *args, **kwargs):
+        self.parent = get_object_or_404(self.parent_model, pk=kwargs["pk"])
+        self.assessment = self.parent.get_assessment()
+        self.permission_check_user_can_edit()
+        return super().dispatch(*args, **kwargs)
+
+    def get_form_kwargs(self):
+        kwargs = super().get_form_kwargs()
+
+        # all inputs require a parent field
+        kwargs["parent"] = self.parent
+
+        # check if we have an object-template to be used
+        pk = tryParseInt(self.request.GET.get("initial"), -1)
+
+        if pk > 0:
+            initial = self.model.objects.filter(pk=pk).first()
+            if initial and initial.get_assessment() in Assessment.objects.get_viewable_assessments(
+                self.request.user, public=True
+            ):
+                kwargs["initial"] = model_to_dict(initial)
+
+        return kwargs
+
+    def get_context_data(self, **kwargs):
+        context = super().get_context_data(**kwargs)
+        context["crud"] = self.crud
+        context["assessment"] = self.assessment
+        context["obj_perms"] = super().get_obj_perms()
+        context["breadcrumbs"] = self.get_breadcrumbs()
+        context["crud"] = self.crud
+        context[self.parent_template_name] = self.parent
+        return context
+
+    @transaction.atomic
+    def form_valid(self, form):
+        self.save_and_log(form)
+        self.post_object_save(form)  # add hook for post-object save
         self.create_log(self.object)
-
-    def create_log(self, obj):
-        # Log the create
-        log_message = f"Created '{obj}' ({obj.__class__.__name__} {obj.id})"
-        log = Log.objects.create(
-            assessment_id=self.assessment.pk,
-            user=self.request.user,
-            message=log_message,
-            content_object=obj,
-        )
-        # Associate the log with reversion
-        comment = (
-            f"{reversion.get_comment()}, Log {log.id}"
-            if reversion.get_comment()
-            else f"Log {log.id}"
-        )
-        reversion.set_comment(comment)
-=======
+        self.send_message()
+        return HttpResponseRedirect(self.get_success_url())
+
     def create_log(self, obj):
         create_object_log("Created", obj, self.assessment.id, self.request.user.id)
->>>>>>> b1c77713
 
     def post_object_save(self, form):
         pass
