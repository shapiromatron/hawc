--- conflicted
+++ resolved
@@ -574,13 +574,10 @@
             if key not in kwargs:
                 kwargs[key] = value
         context = super().get_context_data(**kwargs)
-<<<<<<< HEAD
         context["crud"] = self.crud
         context["assessment"] = self.assessment
         context["obj_perms"] = super().get_obj_perms()
         context["breadcrumbs"] = self.get_breadcrumbs()
-=======
->>>>>>> 7f093856
         context[self.parent_template_name] = self.parent
         return context
 
