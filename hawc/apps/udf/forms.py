--- conflicted
+++ resolved
@@ -13,11 +13,7 @@
 
 from ..assessment.models import Assessment
 from ..lit.models import ReferenceFilterTag
-<<<<<<< HEAD
-from . import constants, models
-=======
 from . import cache, constants, models
->>>>>>> 640eadcb
 
 
 class UDFForm(forms.ModelForm):
@@ -61,7 +57,6 @@
 
     @property
     def helper(self):
-<<<<<<< HEAD
         self.fields["description"].widget.attrs["rows"] = 8
         legend_text = (
             "Update User Defined Form" if self.instance.id else "Create a User Defined Form"
@@ -99,16 +94,6 @@
             ),
             form_actions_big(cancel_url=reverse("udf:udf_list")),
         )
-=======
-        self.fields["description"].widget.attrs["rows"] = 3
-        cancel_url = reverse("udf:udf_list")
-        form_actions = [
-            cfl.Submit("save", "Save"),
-            cfl.HTML(f'<a role="button" class="btn btn-light" href="{cancel_url}">Cancel</a>'),
-        ]
-        legend_text = "Update a custom form" if self.instance.id else "Create a custom form"
-        helper = BaseFormHelper(self, legend_text=legend_text, form_actions=form_actions)
->>>>>>> 640eadcb
         return helper
 
 
@@ -201,11 +186,6 @@
                 cfl.Column("tag"),
             )
         )
-<<<<<<< HEAD
-        return helper
-=======
-        legend_text = "Update a tag binding" if self.instance.id else "Create a tag binding"
-        helper = BaseFormHelper(self, legend_text=legend_text, cancel_url=cancel_url)
         return helper
 
 
@@ -233,5 +213,4 @@
                 content_type=self.model_binding.content_type,
                 object_id=instance.id,
             )
-        return instance
->>>>>>> 640eadcb
+        return instance