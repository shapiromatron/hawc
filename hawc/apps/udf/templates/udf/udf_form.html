--- conflicted
+++ resolved
@@ -1,7 +1,6 @@
 {% extends "crumbless.html" %}
 
 {% block content %}
-<<<<<<< HEAD
   <div class="row">
     <div class="col-md-6">
       {% crispy form %}
@@ -15,19 +14,12 @@
       </div>
     </div>
   </div>
-=======
-  {% crispy form %}
->>>>>>> 5d79fc95
 {% endblock %}
 
 {% block extrajs %}
   <script>
-<<<<<<< HEAD
-    window.app.HAWCUtils.dynamicFormListeners();
-=======
     document.addEventListener("DOMContentLoaded", function() {
       htmx.on("htmx:afterSwap", window.app.HAWCUtils.dynamicFormListeners);
     });
->>>>>>> 5d79fc95
   </script>
 {% endblock extrajs %}