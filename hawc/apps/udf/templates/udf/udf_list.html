{% extends 'crumbless.html' %}

{% block content %}
<<<<<<< HEAD
<div class="d-flex align-items-start">
    <h2 class="mt-0 mb-2">User Defined Forms</h2>
    <a class="ml-auto btn btn-primary mt-1" href="{% url 'udf:udf_create' %}">Create a form</a>
</div>
<div class="list-group mb-4">
    {% for object in object_list %}
    <div class="list-group-item p-4">
        <div class="d-flex align-items-start">
            <div class="col-md-11 px-0">
                <div class="d-flex align-items-center">
                    <h4 class="mb-0" style="font-size: 1.15rem;">{{object.name}}</h4>
                    {% if object.deprecated %}
                        <span class="badge ml-2 p-1 text-danger border border-danger">
                            Deprecated</span>
                    {% endif %}
                </div>  
                <i class="text-muted my-1 d-block" style="text-overflow:ellipsis; overflow:hidden; white-space: nowrap;">{{object.description}}</i>
            </div>
            <div class="ml-auto">
                {% if object.user_can_edit %}
                <a class="btn outline-btn px-3" href="{{object.get_update_url}}">
                    Update
                </a>
                {% endif %}
            </div>
        </div>
        <div class="d-flex align-items-start flex-wrap udf-info-row">
            <div class="card mt-2 mr-2 flex-shrink-0">
                <a class="px-3 py-2 clickable box-shadow-minor" data-toggle="collapse" href="#udf-{{object.id}}-preview" aria-expanded="false" aria-controls="udf-{{object.id}}-preview">Preview &nbsp;<i class="fa fa-angle-down" aria-hidden="true"></i> </a>
            </div>
           
            <div class="card mt-2 mr-2 flex-shrink-0" style="width: 11rem;">
                {% if object.assessments.exists %}
                <a class="p-2 mb-0 text-center clickable box-shadow-minor clickable" data-toggle="collapse" href="#udf-{{object.id}}-assessments" aria-expanded="false" aria-controls="#udf-{{object.id}}-assessments" style="position:relative; z-index: 1; scrollbar-gutter: stable;"> {{object.assessments.count}} assessment{{object.assessments.count|pluralize}} &nbsp; <i class="fa fa-angle-down" aria-hidden="true"></i></a>
                <div id="udf-{{object.id}}-assessments" class="collapse list-group list-group-flush rounded" style="position:relative; z-index: 0; max-height: 10rem; overflow-y: scroll;">
                    {% for assessment in object.assessments.all %}
                    <a class="list-group-item list-group-item-action py-1 px-3 small" href="{{assessment.get_absolute_url}}">{{assessment.name}}</a>
                    {% endfor %}
                </div>
                {% else %}
                <p class="p-2 mb-0 text-center text-muted">No assessments</p>
                {% endif %}
            </div>
            <div class="card mt-2 mr-2 flex-shrink-0" style="width: 9rem;">
                {% if object.editors.exists %}
                <a class="p-2 mb-0 text-center box-shadow-minor  {% if object.editors.exists %} clickable {% endif %}" data-toggle="collapse" href="#udf-{{object.id}}-editors" aria-expanded="false" aria-controls="#udf-{{object.id}}-editors" style="position:relative; z-index: 1; scrollbar-gutter: stable; height:2.6rem;"> {{object.editors.count}} editor{{object.editors.count|pluralize}} &nbsp; <i class="fa fa-angle-down" aria-hidden="true"></i></a>
                <div id="udf-{{object.id}}-editors" class="collapse list-group list-group-flush rounded" style="position:relative; z-index: 0; max-height: 10rem; overflow-y: scroll;">
                    {% for editor in object.editors.all %}
                    <div class="list-group-item py-1 px-3 small">{{editor}}</div>
                    {% endfor %}
                </div>
                {% else %}
                <p class="p-2 mb-0 text-center text-muted">No editors</p>
                {% endif %}
            </div>
            <div class="card mt-2 mr-2 p-2 {{ object.published|yesno:'border-success text-success,text-muted' }}" title="{{ object.published|yesno:'Published,Unpublished' }}">
                <p class="m-0"><i class="fa fa-{{ object.published|yesno:'eye,eye-slash' }} px-1" style="font-size: large;"></i></p>
            </div>
            <div class="card mt-2 mr-2 p-2">
                <p class="text-muted small m-0">Created by {{object.creator}}</p>
            </div>
            <div class="card mt-2 mr-2 p-2">
                <p class="m-0 small text-muted">Updated {{object.last_updated|date:"DATE_FORMAT"}}
                </p>
            </div>
        </div>
        <div id="udf-{{object.id}}-preview" class="collapse mt-3 rounded box-shadow">
            <form id="udf-{{object.id}}" class="bg-lightblue p-4 rounded">
                {% crispy object.form %}
            </form>
        </div>
    </div>
    {% empty %}
    {% alert info %}No forms found.{% endalert %}
    {% endfor %}  
</div>

{% include "includes/paginator.html" with plural_object_name="forms" %}
{% endblock content %}

{% block extrajs %}
<script>
    window.app.HAWCUtils.dynamicFormListeners();
</script>
{% endblock extrajs %}
=======
  <div class="dropdown btn-group float-right">
    <a class="btn btn-primary dropdown-toggle" data-toggle="dropdown">Actions</a>
    <div class="dropdown-menu dropdown-menu-right">
      <a class="dropdown-item" href="{% url 'udf:udf_create' %}">Create a form</a>
    </div>
  </div>
  <h2>User Defined Forms</h2>
  {% if object_list %}
    <table id="mainTbl" class="table table-sm table-striped">
      {% bs4_colgroup '20,40,20,20' %}
      {% bs4_thead 'Name,Description,Creator,Last Updated' %}
      <tbody>
        {% for object in object_list %}
          <tr>
            <td>
              <p class='mb-0'><a href="{{object.get_absolute_url}}">{{object.name}}</a></p>
            </td>
            <td>{{object.description}}</td>
            <td>{{object.creator}}</td>
            <td>{{object.last_updated|date:"Y-m-d"}}</td>
          </tr>
        {% endfor %}
      </tbody>
    </table>
  {% else %}
    {% alert info %}No forms found.{% endalert %}
  {% endif %}

  {% include "includes/paginator.html" with plural_object_name="forms" %}
{% endblock content %}
>>>>>>> 3b638265
<|MERGE_RESOLUTION|>--- conflicted
+++ resolved
@@ -1,7 +1,6 @@
 {% extends 'crumbless.html' %}
 
 {% block content %}
-<<<<<<< HEAD
 <div class="d-flex align-items-start">
     <h2 class="mt-0 mb-2">User Defined Forms</h2>
     <a class="ml-auto btn btn-primary mt-1" href="{% url 'udf:udf_create' %}">Create a form</a>
@@ -79,43 +78,11 @@
     {% endfor %}  
 </div>
 
-{% include "includes/paginator.html" with plural_object_name="forms" %}
+  {% include "includes/paginator.html" with plural_object_name="forms" %}
 {% endblock content %}
 
 {% block extrajs %}
 <script>
     window.app.HAWCUtils.dynamicFormListeners();
 </script>
-{% endblock extrajs %}
-=======
-  <div class="dropdown btn-group float-right">
-    <a class="btn btn-primary dropdown-toggle" data-toggle="dropdown">Actions</a>
-    <div class="dropdown-menu dropdown-menu-right">
-      <a class="dropdown-item" href="{% url 'udf:udf_create' %}">Create a form</a>
-    </div>
-  </div>
-  <h2>User Defined Forms</h2>
-  {% if object_list %}
-    <table id="mainTbl" class="table table-sm table-striped">
-      {% bs4_colgroup '20,40,20,20' %}
-      {% bs4_thead 'Name,Description,Creator,Last Updated' %}
-      <tbody>
-        {% for object in object_list %}
-          <tr>
-            <td>
-              <p class='mb-0'><a href="{{object.get_absolute_url}}">{{object.name}}</a></p>
-            </td>
-            <td>{{object.description}}</td>
-            <td>{{object.creator}}</td>
-            <td>{{object.last_updated|date:"Y-m-d"}}</td>
-          </tr>
-        {% endfor %}
-      </tbody>
-    </table>
-  {% else %}
-    {% alert info %}No forms found.{% endalert %}
-  {% endif %}
-
-  {% include "includes/paginator.html" with plural_object_name="forms" %}
-{% endblock content %}
->>>>>>> 3b638265
+{% endblock extrajs %}