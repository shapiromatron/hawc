--- conflicted
+++ resolved
@@ -63,7 +63,6 @@
         indexes = (models.Index(fields=["assessment", "content_type"]),)
         unique_together = (("assessment", "content_type"),)
 
-<<<<<<< HEAD
     def __str__(self):
         return f"{self.assessment}/{self.content_type.model} form"
 
@@ -75,11 +74,7 @@
         )
 
     def form_instance(self, *args, **kwargs) -> dynamic_forms.DynamicForm:
-        return dynamic_forms.Schema.parse_obj(self.form.schema).to_form(*args, **kwargs)
-=======
-    def form_instance(self) -> Form:
-        return dynamic_forms.Schema.model_validate(self.form.schema).to_form()
->>>>>>> ba75451f
+        return dynamic_forms.Schema.model_validate(self.form.schema).to_form(*args, **kwargs)
 
     def get_assessment(self):
         return self.assessment
@@ -106,7 +101,6 @@
         indexes = (models.Index(fields=["assessment", "tag"]),)
         unique_together = (("assessment", "tag"),)
 
-<<<<<<< HEAD
     def form_field(
         self, prefix="", form_kwargs=None, *args, **kwargs
     ) -> JSONField | DynamicFormField:
@@ -115,11 +109,7 @@
         )
 
     def form_instance(self, *args, **kwargs) -> dynamic_forms.DynamicForm:
-        return dynamic_forms.Schema.parse_obj(self.form.schema).to_form(*args, **kwargs)
-=======
-    def form_instance(self) -> Form:
-        return dynamic_forms.Schema.model_validate(self.form.schema).to_form()
->>>>>>> ba75451f
+        return dynamic_forms.Schema.model_validate(self.form.schema).to_form(*args, **kwargs)
 
     def get_assessment(self):
         return self.assessment
