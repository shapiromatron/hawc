from typing import Self

import reversion
from crispy_forms.utils import render_crispy_form
from django.conf import settings
from django.contrib.contenttypes.fields import GenericForeignKey
from django.contrib.contenttypes.models import ContentType
from django.db import models
from django.forms import JSONField
from django.urls import reverse
from django.utils.safestring import SafeText

from ..assessment.models import Assessment
from ..common import dynamic_forms
from ..common.forms import DynamicFormField
<<<<<<< HEAD
from ..lit.models import ReferenceFilterTag
=======
>>>>>>> b767b5ad
from . import managers


class UserDefinedForm(models.Model):
    objects = managers.UserDefinedFormManager()

    name = models.CharField(max_length=128)
    description = models.TextField()
    schema = models.JSONField(
        help_text="The schema defines the structure and behavior of the UDF. It is composed of JSON that specifies fields and conditional logic. Contact us for help defining a schema for your UDF."
    )
    creator = models.ForeignKey(
        settings.AUTH_USER_MODEL, on_delete=models.PROTECT, related_name="udf_forms_creator"
    )
    editors = models.ManyToManyField(
        settings.AUTH_USER_MODEL,
        blank=True,
        related_name="udf_forms",
        help_text="Editors have the ability to update this form, and can use it for any of their assessments.",
    )
    parent = models.ForeignKey(
        "self",
        blank=True,
        null=True,
        on_delete=models.SET_NULL,
        related_name="children",
    )
    assessments = models.ManyToManyField(
        Assessment,
        blank=True,
        related_name="udf_forms",
        help_text="Users in selected assessments will be able to apply this form to models in their assessment.",
    )
    published = models.BooleanField(
        default=False,
        help_text="Published UDFs are visible for all users and usable for all assessments.",
    )
    deprecated = models.BooleanField(
        default=False, help_text="Select if this UDF should no longer be used."
    )
    created = models.DateTimeField(auto_now_add=True)
    last_updated = models.DateTimeField(auto_now=True)

    class Meta:
        unique_together = (("creator", "name"),)
        ordering = ("-last_updated",)

    def __str__(self):
        return self.name

    def get_absolute_url(self):
        return reverse("udf:udf_detail", args=(self.pk,))

    def get_update_url(self):
        return reverse("udf:udf_update", args=(self.pk,))

    def user_can_edit(self, user):
        return self.creator == user or user in self.editors.all() or user.is_staff

    def data_list(self, data: dict):
        schema = dynamic_forms.Schema.model_validate(self.schema)
        return schema.to_list(data)


class ModelBinding(models.Model):
    assessment = models.ForeignKey(
        Assessment, on_delete=models.CASCADE, related_name="udf_bindings"
    )
    content_type = models.ForeignKey(ContentType, on_delete=models.CASCADE)
    form = models.ForeignKey(UserDefinedForm, on_delete=models.CASCADE, related_name="models")
    creator = models.ForeignKey(
        settings.AUTH_USER_MODEL, on_delete=models.PROTECT, related_name="udf_models"
    )
    created = models.DateTimeField(auto_now_add=True)
    last_updated = models.DateTimeField(auto_now=True)

    BREADCRUMB_PARENT = "assessment"

    class Meta:
        indexes = (models.Index(fields=["assessment", "content_type"]),)
        unique_together = (("assessment", "content_type"),)

    def __str__(self):
        return f"{self.assessment} / {self.content_type.model} form"

    def form_field(self, *args, **kwargs) -> JSONField | DynamicFormField:
        prefix = kwargs.pop("prefix", "udf")
        form_kwargs = kwargs.pop("form_kwargs", None)
        return dynamic_forms.Schema.model_validate(self.form.schema).to_form_field(
            prefix, form_kwargs, *args, **kwargs
        )

    def form_instance(self, *args, **kwargs) -> dynamic_forms.DynamicForm:
        kwargs.setdefault("prefix", self.id)
        return dynamic_forms.Schema.model_validate(self.form.schema).to_form(*args, **kwargs)

    def get_assessment(self):
        return self.assessment

    def get_absolute_url(self):
        return reverse("udf:model_detail", args=(self.id,))

    def get_update_url(self):
        return reverse("udf:binding_htmx", args=("model", self.id, "update"))

    def get_delete_url(self):
        return reverse("udf:binding_htmx", args=("model", self.id, "delete"))

    @classmethod
    def get_binding(cls, assessment: Assessment, Model: type[models.Model]) -> Self | None:
        content_type = ContentType.objects.get_for_model(Model)
        return assessment.udf_bindings.filter(content_type=content_type).first()


class TagBinding(models.Model):
    assessment = models.ForeignKey(
        Assessment, on_delete=models.CASCADE, related_name="udf_tag_bindings"
    )
    tag = models.ForeignKey(
        "lit.ReferenceFilterTag", on_delete=models.CASCADE, related_name="udf_forms"
    )
    form = models.ForeignKey(UserDefinedForm, on_delete=models.CASCADE, related_name="tags")
    creator = models.ForeignKey(
        settings.AUTH_USER_MODEL, on_delete=models.PROTECT, related_name="udf_tags"
    )
    created = models.DateTimeField(auto_now_add=True)
    last_updated = models.DateTimeField(auto_now=True)

    BREADCRUMB_PARENT = "assessment"

    class Meta:
        indexes = (models.Index(fields=["assessment", "tag"]),)
        unique_together = (("assessment", "tag"),)

    def __str__(self):
        return f"{self.form} form bound to {self.tag} tag"

    def form_field(
        self, prefix="", form_kwargs=None, *args, **kwargs
    ) -> JSONField | DynamicFormField:
        return dynamic_forms.Schema.model_validate(self.form.schema).to_form_field(
            prefix, form_kwargs, *args, **kwargs
        )

    def form_instance(self, *args, **kwargs) -> dynamic_forms.DynamicForm:
        kwargs.setdefault("prefix", self.id)
        return dynamic_forms.Schema.model_validate(self.form.schema).to_form(*args, **kwargs)

    def get_form_html(self, **kwargs) -> SafeText:
        form = dynamic_forms.Schema.model_validate(self.form.schema).to_form(
            prefix=self.tag_id, **kwargs
        )
        return render_crispy_form(form, helper=form.helper)

    def get_assessment(self):
        return self.assessment

    def get_update_url(self):
        return reverse("udf:binding_htmx", args=("tag", self.id, "update"))

    def get_delete_url(self):
        return reverse("udf:binding_htmx", args=("tag", self.id, "delete"))


class ModelUDFContent(models.Model):
    objects = managers.ModelUDFContentManager()

    model_binding = models.ForeignKey(
        ModelBinding, on_delete=models.CASCADE, related_name="saved_contents"
    )
    content_type = models.ForeignKey(ContentType, on_delete=models.CASCADE)
    object_id = models.PositiveIntegerField(null=True)
    content_object = GenericForeignKey("content_type", "object_id")
    content = models.JSONField(default=dict)
    created = models.DateTimeField(auto_now_add=True)
    last_updated = models.DateTimeField(auto_now=True)

    class Meta:
        unique_together = (("model_binding", "content_type", "object_id"),)

    def get_content_as_list(self):
        return self.model_binding.form.data_list(self.content)

    @classmethod
    def get_instance(cls, assessment_id, object: models.Model) -> Self | None:
        if object.pk is None:
            return
        return (
            cls.objects.filter(
                model_binding__assessment=assessment_id,
                content_type=ContentType.objects.get_for_model(object),
                object_id=object.pk,
            )
            .select_related("model_binding__form")
            .first()
        )


class TagUDFContent(models.Model):
    reference = models.ForeignKey(
        "lit.Reference", on_delete=models.CASCADE, related_name="saved_tag_contents"
    )
    tag_binding = models.ForeignKey(TagBinding, on_delete=models.CASCADE)
    content = models.JSONField(default=dict)
    created = models.DateTimeField(auto_now_add=True)
    last_updated = models.DateTimeField(auto_now=True)

    class Meta:
        unique_together = (("reference", "tag_binding"),)

    def get_content_as_list(self):
        return self.tag_binding.form.data_list(self.content)


reversion.register(UserDefinedForm)
reversion.register(ModelBinding)
reversion.register(TagBinding)
reversion.register(ModelUDFContent)
reversion.register(TagUDFContent)<|MERGE_RESOLUTION|>--- conflicted
+++ resolved
@@ -13,10 +13,7 @@
 from ..assessment.models import Assessment
 from ..common import dynamic_forms
 from ..common.forms import DynamicFormField
-<<<<<<< HEAD
-from ..lit.models import ReferenceFilterTag
-=======
->>>>>>> b767b5ad
+
 from . import managers
 
 
