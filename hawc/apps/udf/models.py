import reversion
from django.conf import settings
from django.contrib.contenttypes.models import ContentType
from django.db import models
from django.urls import reverse
<<<<<<< HEAD

from ..assessment.models import Assessment
from ..lit.models import ReferenceFilterTag
=======
>>>>>>> 027c6a4a


class UserDefinedForm(models.Model):
    name = models.CharField(max_length=128)
    description = models.TextField()
    schema = models.JSONField()
    creator = models.ForeignKey(
        settings.AUTH_USER_MODEL, on_delete=models.PROTECT, related_name="udf_forms_creator"
    )
    editors = models.ManyToManyField(settings.AUTH_USER_MODEL, blank=True, related_name="udf_forms")
    parent = models.ForeignKey(
        "self",
        blank=True,
        null=True,
        on_delete=models.SET_NULL,
        related_name="children",
    )
    deprecated = models.BooleanField(default=False)
    created = models.DateTimeField(auto_now_add=True)
    last_updated = models.DateTimeField(auto_now=True)

    class Meta:
        unique_together = (("creator", "name"),)
        ordering = ("-last_updated",)

    def get_absolute_url(self):
        return reverse("udf:udf_detail", args=(self.pk,))

    def user_can_edit(self, user):
        return self.creator == user or user in self.editors.all()

<<<<<<< HEAD

class ModelBinding(models.Model):
    assessment = models.ForeignKey(
        Assessment, on_delete=models.CASCADE, related_name="udf_bindings"
    )
    content_type = models.ForeignKey(ContentType, on_delete=models.CASCADE, choices=)
    form = models.ForeignKey(UserDefinedForm, on_delete=models.CASCADE, related_name="models")
    creator = models.ForeignKey(
        settings.AUTH_USER_MODEL, on_delete=models.PROTECT, related_name="udf_models"
    )
    created = models.DateTimeField(auto_now_add=True)
    last_updated = models.DateTimeField(auto_now=True)

    class Meta:
        indexes = (models.Index(fields=["assessment", "content_type"]),)
        unique_together = (("assessment", "content_type"),)


class TagBinding(models.Model):
    assessment = models.ForeignKey(
        Assessment, on_delete=models.CASCADE, related_name="udf_tag_bindings"
    )
    tag = models.ForeignKey(ReferenceFilterTag, on_delete=models.CASCADE, related_name="udf_forms")
    form = models.ForeignKey(UserDefinedForm, on_delete=models.CASCADE, related_name="tags")
    creator = models.ForeignKey(
        settings.AUTH_USER_MODEL, on_delete=models.PROTECT, related_name="udf_tags"
    )
    created = models.DateTimeField(auto_now_add=True)
    last_updated = models.DateTimeField(auto_now=True)

    class Meta:
        indexes = (models.Index(fields=["assessment", "tag"]),)
        unique_together = (("assessment", "tag"),)

=======
>>>>>>> 027c6a4a

reversion.register(TagBinding)
reversion.register(ModelBinding)
reversion.register(UserDefinedForm)<|MERGE_RESOLUTION|>--- conflicted
+++ resolved
@@ -3,12 +3,9 @@
 from django.contrib.contenttypes.models import ContentType
 from django.db import models
 from django.urls import reverse
-<<<<<<< HEAD
 
 from ..assessment.models import Assessment
 from ..lit.models import ReferenceFilterTag
-=======
->>>>>>> 027c6a4a
 
 
 class UserDefinedForm(models.Model):
@@ -40,7 +37,10 @@
     def user_can_edit(self, user):
         return self.creator == user or user in self.editors.all()
 
-<<<<<<< HEAD
+
+    def user_can_edit(self, user):
+        return self.creator == user or user in self.editors.all()
+
 
 class ModelBinding(models.Model):
     assessment = models.ForeignKey(
@@ -75,8 +75,6 @@
         indexes = (models.Index(fields=["assessment", "tag"]),)
         unique_together = (("assessment", "tag"),)
 
-=======
->>>>>>> 027c6a4a
 
 reversion.register(TagBinding)
 reversion.register(ModelBinding)
