--- conflicted
+++ resolved
@@ -3,32 +3,6 @@
 from . import models
 
 
-<<<<<<< HEAD
-class UserDefinedFormInline(admin.TabularInline):
-    model = models.UserDefinedForm
-    extra = 0
-
-
-class ModelBindingInline(admin.TabularInline):
-    model = models.ModelBinding
-    extra = 0
-
-
-class TagBindingInline(admin.TabularInline):
-    model = models.TagBinding
-    extra = 0
-
-
-class ModelUDFContentInline(admin.TabularInline):
-    model = models.ModelUDFContent
-    extra = 0
-
-
-admin.site.register(models.UserDefinedForm)
-admin.site.register(models.ModelBinding)
-admin.site.register(models.TagBinding)
-admin.site.register(models.ModelUDFContent)
-=======
 @admin.register(models.UserDefinedForm)
 class UserDefinedFormInline(admin.ModelAdmin):
     list_display = (
@@ -68,5 +42,4 @@
         "last_updated",
     )
     list_filter = ("created",)
-    raw_id_fields = ("tag",)
->>>>>>> 042492c2
+    raw_id_fields = ("tag",)