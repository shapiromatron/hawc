from django.contrib import admin

from . import models


<<<<<<< HEAD
class UserDefinedFormInline(admin.TabularInline):
    model = models.UserDefinedForm
    extra = 0


class ModelBindingInline(admin.TabularInline):
    model = models.ModelBinding
    extra = 0


class TagBindingInline(admin.TabularInline):
    model = models.TagBinding
    extra = 0


class ModelUDFContentInline(admin.TabularInline):
    model = models.ModelUDFContent
    extra = 0


class TagUDFContentInline(admin.TabularInline):
    model = models.TagUDFContent
    extra = 0


admin.site.register(models.UserDefinedForm)
admin.site.register(models.ModelBinding)
admin.site.register(models.TagBinding)
admin.site.register(models.ModelUDFContent)
admin.site.register(models.TagUDFContent)
=======
@admin.register(models.UserDefinedForm)
class UserDefinedFormInline(admin.ModelAdmin):
    list_display = (
        "id",
        "name",
        "creator",
        "last_updated",
    )
    list_filter = (
        "deprecated",
        "created",
    )

    def has_delete_permission(self, request, obj=None):
        return False


@admin.register(models.ModelBinding)
class ModelBindingInline(admin.ModelAdmin):
    list_display = (
        "id",
        "assessment_id",
        "content_type",
        "creator",
        "last_updated",
    )
    list_filter = ("created",)


@admin.register(models.TagBinding)
class TagBindingInline(admin.ModelAdmin):
    list_display = (
        "id",
        "assessment_id",
        "tag_id",
        "creator",
        "last_updated",
    )
    list_filter = ("created",)
    raw_id_fields = ("tag",)
>>>>>>> ba908bd9
<|MERGE_RESOLUTION|>--- conflicted
+++ resolved
@@ -3,38 +3,6 @@
 from . import models
 
 
-<<<<<<< HEAD
-class UserDefinedFormInline(admin.TabularInline):
-    model = models.UserDefinedForm
-    extra = 0
-
-
-class ModelBindingInline(admin.TabularInline):
-    model = models.ModelBinding
-    extra = 0
-
-
-class TagBindingInline(admin.TabularInline):
-    model = models.TagBinding
-    extra = 0
-
-
-class ModelUDFContentInline(admin.TabularInline):
-    model = models.ModelUDFContent
-    extra = 0
-
-
-class TagUDFContentInline(admin.TabularInline):
-    model = models.TagUDFContent
-    extra = 0
-
-
-admin.site.register(models.UserDefinedForm)
-admin.site.register(models.ModelBinding)
-admin.site.register(models.TagBinding)
-admin.site.register(models.ModelUDFContent)
-admin.site.register(models.TagUDFContent)
-=======
 @admin.register(models.UserDefinedForm)
 class UserDefinedFormInline(admin.ModelAdmin):
     list_display = (
@@ -74,5 +42,4 @@
         "last_updated",
     )
     list_filter = ("created",)
-    raw_id_fields = ("tag",)
->>>>>>> ba908bd9
+    raw_id_fields = ("tag",)