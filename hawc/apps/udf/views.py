--- conflicted
+++ resolved
@@ -18,7 +18,6 @@
 )
 
 from . import forms, models
-from .cache import UDFCache
 
 
 # UDF views
@@ -204,23 +203,11 @@
 
 
 class UDFDetailMixin:
-<<<<<<< HEAD
-    """Mixin to add saved UDF contents to the context of a BaseDetail view."""
-
-    def get_context_data(self, **kwargs):
-        context = super().get_context_data(**kwargs)
-        model_binding = UDFCache.get_model_binding_cache(self.assessment, self.model)
-        context["udf_content"] = (
-            UDFCache.get_udf_contents_cache(model_binding, self.object.pk)
-            if model_binding is not None
-            else None
-=======
     """Add UDF content to a BaseDetail."""
 
     def get_context_data(self, **kw):
         context = super().get_context_data(**kw)
         context.update(
             udf_content=models.ModelUDFContent.get_instance(self.assessment, self.object)
->>>>>>> 5d79fc95
         )
         return context