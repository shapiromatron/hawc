from django.urls import reverse_lazy
from django.utils.decorators import method_decorator
from django.views.generic import DetailView, ListView
from django.views.generic.edit import CreateView, FormView, UpdateView

from hawc.apps.common import dynamic_forms
<<<<<<< HEAD
from hawc.apps.common.views import BaseCreate, LoginRequiredMixin, MessageMixin, htmx_required
=======
from hawc.apps.common.views import LoginRequiredMixin, MessageMixin, htmx_required
>>>>>>> 027c6a4a

from . import models
from .forms import SchemaPreviewForm, UDFForm


<<<<<<< HEAD
# UDF views
=======
>>>>>>> 027c6a4a
class UDFListView(LoginRequiredMixin, ListView):
    template_name = "udf/udf_list.html"
    model = models.UserDefinedForm


class UDFDetailView(LoginRequiredMixin, DetailView):
    template_name = "udf/udf_detail.html"
    model = models.UserDefinedForm

    def get_context_data(self, **kwargs):
        form = dynamic_forms.Schema.parse_obj(self.object.schema).to_form()
        kwargs.update(form=form)
        return super().get_context_data(**kwargs)

    def user_can_edit(self):
        return self.object.user_can_edit(self.request.user)


class CreateUDFView(LoginRequiredMixin, MessageMixin, CreateView):
    template_name = "udf/udf_form.html"
    form_class = UDFForm
    success_url = reverse_lazy("udf:udf_list")
    success_message = "Form created."

    def get_form_kwargs(self):
        kwargs = super().get_form_kwargs()
        kwargs.update(user=self.request.user)
        return kwargs

<<<<<<< HEAD
    def get_success_url(self) -> str:
        return reverse_lazy("portal")

=======
>>>>>>> 027c6a4a

class UpdateUDFView(LoginRequiredMixin, MessageMixin, UpdateView):
    template_name = "udf/udf_form.html"
    form_class = UDFForm
    model = models.UserDefinedForm
    success_url = reverse_lazy("udf:udf_list")
    success_message = "Form updated."

    def get_form_kwargs(self):
        kwargs = super().get_form_kwargs()
        kwargs.update(user=self.request.user)
        return kwargs


@method_decorator(htmx_required, name="dispatch")
class SchemaPreview(LoginRequiredMixin, FormView):
    """Custom form schema preview view. Utilizes HTMX."""

    template_name = "udf/schema_preview.html"

    form_class = SchemaPreviewForm
    http_method_names = ["post"]
    field_name = "schema"

    def get_form_kwargs(self):
        """Get form keyword arguments (the schema)."""
        return {"data": {"schema": self.request.POST.get(self.field_name)}}

    def get_context_data(self, **kwargs):
        """Get context data used in the template. Add field and modal ID."""
        kwargs.update(field=self.field_name, modal_id=f"{self.field_name}-preview")
        return super().get_context_data(**kwargs)

    def form_valid(self, form):
        """Process a valid dynamic form/schema."""
        dynamic_form = dynamic_forms.Schema.parse_obj(form.cleaned_data["schema"]).to_form(
            prefix=self.field_name
        )
        return self.render_to_response(self.get_context_data(valid=True, form=dynamic_form))

    def form_invalid(self, form):
        """Process invalid dynamic form/schema."""
<<<<<<< HEAD
        return self.render_to_response(self.get_context_data(valid=False))


# Model binding views
class CreateModelBindingView(BaseCreate):
    pass
=======
        return self.render_to_response(self.get_context_data(valid=False))
>>>>>>> 027c6a4a
<|MERGE_RESOLUTION|>--- conflicted
+++ resolved
@@ -4,20 +4,13 @@
 from django.views.generic.edit import CreateView, FormView, UpdateView
 
 from hawc.apps.common import dynamic_forms
-<<<<<<< HEAD
 from hawc.apps.common.views import BaseCreate, LoginRequiredMixin, MessageMixin, htmx_required
-=======
-from hawc.apps.common.views import LoginRequiredMixin, MessageMixin, htmx_required
->>>>>>> 027c6a4a
 
 from . import models
 from .forms import SchemaPreviewForm, UDFForm
 
 
-<<<<<<< HEAD
 # UDF views
-=======
->>>>>>> 027c6a4a
 class UDFListView(LoginRequiredMixin, ListView):
     template_name = "udf/udf_list.html"
     model = models.UserDefinedForm
@@ -47,12 +40,6 @@
         kwargs.update(user=self.request.user)
         return kwargs
 
-<<<<<<< HEAD
-    def get_success_url(self) -> str:
-        return reverse_lazy("portal")
-
-=======
->>>>>>> 027c6a4a
 
 class UpdateUDFView(LoginRequiredMixin, MessageMixin, UpdateView):
     template_name = "udf/udf_form.html"
@@ -95,13 +82,9 @@
 
     def form_invalid(self, form):
         """Process invalid dynamic form/schema."""
-<<<<<<< HEAD
         return self.render_to_response(self.get_context_data(valid=False))
 
 
 # Model binding views
 class CreateModelBindingView(BaseCreate):
-    pass
-=======
-        return self.render_to_response(self.get_context_data(valid=False))
->>>>>>> 027c6a4a
+    pass