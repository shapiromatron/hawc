--- conflicted
+++ resolved
@@ -46,11 +46,6 @@
     def helper(self):
         for fld in list(self.fields.keys()):
             widget = self.fields[fld].widget
-<<<<<<< HEAD
-            if type(widget) != forms.CheckboxInput:
-                widget.attrs["class"] = "col-md-12"
-=======
->>>>>>> 613e9c77
             if type(widget) == forms.Textarea:
                 widget.attrs["rows"] = 3
 
@@ -320,12 +315,6 @@
     def helper(self):
         for fld in list(self.fields.keys()):
             widget = self.fields[fld].widget
-<<<<<<< HEAD
-            if type(widget) != forms.CheckboxInput:
-                widget.attrs["class"] = "col-md-12"
-
-=======
->>>>>>> 613e9c77
             if type(widget) == forms.Textarea:
                 widget.attrs["rows"] = 3
 
