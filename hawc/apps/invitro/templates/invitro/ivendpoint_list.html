{% extends 'assessment-rooted.html' %}

<<<<<<< HEAD
{% block content %}

<h2><i>In vitro</i> endpoints ({{page_obj.paginator.count}} found)</h2>

{% include 'common/filter_list.html' with plural_object_name='endpoints' %}

<table id="mainTbl" class="table table-sm table-striped">

    <colgroup>
        <col width="10%" />
        <col width="16%" />
        <col width="12%" />
        <col width="11%" />
        <col width="16%" />
        <col width="20%" />
        <col width="7%" />
        <col width="7%" />
    </colgroup>

    <thead>
        <tr>
            <th>Study</th>
            <th>Experiment</th>
            <th>Chemical</th>
            <th>Endpoint</th>
            <th>Effect Category</th>
            <th>Effects</th>
            <th>Dose Units</th>
            <th>Response Units</th>
        </tr>
    </thead>

=======
{% load bs4 %}

{% block content %}
<h2><i>In vitro</i> endpoints ({{page_obj.paginator.count}} found)</h2>
{% include 'common/filter_list.html' with plural_object_name='endpoints' %}
<table id="mainTbl" class="table table-sm table-striped">
    {% bs4_colgroup '10,13,12,20,16,13,8,8' %}
    {% bs4_thead 'Study,Experiment,Chemical,Endpoint,Effect Category,Effects,Dose Units,Response Units' %}
>>>>>>> 90ed4fbf
    <tbody>
        {% for object in object_list %}
        <tr>
            <td>
                <a href="{% url 'study:detail' object.experiment.study.pk %}">{{object.experiment.study.short_citation}}</a>
            </td>
            <td>
                <a href="{% url 'invitro:experiment_detail' object.experiment.pk %}">{{object.experiment.name}}</a>
            </td>
            <td>
                <a href="{% url 'invitro:chemical_detail' object.chemical.pk %}">{{object.chemical.name}}</a>
            </td>
            <td>
                <span class="previewModalParent">
                    <a href="{% url 'invitro:endpoint_detail' object.pk %}">{{object.name}}</a>
                    <i data-id={{object.pk}} class="fa fa-eye previewModalIcon ml-2" title="preview in a modal"></i>
                </span>
            </td>
            <td>
                {{object.effect|default:"--"}}
            </td>
            <td>
                {{object.effects.all|join:", "|default:"--"}}
            </td>
            <td>
                {{object.experiment.dose_units.name|default:"--"}}
            </td>
            <td>
                {{object.response_units|default:"--"}}
            </td>
        </tr>
        {% empty %}
        <tr>
            <td colspan="8">
                No endpoints available
            </td>
        </tr>
        {% endfor %}
    </tbody>
</table>

<<<<<<< HEAD
{% include 'includes/paginator_with_total.html' with plural_object_name='endpoints' %}
=======
{% include "includes/paginator.html" with plural_object_name="endpoints" %}
>>>>>>> 90ed4fbf

{% endblock %}

{% block extrajs %}
<script type="text/javascript">
    window.app.startup("invitroStartup", function (app) {
        $("i.previewModalIcon").click(e => app.IVEndpoint.displayAsModal($(e.target).data("id")));
    });
</script>
{% endblock %}<|MERGE_RESOLUTION|>--- conflicted
+++ resolved
@@ -1,39 +1,5 @@
 {% extends 'assessment-rooted.html' %}
 
-<<<<<<< HEAD
-{% block content %}
-
-<h2><i>In vitro</i> endpoints ({{page_obj.paginator.count}} found)</h2>
-
-{% include 'common/filter_list.html' with plural_object_name='endpoints' %}
-
-<table id="mainTbl" class="table table-sm table-striped">
-
-    <colgroup>
-        <col width="10%" />
-        <col width="16%" />
-        <col width="12%" />
-        <col width="11%" />
-        <col width="16%" />
-        <col width="20%" />
-        <col width="7%" />
-        <col width="7%" />
-    </colgroup>
-
-    <thead>
-        <tr>
-            <th>Study</th>
-            <th>Experiment</th>
-            <th>Chemical</th>
-            <th>Endpoint</th>
-            <th>Effect Category</th>
-            <th>Effects</th>
-            <th>Dose Units</th>
-            <th>Response Units</th>
-        </tr>
-    </thead>
-
-=======
 {% load bs4 %}
 
 {% block content %}
@@ -42,7 +8,6 @@
 <table id="mainTbl" class="table table-sm table-striped">
     {% bs4_colgroup '10,13,12,20,16,13,8,8' %}
     {% bs4_thead 'Study,Experiment,Chemical,Endpoint,Effect Category,Effects,Dose Units,Response Units' %}
->>>>>>> 90ed4fbf
     <tbody>
         {% for object in object_list %}
         <tr>
@@ -84,11 +49,7 @@
     </tbody>
 </table>
 
-<<<<<<< HEAD
-{% include 'includes/paginator_with_total.html' with plural_object_name='endpoints' %}
-=======
 {% include "includes/paginator.html" with plural_object_name="endpoints" %}
->>>>>>> 90ed4fbf
 
 {% endblock %}
 
