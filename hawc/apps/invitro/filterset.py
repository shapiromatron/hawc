import django_filters as df

from ..assessment.models import DoseUnits
from ..common.autocomplete import AutocompleteTextWidget
from ..common.filterset import (
    AutocompleteModelMultipleChoiceFilter,
    BaseFilterSet,
    ExpandableFilterForm,
    PaginationFilter,
)
from ..study.autocomplete import StudyAutocomplete
from . import autocomplete, models


class EndpointFilterSet(BaseFilterSet):
    studies = AutocompleteModelMultipleChoiceFilter(
        field_name="experiment__study",
        autocomplete_class=StudyAutocomplete,
        label="Study reference",
        help_text="ex: Smith et al. 2010",
    )
    name = df.CharFilter(
        lookup_expr="icontains",
        label="Endpoint name",
        widget=AutocompleteTextWidget(
            autocomplete_class=autocomplete.IVEndpointAutocomplete,
            field="name",
<<<<<<< HEAD
            attrs={"data-placeholder": "Filter by in vitro endpoint name (ex: B cells)"},
=======
            attrs={"data-placeholder": "Filter by endpoint name (ex: B cells)"},
>>>>>>> b7d18f16
        ),
    )
    chemical = df.CharFilter(
        field_name="chemical__name",
        lookup_expr="icontains",
        label="Chemical name",
        widget=AutocompleteTextWidget(
            autocomplete_class=autocomplete.IVChemicalAutocomplete, field="name"
        ),
        help_text="ex: PFOA",
    )
    cas = df.CharFilter(
        field_name="chemical__cas",
        lookup_expr="icontains",
        label="CAS",
        widget=AutocompleteTextWidget(
            autocomplete_class=autocomplete.IVChemicalAutocomplete, field="cas"
        ),
        help_text="ex: 107-02-8",
    )
    cell_type = df.CharFilter(
        field_name="experiment__cell_type__cell_type",
        lookup_expr="icontains",
        label="Cell type",
        widget=AutocompleteTextWidget(
            autocomplete_class=autocomplete.IVCellTypeAutocomplete, field="cell_type"
        ),
        help_text="ex: HeLa",
    )
    tissue = df.CharFilter(
        field_name="experiment__cell_type__tissue",
        lookup_expr="icontains",
        label="Tissue",
        widget=AutocompleteTextWidget(
            autocomplete_class=autocomplete.IVCellTypeAutocomplete, field="tissue"
        ),
        help_text="ex: adipocytes",
    )
    effect = df.CharFilter(
        lookup_expr="icontains",
        label="Effect",
        widget=AutocompleteTextWidget(
            autocomplete_class=autocomplete.IVEndpointAutocomplete, field="effect"
        ),
        help_text="ex: gene expression",
    )
    response_units = df.CharFilter(
        lookup_expr="icontains",
        label="Response units",
        widget=AutocompleteTextWidget(
            autocomplete_class=autocomplete.IVEndpointAutocomplete, field="response_units"
        ),
        help_text="ex: counts",
    )
    dose_units = df.ModelChoiceFilter(
        field_name="experiment__dose_units",
        label="Dose units",
        queryset=DoseUnits.objects.all(),
    )
    order_by = df.OrderingFilter(
        fields=(
            ("experiment__study__short_citation", "study"),
            ("experiment__name", "experiment_name"),
            ("name", "endpoint_name"),
            ("assay_type", "assay_type"),
            ("effect", "effect"),
            ("chemical__name", "chemical"),
            ("category__name", "category"),
            ("observation_time", "observation_time"),
        ),
        choices=(
            ("study", "↑ study"),
            ("experiment_name", "↑ experiment name"),
            ("endpoint_name", "↑ endpoint name"),
            ("assay_type", "↑ assay type"),
            ("effect", "↑ effect"),
            ("chemical", "↑ chemical"),
            ("category", "↑ category"),
            ("observation_time", "↑ observation time"),
        ),
<<<<<<< HEAD
        empty_label="Default Order",
=======
        initial="study",
        empty_label=None,
>>>>>>> b7d18f16
    )
    paginate_by = PaginationFilter(initial=25)

    class Meta:
        model = models.IVEndpoint
        form = ExpandableFilterForm
        fields = [
            "studies",
            "name",
            "chemical",
            "cas",
            "cell_type",
            "tissue",
            "effect",
            "response_units",
            "dose_units",
            "order_by",
            "paginate_by",
        ]
        main_field = "name"
        appended_fields = ["order_by", "paginate_by"]
        grid_layout = {
            "rows": [
                {"columns": [{"width": 12}]},
                {"columns": [{"width": 3}, {"width": 3}, {"width": 3}, {"width": 3}]},
                {"columns": [{"width": 3}, {"width": 3}, {"width": 3}, {"width": 3}]},
            ]
        }

    def filter_queryset(self, queryset):
        queryset = super().filter_queryset(queryset)
        queryset = queryset.filter(assessment=self.assessment)
        if not self.perms["edit"]:
            queryset = queryset.filter(experiment__study__published=True)
        return queryset

    def create_form(self):
        form = super().create_form()
        form.fields["dose_units"].queryset = DoseUnits.objects.get_iv_units(self.assessment.id)
        form.fields["studies"].set_filters({"assessment_id": self.assessment.id, "in_vitro": True})
        # for endpoint autocomplete
        for field in ("name", "effect", "response_units"):
            form.fields[field].widget.update_filters(
                {"experiment__study__assessment_id": self.assessment.id}
            )
        # for chemical autocomplete
        for field in ("chemical", "cas"):
            form.fields[field].widget.update_filters({"study__assessment_id": self.assessment.id})
        # for cell type autocomplete
        for field in ("cell_type", "tissue"):
            form.fields[field].widget.update_filters({"study__assessment_id": self.assessment.id})
        return form<|MERGE_RESOLUTION|>--- conflicted
+++ resolved
@@ -25,11 +25,7 @@
         widget=AutocompleteTextWidget(
             autocomplete_class=autocomplete.IVEndpointAutocomplete,
             field="name",
-<<<<<<< HEAD
-            attrs={"data-placeholder": "Filter by in vitro endpoint name (ex: B cells)"},
-=======
             attrs={"data-placeholder": "Filter by endpoint name (ex: B cells)"},
->>>>>>> b7d18f16
         ),
     )
     chemical = df.CharFilter(
@@ -110,12 +106,8 @@
             ("category", "↑ category"),
             ("observation_time", "↑ observation time"),
         ),
-<<<<<<< HEAD
-        empty_label="Default Order",
-=======
         initial="study",
         empty_label=None,
->>>>>>> b7d18f16
     )
     paginate_by = PaginationFilter(initial=25)
 
