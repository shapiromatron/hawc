--- conflicted
+++ resolved
@@ -220,9 +220,6 @@
 class EndpointFilterList(BaseFilterList):
     parent_model = Assessment
     model = models.IVEndpoint
-<<<<<<< HEAD
-    filterset_class = filterset.EndpointFilterSet
-=======
     filterset_class = filterset.EndpointFilterSet
 
     def get_queryset(self):
@@ -231,5 +228,4 @@
             .get_queryset()
             .select_related("experiment__study", "experiment__dose_units", "chemical")
             .prefetch_related("effects")
-        )
->>>>>>> 773e2fae
+        )