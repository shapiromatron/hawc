import json
import logging
from typing import Any

from django.apps import apps
from django.conf import settings
from django.contrib.admin.views.decorators import staff_member_required
from django.contrib.auth.mixins import UserPassesTestMixin
from django.contrib.contenttypes.models import ContentType
from django.core.cache import cache
from django.core.exceptions import ObjectDoesNotExist, PermissionDenied
from django.db import transaction
from django.db.models import Count
from django.http import (
    Http404,
    HttpRequest,
    HttpResponseNotAllowed,
    HttpResponseRedirect,
    JsonResponse,
)
from django.middleware.csrf import get_token
from django.shortcuts import get_object_or_404, render
from django.template.response import TemplateResponse
from django.urls import reverse, reverse_lazy
from django.utils import timezone
from django.utils.decorators import method_decorator
from django.views.decorators.cache import cache_page
from django.views.generic import DetailView, FormView, ListView, TemplateView, View
from django.views.generic.edit import CreateView

from ...services.utils.rasterize import get_styles_svg_definition
from ..common.crumbs import Breadcrumb
from ..common.helper import WebappConfig
from ..common.htmx import HtmxViewSet, action, can_edit, can_view
from ..common.views import (
    BaseCreate,
    BaseDelete,
    BaseDetail,
    BaseList,
    BaseUpdate,
    CloseIfSuccessMixin,
    FilterSetMixin,
    LoginRequiredMixin,
    MessageMixin,
    TimeSpentOnPageMixin,
    create_object_log,
    get_referrer,
)
from ..materialized.models import refresh_all_mvs
from . import constants, filterset, forms, models, serializers

logger = logging.getLogger(__name__)


def percentage(numerator, denominator):
    # Checking for denominator counts that are zero when dividing
    try:
        return numerator / float(denominator)
    except ZeroDivisionError:
        return 0


# General views
class Home(TemplateView):
    template_name = "hawc/home.html"

    def dispatch(self, request, *args, **kwargs):
        if request.user.is_authenticated:
            return HttpResponseRedirect(reverse_lazy("portal"))
        if settings.EXTERNAL_HOME:
            return HttpResponseRedirect(settings.EXTERNAL_HOME)
        return super().dispatch(request, *args, **kwargs)

    def get_context_data(self, **kwargs):
        context = super().get_context_data(**kwargs)
        context["recent_assessments"] = models.Assessment.objects.all().recent_public()
        context["page"] = models.Content.rendered_page(
            models.ContentTypeChoices.HOMEPAGE, self.request, context
        )
        return context


class About(TemplateView):
    template_name = "hawc/about.html"

    def dispatch(self, request, *args, **kwargs):
        if settings.EXTERNAL_ABOUT:
            return HttpResponseRedirect(settings.EXTERNAL_ABOUT)
        return super().dispatch(request, *args, **kwargs)

    def get_object_counts(self):
        key = "about-counts"
        counts = cache.get(key)
        if counts is None:
            updated = timezone.now()

            users = apps.get_model("myuser", "HAWCUser").objects.count()

            assessments = models.Assessment.objects.count()

            references = apps.get_model("lit", "Reference").objects.count()

            tags = apps.get_model("lit", "ReferenceTags").objects.count()

            references_tagged = (
                apps.get_model("lit", "ReferenceTags").objects.distinct("content_object_id").count()
            )

            assessments_with_studies = (
                apps.get_model("study", "Study")
                .objects.values_list("assessment_id", flat=True)
                .distinct()
                .count()
            )

            studies = apps.get_model("study", "Study").objects.count()

            rob_scores = apps.get_model("riskofbias", "RiskOfBiasScore").objects.count()

            studies_with_rob = (
                apps.get_model("study", "Study")
                .objects.annotate(robc=Count("riskofbiases"))
                .filter(robc__gt=0)
                .count()
            )

            endpoints = apps.get_model("animal", "Endpoint").objects.count()

            endpoints_with_data = (
                apps.get_model("animal", "EndpointGroup")
                .objects.order_by("endpoint_id")
                .distinct("endpoint_id")
                .count()
            )

            outcomes = apps.get_model("epi", "Outcome").objects.count()

            results = apps.get_model("epi", "Result").objects.count()

            results_with_data = (
                apps.get_model("epi", "GroupResult")
                .objects.order_by("result_id")
                .distinct("result_id")
                .count()
            )

            iv_endpoints = apps.get_model("invitro", "IVEndpoint").objects.count()

            iv_endpoints_with_data = (
                apps.get_model("invitro", "IVEndpointGroup")
                .objects.order_by("endpoint_id")
                .distinct("endpoint_id")
                .count()
            )

            visuals = (
                apps.get_model("summary", "Visual").objects.count()
                + apps.get_model("summary", "DataPivot").objects.count()
            )

            assessments_with_visuals = len(
                set(
                    models.Assessment.objects.order_by("-created")
                    .annotate(vc=Count("visuals"))
                    .filter(vc__gt=0)
                    .values_list("id", flat=True)
                ).union(
                    set(
                        models.Assessment.objects.order_by("-created")
                        .annotate(dp=Count("datapivot"))
                        .filter(dp__gt=0)
                        .values_list("id", flat=True)
                    )
                )
            )

            counts = dict(
                updated=updated,
                users=users,
                assessments=assessments,
                references=references,
                tags=tags,
                references_tagged=references_tagged,
                references_tagged_percent=percentage(references_tagged, references),
                studies=studies,
                assessments_with_studies=assessments_with_studies,
                assessments_with_studies_percent=percentage(assessments_with_studies, assessments),
                rob_scores=rob_scores,
                studies_with_rob=studies_with_rob,
                studies_with_rob_percent=percentage(studies_with_rob, studies),
                endpoints=endpoints,
                endpoints_with_data=endpoints_with_data,
                endpoints_with_data_percent=percentage(endpoints_with_data, endpoints),
                outcomes=outcomes,
                results=results,
                results_with_data=results_with_data,
                results_with_data_percent=percentage(results_with_data, results),
                iv_endpoints=iv_endpoints,
                iv_endpoints_with_data=iv_endpoints_with_data,
                iv_endpoints_with_data_percent=percentage(iv_endpoints_with_data, iv_endpoints),
                visuals=visuals,
                assessments_with_visuals=assessments_with_visuals,
                assessments_with_visuals_percent=percentage(assessments_with_visuals, assessments),
            )
            cache_duration = 60 * 60 * 24  # one day
            cache.set(key, counts, cache_duration)  # cache for one day
            logger.info("Setting about-page cache")
        return counts

    def get_rob_name(self):
        if settings.HAWC_FLAVOR == "PRIME":
            return constants.RobName.ROB.label
        elif settings.HAWC_FLAVOR == "EPA":
            return constants.RobName.SE.label
        else:
            raise ValueError("Unknown HAWC flavor")

    def get_context_data(self, **kwargs):
        context = super().get_context_data(**kwargs)
        context.update(
            HAWC_FLAVOR=settings.HAWC_FLAVOR,
            rob_name=self.get_rob_name(),
            counts=self.get_object_counts(),
        )
        context["page"] = models.Content.rendered_page(
            models.ContentTypeChoices.ABOUT, self.request, context
        )
        return context


class Resources(TemplateView):
    template_name = "hawc/resources.html"

    def dispatch(self, request, *args, **kwargs):
        if settings.EXTERNAL_RESOURCES:
            return HttpResponseRedirect(settings.EXTERNAL_RESOURCES)
        return super().dispatch(request, *args, **kwargs)

    def get_context_data(self, **kwargs):
        context = super().get_context_data(**kwargs)
        context["page"] = models.Content.rendered_page(
            models.ContentTypeChoices.RESOURCES, self.request, context
        )
        return context


class Contact(LoginRequiredMixin, MessageMixin, FormView):
    template_name = "hawc/contact.html"
    form_class = forms.ContactForm
    success_url = reverse_lazy("home")
    success_message = "Your message has been sent!"

    def dispatch(self, request, *args, **kwargs):
        if settings.EXTERNAL_CONTACT_US:
            return HttpResponseRedirect(settings.EXTERNAL_CONTACT_US)
        return super().dispatch(request, *args, **kwargs)

    def get_form_kwargs(self):
        kwargs = super().get_form_kwargs()
        kwargs.update(
            back_href=get_referrer(self.request, reverse("portal")),
            user=self.request.user,
        )
        return kwargs

    def form_valid(self, form):
        form.send_email()
        return super().form_valid(form)


class Error403(TemplateView):
    template_name = "403.html"


class Error404(TemplateView):
    template_name = "404.html"


class Error500(TemplateView):
    template_name = "500.html"


class Error401Response(TemplateResponse):
    status_code = 401  # Unauthorized


class Error401(TemplateView):
    response_class = Error401Response
    template_name = "401.html"


# Assessment Object
class AssessmentList(LoginRequiredMixin, FilterSetMixin, ListView):
    model = models.Assessment
    template_name = "assessment/assessment_home.html"
    filterset_class = filterset.AssessmentFilterSet
    paginate_by = 50

    def get_filterset_form_kwargs(self):
        return dict(
            main_field="search",
            appended_fields=["role", "published_status", "order_by"],
            dynamic_fields=["search", "role", "published_status", "order_by"],
        )

    def get(self, request, *args, **kwargs):
        if settings.ACCEPT_LICENSE_REQUIRED and not self.request.user.license_v2_accepted:
            return HttpResponseRedirect(reverse("user:accept-license"))
        return super().get(request, *args, **kwargs)

    def get_queryset(self):
        return (
            super()
            .get_queryset()
            .user_can_view(self.request.user)
            .with_published()
            .with_role(self.request.user)
        )

    def get_context_data(self, **kwargs):
        context = super().get_context_data(**kwargs)
        context["breadcrumbs"] = [Breadcrumb.build_root(self.request.user)]
        return context


@method_decorator(staff_member_required, name="dispatch")
class AssessmentFullList(FilterSetMixin, ListView):
    model = models.Assessment
    filterset_class = filterset.AssessmentFilterSet
    paginate_by = 50

    def get_filterset_form_kwargs(self):
        return dict(
            main_field="search",
            appended_fields=["published_status", "order_by"],
            dynamic_fields=["search", "published_status", "order_by"],
        )

    def get_queryset(self):
        return super().get_queryset().with_published().with_role(self.request.user)

    def get_context_data(self, **kwargs):
        context = super().get_context_data(**kwargs)
        context.update(
            breadcrumbs=Breadcrumb.build_crumbs(self.request.user, "All assessments"),
            table_fragment="assessment/fragments/assessment_list_team.html",
            title="All assessments",
            description="""View all assessments in HAWC. Only staff members can view this page.""",
        )
        return context


class AssessmentPublicList(FilterSetMixin, ListView):
    model = models.Assessment
    filterset_class = filterset.AssessmentFilterSet
    paginate_by = 50

    def get_filterset_form_kwargs(self):
        return dict(
            main_field="search",
            appended_fields=["order_by"],
            dynamic_fields=["search", "order_by"],
        )

    def get_queryset(self):
        return super().get_queryset().public()

    def get_context_data(self, **kwargs):
        context = super().get_context_data(**kwargs)
        context.update(
            breadcrumbs=Breadcrumb.build_crumbs(self.request.user, "Public assessments")
            if self.request.user.is_authenticated
            else [Breadcrumb.build_root(self.request.user)],
            table_fragment="assessment/fragments/assessment_list_public.html",
            title="Public assessments",
            description="""Publicly available assessments are below. Each assessment was conducted
            by an independent team; details on the objectives and methodology applied are
            described in each assessment. Data can also be downloaded for each individual
            assessment.""",
        )
        return context


class AssessmentCreate(TimeSpentOnPageMixin, UserPassesTestMixin, MessageMixin, CreateView):
    success_message = "Assessment created."
    model = models.Assessment
    form_class = forms.AssessmentForm
    template_name = "assessment/assessment_create_form.html"

    def test_func(self):
        user = self.request.user
        return user.is_authenticated and user.can_create_assessments()

    def get_success_url(self):
        self.assessment = self.object
        return super().get_success_url()

    def get_form_kwargs(self):
        kwargs = super().get_form_kwargs()
        kwargs.update(user=self.request.user)
        return kwargs

    def get_context_data(self, **kwargs):
        context = super().get_context_data(**kwargs)
        context["breadcrumbs"] = Breadcrumb.build_crumbs(self.request.user, "Create assessment")
        return context


class AssessmentDetail(BaseDetail):
    model = models.Assessment

    def get_queryset(self):
        return (
            super()
            .get_queryset()
            .prefetch_related(
                "project_manager", "team_members", "reviewers", "datasets", "dtxsids", "values"
            )
        )

    def get_context_data(self, **kwargs):
        context = super().get_context_data(**kwargs)
        context["attachments"] = models.Attachment.objects.get_attachments(
            self.object, not context["obj_perms"]["edit"]
        )
        context["dtxsids"] = json.dumps(
            serializers.AssessmentSerializer().to_representation(self.object)["dtxsids"]
        )
        context["internal_communications"] = self.object.get_communications()
        context["datasets"] = (
            context["object"].datasets.all()
            if context["obj_perms"]["edit"]
            else context["object"].datasets.filter(published=True)
        )
        context["values"] = self.object.values.order_by("value_type")
        context["adaf_footnote"] = constants.ADAF_FOOTNOTE
        return context


class AssessmentUpdate(BaseUpdate):
    success_message = "Assessment updated."
    model = models.Assessment
    form_class = forms.AssessmentForm
    assessment_permission = constants.AssessmentViewPermissions.PROJECT_MANAGER


class AssessmentModulesUpdate(AssessmentUpdate):
    success_message = "Assessment modules updated."
    form_class = forms.AssessmentModulesForm
    template_name = "assessment/assessment_module_form.html"
    assessment_permission = constants.AssessmentViewPermissions.PROJECT_MANAGER


class AssessmentDelete(BaseDelete):
    model = models.Assessment
    success_url = reverse_lazy("portal")
    success_message = "Assessment deleted."
    assessment_permission = constants.AssessmentViewPermissions.PROJECT_MANAGER


class AssessmentClearCache(MessageMixin, View):
    model = models.Assessment
    success_message = "Assessment cache cleared."

    def get(self, request, *args, **kwargs):
        assessment = get_object_or_404(self.model, pk=kwargs["pk"])
        url = get_referrer(self.request, assessment.get_absolute_url())

        if not assessment.user_is_team_member_or_higher(request.user):
            raise PermissionDenied()

        assessment.bust_cache()
        refresh_all_mvs(force=True)

        self.send_message()
        return HttpResponseRedirect(url)


class AssessmentDownloads(BaseDetail):
    """
    Download assessment-level Microsoft Excel reports
    """

    model = models.Assessment
    template_name = "assessment/assessment_downloads.html"
    breadcrumb_active_name = "Downloads"

    def get_context_data(self, **kwargs):
        kwargs.update(
            EpiVersion=constants.EpiVersion,
            eco_enabled=settings.HAWC_FEATURES.ENABLE_ECO,
        )
        return super().get_context_data(**kwargs)


# Assessment Detail views
class AssessmentDetailCreate(BaseCreate):
    success_message = "Assessment Details created."
    model = models.AssessmentDetail
    parent_model = models.Assessment
    parent_template_name = "assessment"
    form_class = forms.AssessmentDetailForm

    def get_success_url(self):
        return self.object.assessment.get_absolute_url()


class AssessmentDetailUpdate(BaseUpdate):
    success_message = "Assessment Details updated."
    model = models.AssessmentDetail
    parent_model = models.Assessment
    form_class = forms.AssessmentDetailForm

    def get_success_url(self):
        return self.object.assessment.get_absolute_url()

    def get_cancel_url(self):
        return self.object.assessment.get_absolute_url()


# Assessment Value views
class AssessmentValueCreate(BaseCreate):
    success_message = "Assessment Value created."
    model = models.AssessmentValue
    parent_template_name = "assessment"
    parent_model = models.Assessment
    form_class = forms.AssessmentValueForm

    def get_success_url(self):
        return self.object.assessment.get_absolute_url()


class AssessmentValueUpdate(BaseUpdate):
    success_message = "Assessment Value updated."
    model = models.AssessmentValue
    parent_model = models.Assessment
    form_class = forms.AssessmentValueForm


class AssessmentValueDetail(BaseDetail):
    model = models.AssessmentValue

    def get_context_data(self, **kwargs):
        context = super().get_context_data(**kwargs)
        context["adaf_footnote"] = constants.ADAF_FOOTNOTE
        return context


class AssessmentValueDelete(BaseDelete):
    model = models.AssessmentValue
    success_message = "Assessment Value deleted."

    def get_success_url(self):
        return self.object.assessment.get_absolute_url()


# Attachment viewset
class AttachmentViewSet(HtmxViewSet):
    actions = {"create", "read", "update", "delete"}
    parent_model = models.Assessment
    model = models.Attachment
    form_fragment = "assessment/fragments/attachment_edit_row.html"
    detail_fragment = "assessment/fragments/attachment_row.html"
    list_fragment = "assessment/fragments/attachment_list.html"

    @action(permission=can_view, htmx_only=False)
    def read(self, request: HttpRequest, *args, **kwargs):
        if request.is_htmx:
            return render(request, self.detail_fragment, self.get_context_data())
        attachment = request.item.object
        if attachment.publicly_available or request.item.permissions(request.user)["edit"]:
            return HttpResponseRedirect(attachment.attachment.url)
        raise Http404()

    @action(methods=("get", "post"), permission=can_edit)
    def create(self, request: HttpRequest, *args, **kwargs):
        template = self.form_fragment
        if request.method == "POST":
            form = forms.AttachmentForm(request.POST, request.FILES, parent=request.item.parent)
            if form.is_valid():
                self.perform_create(request.item, form)
                template = self.detail_fragment
        else:
            form = forms.AttachmentForm()
            template = self.list_fragment
        context = self.get_context_data(form=form)
        context["object_list"] = models.Attachment.objects.get_attachments(
            request.item.assessment, False
        )
        return render(request, template, context)

    @action(methods=("get", "post"), permission=can_edit)
    def update(self, request: HttpRequest, *args, **kwargs):
        template = self.form_fragment
        if request.method == "POST":
            form = forms.AttachmentForm(request.POST, request.FILES, instance=request.item.object)
            if form.is_valid():
                self.perform_update(request.item, form)
                template = self.detail_fragment
        else:
            form = forms.AttachmentForm(data=None, instance=request.item.object)
        context = self.get_context_data(form=form)
        return render(request, template, context)

    @action(methods=("get", "post"), permission=can_edit)
    def delete(self, request: HttpRequest, *args, **kwargs):
        if request.method == "POST":
            self.perform_delete(request.item)
            return self.str_response()
        return render(request, self.detail_fragment, self.get_context_data())


# Dataset views
class DatasetCreate(BaseCreate):
    success_message = "Dataset created."
    parent_model = models.Assessment
    parent_template_name = "parent"
    model = models.Dataset
    form_class = forms.DatasetForm


class DatasetDetail(BaseDetail):
    model = models.Dataset

    def get_object(self, **kwargs):
        obj = super().get_object(**kwargs)
        if not obj.user_can_view(self.request.user):
            raise PermissionDenied()
        return obj


class DatasetUpdate(BaseUpdate):
    success_message = "Dataset updated."
    model = models.Dataset
    form_class = forms.DatasetForm


class DatasetDelete(BaseDelete):
    success_message = "Dataset deleted."
    model = models.Dataset

    def get_success_url(self):
        return self.object.assessment.get_absolute_url()


# Endpoint objects
class EffectTagCreate(CloseIfSuccessMixin, BaseCreate):
    success_message = "Effect tag created."
    parent_model = models.Assessment
    parent_template_name = "assessment"
    model = models.EffectTag
    form_class = forms.EffectTagForm


class SpeciesCreate(CloseIfSuccessMixin, BaseCreate):
    success_message = "Species created."
    parent_model = models.Assessment
    parent_template_name = "assessment"
    model = models.Species
    form_class = forms.SpeciesForm


class StrainCreate(CloseIfSuccessMixin, BaseCreate):
    success_message = "Strain created."
    parent_model = models.Assessment
    parent_template_name = "assessment"
    model = models.Strain
    form_class = forms.StrainForm


class DoseUnitsCreate(CloseIfSuccessMixin, BaseCreate):
    success_message = "Dose units created."
    parent_model = models.Assessment
    parent_template_name = "assessment"
    model = models.DoseUnits
    form_class = forms.DoseUnitsForm


class DSSToxCreate(CloseIfSuccessMixin, LoginRequiredMixin, MessageMixin, CreateView):
    success_message = "DTXSID created."
    model = models.DSSTox
    form_class = forms.DSSToxForm


class BaseEndpointList(BaseList):
    parent_model = models.Assessment
    model = models.BaseEndpoint
    breadcrumb_active_name = "Endpoints"

    def get_context_data(self, **kwargs):
        context = super().get_context_data(**kwargs)
        eps = self.model.endpoint.related.related_model.objects.get_qs(self.assessment.id).count()
        os = self.model.outcome.related.related_model.objects.get_qs(self.assessment.id).count()
        mrs = apps.get_model("epimeta", "metaresult").objects.get_qs(self.assessment.id).count()
        iveps = self.model.ivendpoint.related.related_model.objects.get_qs(
            self.assessment.id
        ).count()
<<<<<<< HEAD
        eco_designs = apps.get_model("eco", "Design").objects.get_qs(self.assessment.id).count()
        eco_results = apps.get_model("eco", "Result").objects.get_qs(self.assessment.id).count()
        alleps = eps + os + mrs + iveps + eco_results
=======
        epiv2_outcomes = (
            apps.get_model("epiv2", "Outcome").objects.get_qs(self.assessment.id).count()
        )
        alleps = eps + os + mrs + iveps + epiv2_outcomes
>>>>>>> eb4aafd3
        context.update(
            {
                "ivendpoints": iveps,
                "endpoints": eps,
                "outcomes": os,
<<<<<<< HEAD
                "eco_results": eco_results,
                "eco_designs": eco_designs,
=======
                "epiv2_outcomes": epiv2_outcomes,
>>>>>>> eb4aafd3
                "meta_results": mrs,
                "total_endpoints": alleps,
            }
        )
        return context


class CleanExtractedData(BaseEndpointList):
    """
    To add a model to clean,
     - add TEXT_CLEANUP_FIELDS = {...fields} to the model
     - add model count dict to assessment.views.Assessment.endpoints
     - add model serializer that uses utils.api.DynamicFieldsMixin
     - add api view that inherits from assessment.api.CleanupFieldsBaseViewSet
        with model={model} & serializer_class={new serializer}
     - add url for api view to urls.py
     - add url and model title to templates/assessment/clean_extracted_data.html config object
    """

    breadcrumb_active_name = "Clean extracted data"
    template_name = "assessment/clean_extracted_data.html"
    assessment_permission = constants.AssessmentViewPermissions.TEAM_MEMBER

    def get_app_config(self, context) -> WebappConfig:
        return WebappConfig(
            app="textCleanupStartup",
            data=dict(
                assessment_id=self.assessment.id,
                assessment=reverse(
                    "assessment:api:assessment-endpoints", args=(self.assessment.id,)
                ),
                csrf=get_token(self.request),
            ),
        )


# Assorted functionality
class CloseWindow(TemplateView):
    template_name = "hawc/close_window.html"


class UpdateSession(View):
    http_method_names = ("post",)

    def isTruthy(self, request, field):
        return request.POST.get(field, "true") == "true"

    def post(self, request, *args, **kwargs):
        if request.method != "POST":
            return HttpResponseNotAllowed(["POST"])
        response = {}
        if request.POST.get("refresh"):
            if request.user.is_authenticated:
                old_time = request.session.get_expiry_date().isoformat()
                request.session.set_expiry(None)  # use the global session expiry policy
                new_time = request.session.get_expiry_date().isoformat()
                response = {
                    "message": f"Session extended from {old_time} to {new_time}.",
                    "new_expiry_time": new_time,
                }
            else:
                response = {
                    "message": "Session not renewed.",
                    "new_expiry_time": None,
                }
        return JsonResponse(response)


@method_decorator(cache_page(60 * 60), name="dispatch")
class RasterizeCss(View):
    def get(self, request, *args, **kwargs):
        return JsonResponse({"template": get_styles_svg_definition()})


class CleanStudyRoB(BaseDetail):
    template_name = "assessment/clean_study_rob_scores.html"
    model = models.Assessment
    breadcrumb_active_name = "Clean reviews"
    assessment_permission = constants.AssessmentViewPermissions.PROJECT_MANAGER

    def get_app_config(self, context) -> WebappConfig:
        return WebappConfig(
            app="riskofbiasStartup",
            page="ScoreCleanupStartup",
            data=dict(
                assessment_id=self.assessment.id,
                assessment=reverse(
                    "assessment:api:assessment-endpoints", args=(self.assessment.id,)
                ),
                items=dict(
                    url=reverse("riskofbias:api:metric_scores-list"),
                    patchUrl=reverse("riskofbias:api:score-cleanup-list"),
                ),
                studyTypes=dict(url=reverse("study:api:study-types")),
                csrf=get_token(self.request),
                host=f"//{self.request.get_host()}",
            ),
        )


# log
class LogDetail(DetailView):
    template_name = "assessment/log_detail.html"
    model = models.Log

    def get_object(self):
        obj = super().get_object()
        if not obj.user_can_view(self.request.user):
            raise PermissionDenied()
        return obj

    def get_context_data(self, **kwargs):
        context = super().get_context_data(**kwargs)
        context["assessment"] = self.object.assessment
        context["breadcrumbs"] = self.get_breadcrumbs()
        return context

    def get_breadcrumbs(self) -> list[Breadcrumb]:
        extras = []
        if assessment := self.object.assessment:
            extras.extend(
                [
                    Breadcrumb.from_object(assessment),
                    Breadcrumb(name="Logs", url=assessment.get_assessment_logs_url()),
                ]
            )
        crumbs = Breadcrumb.build_crumbs(self.request.user, "Log", extras)
        return crumbs


class LogObjectList(ListView):
    template_name = "assessment/log_object_list.html"
    model = models.Log

    def dispatch(self, request, *args, **kwargs):
        try:
            content_type = ContentType.objects.get_for_id(kwargs["content_type"])
        except ObjectDoesNotExist:
            raise Http404()
        first_log = self.model.objects.filter(**self.kwargs).first()
        if not first_log:
            first_log = self.model(content_type=content_type, object_id=kwargs["object_id"])
            if hasattr(first_log.content_object, "get_assessment"):
                first_log.assessment = first_log.content_object.get_assessment()
        if not first_log.user_can_view(request.user):
            raise PermissionDenied()

        self.first_log = first_log
        self.assessment = first_log.assessment

        return super().dispatch(request, *args, **kwargs)

    def get_queryset(self):
        return self.model.objects.get_object_audit(**self.kwargs)

    def get_breadcrumbs(self) -> list[Breadcrumb]:
        return Breadcrumb.build_crumbs(
            self.request.user,
            "Logs",
            [
                Breadcrumb.from_object(self.assessment),
                Breadcrumb(name="Logs", url=self.assessment.get_assessment_logs_url()),
            ],
        )

    def get_context_data(self, **kwargs):
        context = super().get_context_data(**kwargs)
        context.update(assessment=self.assessment, first_log=self.first_log)
        if self.assessment:
            context["breadcrumbs"] = self.get_breadcrumbs()
        return context


class AssessmentLogList(BaseList):
    parent_model = models.Assessment
    model = models.Log
    breadcrumb_active_name = "Logs"
    template_name = "assessment/assessment_log_list.html"
    paginate_by = 25
    assessment_permission = constants.AssessmentViewPermissions.TEAM_MEMBER

    def get_queryset(self):
        qs = (
            super()
            .get_queryset()
            .filter(assessment=self.assessment)
            .select_related("assessment", "content_type", "user")
        )
        self.form = forms.LogFilterForm(self.request.GET, assessment=self.assessment)
        if self.form.is_valid():
            qs = qs.filter(self.form.filters())
        return qs

    def get_context_data(self, **kwargs):
        context = super().get_context_data(**kwargs)
        context["form"] = self.form
        return context


@method_decorator(cache_page(3600), name="dispatch")
class AboutContentTypes(TemplateView):
    template_name = "assessment/content_types.html"

    def get_cts(self):
        cts = {f"{ct.app_label}.{ct.model}": ct for ct in ContentType.objects.all()}
        return [
            cts["assessment.assessment"],
            cts["assessment.attachment"],
            cts["assessment.dataset"],
            cts["lit.search"],
            cts["lit.reference"],
            cts["study.study"],
            cts["study.attachment"],
            cts["riskofbias.riskofbiasdomain"],
            cts["riskofbias.riskofbiasmetric"],
            cts["riskofbias.riskofbias"],
            cts["animal.experiment"],
            cts["animal.animalgroup"],
            cts["animal.dosingregime"],
            cts["animal.endpoint"],
            cts["bmd.session"],
            cts["epi.studypopulation"],
            cts["epi.comparisonset"],
            cts["epi.exposure"],
            cts["epi.outcome"],
            cts["epi.result"],
            cts["epimeta.metaprotocol"],
            cts["epimeta.metaresult"],
            cts["summary.summarytable"],
            cts["summary.visual"],
            cts["summary.datapivot"],
            cts["summary.datapivotupload"],
            cts["summary.datapivotquery"],
        ]

    def get_context_data(self, **kwargs: Any) -> dict[str, Any]:
        context = super().get_context_data(**kwargs)
        context["content_types"] = self.get_cts()
        return context


class PublishedItemsChecklist(HtmxViewSet):
    actions = {"list", "update_item"}
    parent_actions = {"list", "update_item"}
    parent_model = models.Assessment
    model_lookups = {
        "study": apps.get_model("study", "Study"),
        "visual": apps.get_model("summary", "Visual"),
        "datapivot": apps.get_model("summary", "DataPivot"),
        "dataset": apps.get_model("assessment", "Dataset"),
        "summarytable": apps.get_model("summary", "SummaryTable"),
        "attachment": apps.get_model("assessment", "Attachment"),
    }

    @action(permission=can_edit, htmx_only=False)
    def list(self, request: HttpRequest, *args, **kwargs):
        return render(
            request,
            "assessment/published_items.html",
            self.get_list_context_data(self.request.user, self.request.item.assessment),
        )

    @action(permission=can_edit, methods={"post"})
    def update_item(self, request: HttpRequest, *args, **kwargs):
        instance = self.get_instance(request.item, kwargs["type"], kwargs["object_id"])
        self.perform_update(request, instance)
        return render(
            request,
            "assessment/fragments/publish_item_td.html",
            {"name": kwargs["type"], "object": instance, "assessment": request.item.assessment},
        )

    def get_instance(self, item, type: str, object_id: int):
        Model = self.model_lookups.get(type)
        if not Model:
            raise Http404()
        key = "object_id" if type == "attachment" else "assessment_id"
        return get_object_or_404(Model.objects.filter(**{key: item.assessment.id}), id=object_id)

    @transaction.atomic
    def perform_update(self, request, instance):
        if hasattr(instance, "published"):
            instance.published = not instance.published
        elif hasattr(instance, "publicly_available"):
            instance.publicly_available = not instance.publicly_available
        instance.save()
        create_object_log("Updated", instance, request.item.assessment.id, request.user.id)

    def get_list_context_data(self, user, assessment):
        crumbs = Breadcrumb.build_assessment_crumbs(user, assessment)
        crumbs.append(Breadcrumb(name="Published items"))
        studies = (
            apps.get_model("study", "Study")
            .objects.filter(assessment=assessment)
            .order_by("short_citation".lower())
        )
        datapivots = (
            apps.get_model("summary", "DataPivot")
            .objects.filter(assessment=assessment)
            .order_by("title".lower())
        )
        visuals = (
            apps.get_model("summary", "Visual")
            .objects.filter(assessment=assessment)
            .order_by("visual_type", "title".lower())
        )
        datasets = (
            apps.get_model("assessment", "Dataset")
            .objects.filter(assessment=assessment)
            .order_by("name".lower())
        )
        summarytables = (
            apps.get_model("summary", "SummaryTable")
            .objects.filter(assessment=assessment)
            .order_by("table_type", "title".lower())
        )
        attachments = apps.get_model("assessment", "Attachment").objects.get_attachments(
            assessment, False
        )
        return {
            "assessment": assessment,
            "breadcrumbs": crumbs,
            "studies": studies,
            "datapivots": datapivots,
            "visuals": visuals,
            "datasets": datasets,
            "summarytables": summarytables,
            "attachments": attachments,
        }


def check_published_status(user, published: bool, assessment: models.Assessment):
    """Raise permission denied if item is not published.

    Only team-members and higher can view; reviewers should not be able to review
    since they should only see what would be made public.

    Args:
        user: the requesting user
        published (bool): is item published
        assessment (Assessment): an assessment

    Raises:
        PermissionDenied: if a user is not team-member or higher
    """
    if not published and not assessment.user_is_team_member_or_higher(user):
        raise PermissionDenied()<|MERGE_RESOLUTION|>--- conflicted
+++ resolved
@@ -695,27 +695,21 @@
         iveps = self.model.ivendpoint.related.related_model.objects.get_qs(
             self.assessment.id
         ).count()
-<<<<<<< HEAD
         eco_designs = apps.get_model("eco", "Design").objects.get_qs(self.assessment.id).count()
         eco_results = apps.get_model("eco", "Result").objects.get_qs(self.assessment.id).count()
         alleps = eps + os + mrs + iveps + eco_results
-=======
         epiv2_outcomes = (
             apps.get_model("epiv2", "Outcome").objects.get_qs(self.assessment.id).count()
         )
-        alleps = eps + os + mrs + iveps + epiv2_outcomes
->>>>>>> eb4aafd3
+        alleps = eps + os + mrs + iveps + epiv2_outcomes + eco_results
         context.update(
             {
                 "ivendpoints": iveps,
                 "endpoints": eps,
                 "outcomes": os,
-<<<<<<< HEAD
                 "eco_results": eco_results,
                 "eco_designs": eco_designs,
-=======
                 "epiv2_outcomes": epiv2_outcomes,
->>>>>>> eb4aafd3
                 "meta_results": mrs,
                 "total_endpoints": alleps,
             }
