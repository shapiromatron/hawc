import json
import logging
from typing import Any

import plotly.express as px
from django.apps import apps
from django.conf import settings
from django.contrib.admin.views.decorators import staff_member_required
from django.contrib.auth.mixins import UserPassesTestMixin
from django.contrib.contenttypes.models import ContentType
from django.core.cache import cache
from django.core.exceptions import ObjectDoesNotExist, PermissionDenied
from django.db import transaction
from django.db.models import Count
from django.http import (
    Http404,
    HttpRequest,
    HttpResponseNotAllowed,
    HttpResponseRedirect,
    JsonResponse,
)
from django.middleware.csrf import get_token
from django.shortcuts import get_object_or_404, render
from django.template.response import TemplateResponse
from django.urls import reverse, reverse_lazy
from django.utils import timezone
from django.utils.decorators import method_decorator
from django.views.decorators.cache import cache_page
from django.views.generic import DetailView, FormView, ListView, TemplateView, View
from django.views.generic.edit import CreateView

from ...services.utils.rasterize import get_styles_svg_definition
from ..common.crumbs import Breadcrumb
from ..common.helper import WebappConfig
from ..common.htmx import HtmxViewSet, action, can_edit, can_view
from ..common.views import (
    BaseCreate,
    BaseDelete,
    BaseDetail,
    BaseList,
    BaseUpdate,
    CloseIfSuccessMixin,
    LoginRequiredMixin,
    MessageMixin,
    TimeSpentOnPageMixin,
    beta_tester_required,
    create_object_log,
    get_referrer,
)
from ..materialized.models import refresh_all_mvs
from . import constants, forms, models, serializers

logger = logging.getLogger(__name__)


def percentage(numerator, denominator):
    # Checking for denominator counts that are zero when dividing
    try:
        return numerator / float(denominator)
    except ZeroDivisionError:
        return 0


# General views
class Home(TemplateView):
    template_name = "hawc/home.html"

    def dispatch(self, request, *args, **kwargs):
        if request.user.is_authenticated:
            return HttpResponseRedirect(reverse_lazy("portal"))
        if settings.EXTERNAL_HOME:
            return HttpResponseRedirect(settings.EXTERNAL_HOME)
        return super().dispatch(request, *args, **kwargs)

    def get_context_data(self, **kwargs):
        context = super().get_context_data(**kwargs)
        context["recent_assessments"] = models.Assessment.objects.recent_public()
        context["page"] = models.Content.rendered_page(
            models.ContentTypeChoices.HOMEPAGE, self.request, context
        )
        return context


class About(TemplateView):
    template_name = "hawc/about.html"

    def dispatch(self, request, *args, **kwargs):
        if settings.EXTERNAL_ABOUT:
            return HttpResponseRedirect(settings.EXTERNAL_ABOUT)
        return super().dispatch(request, *args, **kwargs)

    def get_object_counts(self):
        key = "about-counts"
        counts = cache.get(key)
        if counts is None:

            updated = timezone.now()

            users = apps.get_model("myuser", "HAWCUser").objects.count()

            assessments = models.Assessment.objects.count()

            references = apps.get_model("lit", "Reference").objects.count()

            tags = apps.get_model("lit", "ReferenceTags").objects.count()

            references_tagged = (
                apps.get_model("lit", "ReferenceTags").objects.distinct("content_object_id").count()
            )

            assessments_with_studies = (
                apps.get_model("study", "Study")
                .objects.values_list("assessment_id", flat=True)
                .distinct()
                .count()
            )

            studies = apps.get_model("study", "Study").objects.count()

            rob_scores = apps.get_model("riskofbias", "RiskOfBiasScore").objects.count()

            studies_with_rob = (
                apps.get_model("study", "Study")
                .objects.annotate(robc=Count("riskofbiases"))
                .filter(robc__gt=0)
                .count()
            )

            endpoints = apps.get_model("animal", "Endpoint").objects.count()

            endpoints_with_data = (
                apps.get_model("animal", "EndpointGroup")
                .objects.order_by("endpoint_id")
                .distinct("endpoint_id")
                .count()
            )

            outcomes = apps.get_model("epi", "Outcome").objects.count()

            results = apps.get_model("epi", "Result").objects.count()

            results_with_data = (
                apps.get_model("epi", "GroupResult")
                .objects.order_by("result_id")
                .distinct("result_id")
                .count()
            )

            iv_endpoints = apps.get_model("invitro", "IVEndpoint").objects.count()

            iv_endpoints_with_data = (
                apps.get_model("invitro", "IVEndpointGroup")
                .objects.order_by("endpoint_id")
                .distinct("endpoint_id")
                .count()
            )

            visuals = (
                apps.get_model("summary", "Visual").objects.count()
                + apps.get_model("summary", "DataPivot").objects.count()
            )

            assessments_with_visuals = len(
                set(
                    models.Assessment.objects.order_by("-created")
                    .annotate(vc=Count("visuals"))
                    .filter(vc__gt=0)
                    .values_list("id", flat=True)
                ).union(
                    set(
                        models.Assessment.objects.order_by("-created")
                        .annotate(dp=Count("datapivot"))
                        .filter(dp__gt=0)
                        .values_list("id", flat=True)
                    )
                )
            )

            counts = dict(
                updated=updated,
                users=users,
                assessments=assessments,
                references=references,
                tags=tags,
                references_tagged=references_tagged,
                references_tagged_percent=percentage(references_tagged, references),
                studies=studies,
                assessments_with_studies=assessments_with_studies,
                assessments_with_studies_percent=percentage(assessments_with_studies, assessments),
                rob_scores=rob_scores,
                studies_with_rob=studies_with_rob,
                studies_with_rob_percent=percentage(studies_with_rob, studies),
                endpoints=endpoints,
                endpoints_with_data=endpoints_with_data,
                endpoints_with_data_percent=percentage(endpoints_with_data, endpoints),
                outcomes=outcomes,
                results=results,
                results_with_data=results_with_data,
                results_with_data_percent=percentage(results_with_data, results),
                iv_endpoints=iv_endpoints,
                iv_endpoints_with_data=iv_endpoints_with_data,
                iv_endpoints_with_data_percent=percentage(iv_endpoints_with_data, iv_endpoints),
                visuals=visuals,
                assessments_with_visuals=assessments_with_visuals,
                assessments_with_visuals_percent=percentage(assessments_with_visuals, assessments),
            )
            cache_duration = 60 * 60 * 24  # one day
            cache.set(key, counts, cache_duration)  # cache for one day
            logger.info("Setting about-page cache")
        return counts

    def get_rob_name(self):
        if settings.HAWC_FLAVOR == "PRIME":
            return constants.RobName.ROB.label
        elif settings.HAWC_FLAVOR == "EPA":
            return constants.RobName.SE.label
        else:
            raise ValueError("Unknown HAWC flavor")

    def get_context_data(self, **kwargs):
        context = super().get_context_data(**kwargs)
        context.update(
            HAWC_FLAVOR=settings.HAWC_FLAVOR,
            rob_name=self.get_rob_name(),
            counts=self.get_object_counts(),
        )
        context["page"] = models.Content.rendered_page(
            models.ContentTypeChoices.ABOUT, self.request, context
        )
        return context


class Resources(TemplateView):
    template_name = "hawc/resources.html"

    def dispatch(self, request, *args, **kwargs):
        if settings.EXTERNAL_RESOURCES:
            return HttpResponseRedirect(settings.EXTERNAL_RESOURCES)
        return super().dispatch(request, *args, **kwargs)

    def get_context_data(self, **kwargs):
        context = super().get_context_data(**kwargs)
        context["page"] = models.Content.rendered_page(
            models.ContentTypeChoices.RESOURCES, self.request, context
        )
        return context


class Contact(LoginRequiredMixin, MessageMixin, FormView):
    template_name = "hawc/contact.html"
    form_class = forms.ContactForm
    success_url = reverse_lazy("home")
    success_message = "Your message has been sent!"

    def dispatch(self, request, *args, **kwargs):
        if settings.EXTERNAL_CONTACT_US:
            return HttpResponseRedirect(settings.EXTERNAL_CONTACT_US)
        return super().dispatch(request, *args, **kwargs)

    def get_form_kwargs(self):
        kwargs = super().get_form_kwargs()
        kwargs.update(
            back_href=get_referrer(self.request, reverse("portal")),
            user=self.request.user,
        )
        return kwargs

    def form_valid(self, form):
        form.send_email()
        return super().form_valid(form)


class Error403(TemplateView):
    template_name = "403.html"


class Error404(TemplateView):
    template_name = "404.html"


class Error500(TemplateView):
    template_name = "500.html"


class Error401Response(TemplateResponse):
    status_code = 401  # Unauthorized


class Error401(TemplateView):
    response_class = Error401Response
    template_name = "401.html"


# Assessment Object
class AssessmentList(LoginRequiredMixin, ListView):
    model = models.Assessment
    template_name = "assessment/assessment_home.html"

    def get(self, request, *args, **kwargs):
        if settings.ACCEPT_LICENSE_REQUIRED and not self.request.user.license_v2_accepted:
            return HttpResponseRedirect(reverse("user:accept-license"))
        return super().get(request, *args, **kwargs)

    def get_context_data(self, **kwargs):
        context = super().get_context_data(**kwargs)
        context["breadcrumbs"] = [Breadcrumb.build_root(self.request.user)]
        return context


@method_decorator(staff_member_required, name="dispatch")
class AssessmentFullList(ListView):
    model = models.Assessment
    form_class = forms.AssessmentFilterForm
    paginate_by = 50

    def get_queryset(self):
        qs = super().get_queryset()
        initial = self.request.GET if len(self.request.GET) > 0 else None  # bound vs unbound
        self.form = self.form_class(data=initial)
        return self.form.get_queryset(qs)

    def get_context_data(self, **kwargs):
        context = super().get_context_data(**kwargs)
        if self.request.user.is_authenticated:
            context["breadcrumbs"] = Breadcrumb.build_crumbs(
                self.request.user, "Public assessments"
            )
        else:
            context["breadcrumbs"] = [Breadcrumb.build_root(self.request.user)]
        context["form"] = self.form
        return context


class AssessmentPublicList(ListView):
    model = models.Assessment
    form_class = forms.AssessmentFilterForm
    paginate_by = 50

    def get_queryset(self):
        qs = self.model.objects.get_public_assessments()
        initial = self.request.GET if len(self.request.GET) > 0 else None  # bound vs unbound
        self.form = self.form_class(data=initial)
        return self.form.get_queryset(qs)

    def get_context_data(self, **kwargs):
        context = super().get_context_data(**kwargs)
        if self.request.user.is_authenticated:
            context["breadcrumbs"] = Breadcrumb.build_crumbs(
                self.request.user, "Public assessments"
            )
        else:
            context["breadcrumbs"] = [Breadcrumb.build_root(self.request.user)]
        context[
            "desc"
        ] = """
            Publicly available assessments are below. Each assessment was conducted by an independent
            team; details on the objectives and methodology applied are described in each assessment.
            Data can also be downloaded for each individual assessment.
        """
        context["form"] = self.form
        context["is_public_list"] = True
        return context


class AssessmentCreate(TimeSpentOnPageMixin, UserPassesTestMixin, MessageMixin, CreateView):
    success_message = "Assessment created."
    model = models.Assessment
    form_class = forms.AssessmentForm
    template_name = "assessment/assessment_create_form.html"

    def test_func(self):
        user = self.request.user
        return user.is_authenticated and user.can_create_assessments()

    def get_success_url(self):
        self.assessment = self.object
        return super().get_success_url()

    def get_form_kwargs(self):
        kwargs = super().get_form_kwargs()
        kwargs.update(user=self.request.user)
        return kwargs

    def get_context_data(self, **kwargs):
        context = super().get_context_data(**kwargs)
        context["breadcrumbs"] = Breadcrumb.build_crumbs(self.request.user, "Create assessment")
        return context


class AssessmentRead(BaseDetail):
    model = models.Assessment

    def get_queryset(self):
        return (
            super()
            .get_queryset()
            .prefetch_related(
                "project_manager", "team_members", "reviewers", "datasets", "dtxsids", "values"
            )
        )

    def get_context_data(self, **kwargs):
        context = super().get_context_data(**kwargs)
        context["attachments"] = models.Attachment.objects.get_attachments(
            self.object, not context["obj_perms"]["edit"]
        )
        context["dtxsids"] = json.dumps(
            serializers.AssessmentSerializer().to_representation(self.object)["dtxsids"]
        )
        context["internal_communications"] = self.object.get_communications()
        context["datasets"] = (
            context["object"].datasets.all()
            if context["obj_perms"]["edit"]
            else context["object"].datasets.filter(published=True)
        )
<<<<<<< HEAD
        context["fig"] = px.line(x=[1, 2, 3], y=[4, 5, 6])
=======
        context["values"] = self.object.values.order_by("value_type")
>>>>>>> fef91f6e
        return context


class AssessmentUpdate(BaseUpdate):
    success_message = "Assessment updated."
    model = models.Assessment
    form_class = forms.AssessmentForm
    assessment_permission = constants.AssessmentViewPermissions.PROJECT_MANAGER


class AssessmentModulesUpdate(AssessmentUpdate):
    success_message = "Assessment modules updated."
    form_class = forms.AssessmentModulesForm
    template_name = "assessment/assessment_module_form.html"
    assessment_permission = constants.AssessmentViewPermissions.PROJECT_MANAGER


class AssessmentDelete(BaseDelete):
    model = models.Assessment
    success_url = reverse_lazy("portal")
    success_message = "Assessment deleted."
    assessment_permission = constants.AssessmentViewPermissions.PROJECT_MANAGER


class AssessmentClearCache(MessageMixin, View):
    model = models.Assessment
    success_message = "Assessment cache cleared."

    def get(self, request, *args, **kwargs):
        assessment = get_object_or_404(self.model, pk=kwargs["pk"])
        url = get_referrer(self.request, assessment.get_absolute_url())

        if not assessment.user_is_team_member_or_higher(request.user):
            raise PermissionDenied()

        assessment.bust_cache()
        refresh_all_mvs(force=True)

        self.send_message()
        return HttpResponseRedirect(url)


class AssessmentDownloads(BaseDetail):
    """
    Download assessment-level Microsoft Excel reports
    """

    model = models.Assessment
    template_name = "assessment/assessment_downloads.html"
    breadcrumb_active_name = "Downloads"

    def get_context_data(self, **kwargs):
        kwargs.update(EpiVersion=constants.EpiVersion)
        return super().get_context_data(**kwargs)


# Assessment Detail views
class AssessmentDetailCreate(BaseCreate):
    success_message = "Assessment Details created."
    model = models.AssessmentDetail
    parent_model = models.Assessment
    parent_template_name = "assessment"
    form_class = forms.AssessmentDetailForm

    def get_success_url(self):
        return self.object.assessment.get_absolute_url()


class AssessmentDetailUpdate(BaseUpdate):
    success_message = "Assessment Details updated."
    model = models.AssessmentDetail
    parent_model = models.Assessment
    form_class = forms.AssessmentDetailForm

    def get_success_url(self):
        return self.object.assessment.get_absolute_url()

    def get_cancel_url(self):
        return self.object.assessment.get_absolute_url()


# Assessment Value views
class AssessmentValueCreate(BaseCreate):
    success_message = "Assessment Value created."
    model = models.AssessmentValue
    parent_template_name = "assessment"
    parent_model = models.Assessment
    form_class = forms.AssessmentValueForm

    def get_success_url(self):
        return self.object.assessment.get_absolute_url()


class AssessmentValueUpdate(BaseUpdate):
    success_message = "Assessment Value updated."
    model = models.AssessmentValue
    parent_model = models.Assessment
    form_class = forms.AssessmentValueForm


class AssessmentValueDetail(BaseDetail):
    model = models.AssessmentValue


class AssessmentValueDelete(BaseDelete):
    model = models.AssessmentValue
    success_message = "Assessment Value deleted."

    def get_success_url(self):
        return self.object.assessment.get_absolute_url()


# Attachment viewset
class AttachmentViewset(HtmxViewSet):
    actions = {"create", "read", "update", "delete"}
    parent_model = models.Assessment
    model = models.Attachment
    form_fragment = "assessment/fragments/attachment_edit_row.html"
    detail_fragment = "assessment/fragments/attachment_row.html"
    list_fragment = "assessment/fragments/attachment_list.html"

    @action(permission=can_view, htmx_only=False)
    def read(self, request: HttpRequest, *args, **kwargs):
        if request.is_htmx:
            return render(request, self.detail_fragment, self.get_context_data())
        attachment = request.item.object
        if attachment.publicly_available or request.item.permissions(request.user)["edit"]:
            return HttpResponseRedirect(attachment.attachment.url)
        raise Http404()

    @action(methods=("get", "post"), permission=can_edit)
    def create(self, request: HttpRequest, *args, **kwargs):
        template = self.form_fragment
        if request.method == "POST":
            form = forms.AttachmentForm(request.POST, request.FILES, parent=request.item.parent)
            if form.is_valid():
                self.perform_create(request.item, form)
                template = self.detail_fragment
        else:
            form = forms.AttachmentForm()
            template = self.list_fragment
        context = self.get_context_data(form=form)
        context["object_list"] = models.Attachment.objects.get_attachments(
            request.item.assessment, False
        )
        return render(request, template, context)

    @action(methods=("get", "post"), permission=can_edit)
    def update(self, request: HttpRequest, *args, **kwargs):
        template = self.form_fragment
        if request.method == "POST":
            form = forms.AttachmentForm(request.POST, request.FILES, instance=request.item.object)
            if form.is_valid():
                self.perform_update(request.item, form)
                template = self.detail_fragment
        else:
            form = forms.AttachmentForm(data=None, instance=request.item.object)
        context = self.get_context_data(form=form)
        return render(request, template, context)

    @action(methods=("get", "post"), permission=can_edit)
    def delete(self, request: HttpRequest, *args, **kwargs):
        if request.method == "POST":
            self.perform_delete(request.item)
            return self.str_response()
        return render(request, self.detail_fragment, self.get_context_data())


# Dataset views
class DatasetCreate(BaseCreate):
    success_message = "Dataset created."
    parent_model = models.Assessment
    parent_template_name = "parent"
    model = models.Dataset
    form_class = forms.DatasetForm


class DatasetRead(BaseDetail):
    model = models.Dataset

    def get_object(self, **kwargs):
        obj = super().get_object(**kwargs)
        if not obj.user_can_view(self.request.user):
            raise PermissionDenied()
        return obj


class DatasetUpdate(BaseUpdate):
    success_message = "Dataset updated."
    model = models.Dataset
    form_class = forms.DatasetForm


class DatasetDelete(BaseDelete):
    success_message = "Dataset deleted."
    model = models.Dataset

    def get_success_url(self):
        return self.object.assessment.get_absolute_url()


# Endpoint objects
class EffectTagCreate(CloseIfSuccessMixin, BaseCreate):
    success_message = "Effect tag created."
    parent_model = models.Assessment
    parent_template_name = "assessment"
    model = models.EffectTag
    form_class = forms.EffectTagForm


class SpeciesCreate(CloseIfSuccessMixin, BaseCreate):
    success_message = "Species created."
    parent_model = models.Assessment
    parent_template_name = "assessment"
    model = models.Species
    form_class = forms.SpeciesForm


class StrainCreate(CloseIfSuccessMixin, BaseCreate):
    success_message = "Strain created."
    parent_model = models.Assessment
    parent_template_name = "assessment"
    model = models.Strain
    form_class = forms.StrainForm


class DoseUnitsCreate(CloseIfSuccessMixin, BaseCreate):
    success_message = "Dose units created."
    parent_model = models.Assessment
    parent_template_name = "assessment"
    model = models.DoseUnits
    form_class = forms.DoseUnitsForm


class DSSToxCreate(CloseIfSuccessMixin, LoginRequiredMixin, MessageMixin, CreateView):
    success_message = "DTXSID created."
    model = models.DSSTox
    form_class = forms.DSSToxForm


class BaseEndpointList(BaseList):
    parent_model = models.Assessment
    model = models.BaseEndpoint
    breadcrumb_active_name = "Endpoints"

    def get_context_data(self, **kwargs):
        context = super().get_context_data(**kwargs)
        eps = self.model.endpoint.related.related_model.objects.get_qs(self.assessment.id).count()
        os = self.model.outcome.related.related_model.objects.get_qs(self.assessment.id).count()
        mrs = apps.get_model("epimeta", "metaresult").objects.get_qs(self.assessment.id).count()
        iveps = self.model.ivendpoint.related.related_model.objects.get_qs(
            self.assessment.id
        ).count()
        alleps = eps + os + mrs + iveps
        context.update(
            {
                "ivendpoints": iveps,
                "endpoints": eps,
                "outcomes": os,
                "meta_results": mrs,
                "total_endpoints": alleps,
            }
        )
        return context


class CleanExtractedData(BaseEndpointList):
    """
    To add a model to clean,
     - add TEXT_CLEANUP_FIELDS = {...fields} to the model
     - add model count dict to assessment.views.Assessment.endpoints
     - add model serializer that uses utils.api.DynamicFieldsMixin
     - add api view that inherits from assessment.api.CleanupFieldsBaseViewSet
        with model={model} & serializer_class={new serializer}
     - add url for api view to urls.py
     - add url and model title to templates/assessment/clean_extracted_data.html config object
    """

    breadcrumb_active_name = "Clean extracted data"
    template_name = "assessment/clean_extracted_data.html"
    assessment_permission = constants.AssessmentViewPermissions.TEAM_MEMBER

    def get_app_config(self, context) -> WebappConfig:
        return WebappConfig(
            app="textCleanupStartup",
            data=dict(
                assessment_id=self.assessment.id,
                assessment=reverse(
                    "assessment:api:assessment-endpoints", args=(self.assessment.id,)
                ),
                csrf=get_token(self.request),
            ),
        )


# Assorted functionality
class CloseWindow(TemplateView):
    template_name = "hawc/close_window.html"


class UpdateSession(View):

    http_method_names = ("post",)

    def isTruthy(self, request, field):
        return request.POST.get(field, "true") == "true"

    def post(self, request, *args, **kwargs):
        if not request.is_ajax():
            return HttpResponseNotAllowed(["POST"])
        response = {}
        if request.POST.get("refresh"):
            if request.user.is_authenticated:
                old_time = request.session.get_expiry_date().isoformat()
                request.session.set_expiry(None)  # use the global session expiry policy
                new_time = request.session.get_expiry_date().isoformat()
                response = {
                    "message": f"Session extended from {old_time} to {new_time}.",
                    "new_expiry_time": new_time,
                }
            else:
                response = {
                    "message": "Session not renewed.",
                    "new_expiry_time": None,
                }
        return JsonResponse(response)


@method_decorator(cache_page(60 * 60), name="dispatch")
class RasterizeCss(View):
    def get(self, request, *args, **kwargs):
        return JsonResponse({"template": get_styles_svg_definition()})


class CleanStudyRoB(BaseDetail):
    template_name = "assessment/clean_study_rob_scores.html"
    model = models.Assessment
    breadcrumb_active_name = "Clean reviews"
    assessment_permission = constants.AssessmentViewPermissions.PROJECT_MANAGER

    def get_app_config(self, context) -> WebappConfig:
        return WebappConfig(
            app="riskofbiasStartup",
            page="ScoreCleanupStartup",
            data=dict(
                assessment_id=self.assessment.id,
                assessment=reverse(
                    "assessment:api:assessment-endpoints", args=(self.assessment.id,)
                ),
                items=dict(
                    url=reverse("riskofbias:api:metric_scores-list"),
                    patchUrl=reverse("riskofbias:api:score-cleanup-list"),
                ),
                studyTypes=dict(url=reverse("study:api:study-types")),
                csrf=get_token(self.request),
                host=f"//{self.request.get_host()}",
            ),
        )


# blog
@method_decorator(beta_tester_required, name="dispatch")
class BlogList(ListView):
    model = models.Blog

    def get_queryset(self):
        return self.model.objects.filter(published=True)

    def get_context_data(self, **kwargs):
        context = super().get_context_data(**kwargs)
        context["breadcrumbs"] = Breadcrumb.build_crumbs(self.request.user, "Blog")
        return context


# log
class LogDetail(DetailView):
    template_name = "assessment/log_detail.html"
    model = models.Log

    def get_object(self):
        obj = super().get_object()
        if not obj.user_can_view(self.request.user):
            raise PermissionDenied()
        return obj

    def get_context_data(self, **kwargs):
        context = super().get_context_data(**kwargs)
        context["assessment"] = self.object.assessment
        context["breadcrumbs"] = self.get_breadcrumbs()
        return context

    def get_breadcrumbs(self) -> list[Breadcrumb]:
        extras = []
        if assessment := self.object.assessment:
            extras.extend(
                [
                    Breadcrumb.from_object(assessment),
                    Breadcrumb(name="Logs", url=assessment.get_assessment_logs_url()),
                ]
            )
        crumbs = Breadcrumb.build_crumbs(self.request.user, "Log", extras)
        return crumbs


class LogObjectList(ListView):
    template_name = "assessment/log_object_list.html"
    model = models.Log

    def dispatch(self, request, *args, **kwargs):
        try:
            content_type = ContentType.objects.get_for_id(kwargs["content_type"])
        except ObjectDoesNotExist:
            raise Http404()
        first_log = self.model.objects.filter(**self.kwargs).first()
        if not first_log:
            first_log = self.model(content_type=content_type, object_id=kwargs["object_id"])
            if hasattr(first_log.content_object, "get_assessment"):
                first_log.assessment = first_log.content_object.get_assessment()
        if not first_log.user_can_view(request.user):
            raise PermissionDenied()

        self.first_log = first_log
        self.assessment = first_log.assessment

        return super().dispatch(request, *args, **kwargs)

    def get_queryset(self):
        return self.model.objects.get_object_audit(**self.kwargs)

    def get_breadcrumbs(self) -> list[Breadcrumb]:
        return Breadcrumb.build_crumbs(
            self.request.user,
            "Logs",
            [
                Breadcrumb.from_object(self.assessment),
                Breadcrumb(name="Logs", url=self.assessment.get_assessment_logs_url()),
            ],
        )

    def get_context_data(self, **kwargs):
        context = super().get_context_data(**kwargs)
        context.update(assessment=self.assessment, first_log=self.first_log)
        if self.assessment:
            context["breadcrumbs"] = self.get_breadcrumbs()
        return context


class AssessmentLogList(BaseList):
    parent_model = models.Assessment
    model = models.Log
    breadcrumb_active_name = "Logs"
    template_name = "assessment/assessment_log_list.html"
    paginate_by = 25
    assessment_permission = constants.AssessmentViewPermissions.TEAM_MEMBER

    def get_queryset(self):
        qs = (
            super()
            .get_queryset()
            .filter(assessment=self.assessment)
            .select_related("assessment", "content_type", "user")
        )
        self.form = forms.LogFilterForm(self.request.GET, assessment=self.assessment)
        if self.form.is_valid():
            qs = qs.filter(self.form.filters())
        return qs

    def get_context_data(self, **kwargs):
        context = super().get_context_data(**kwargs)
        context["form"] = self.form
        return context


@method_decorator(cache_page(3600), name="dispatch")
class AboutContentTypes(TemplateView):
    template_name = "assessment/content_types.html"

    def get_cts(self):
        cts = {f"{ct.app_label}.{ct.model}": ct for ct in ContentType.objects.all()}
        return [
            cts["assessment.assessment"],
            cts["assessment.attachment"],
            cts["assessment.dataset"],
            cts["lit.search"],
            cts["lit.reference"],
            cts["study.study"],
            cts["study.attachment"],
            cts["riskofbias.riskofbiasdomain"],
            cts["riskofbias.riskofbiasmetric"],
            cts["riskofbias.riskofbias"],
            cts["animal.experiment"],
            cts["animal.animalgroup"],
            cts["animal.dosingregime"],
            cts["animal.endpoint"],
            cts["bmd.session"],
            cts["epi.studypopulation"],
            cts["epi.comparisonset"],
            cts["epi.exposure"],
            cts["epi.outcome"],
            cts["epi.result"],
            cts["epimeta.metaprotocol"],
            cts["epimeta.metaresult"],
            cts["summary.summarytable"],
            cts["summary.visual"],
            cts["summary.datapivot"],
            cts["summary.datapivotupload"],
            cts["summary.datapivotquery"],
        ]

    def get_context_data(self, **kwargs: Any) -> dict[str, Any]:
        context = super().get_context_data(**kwargs)
        context["content_types"] = self.get_cts()
        return context


class PublishedItemsChecklist(HtmxViewSet):
    actions = {"list", "update_item"}
    parent_actions = {"list", "update_item"}
    parent_model = models.Assessment
    model_lookups = {
        "study": apps.get_model("study", "Study"),
        "visual": apps.get_model("summary", "Visual"),
        "datapivot": apps.get_model("summary", "DataPivot"),
        "dataset": apps.get_model("assessment", "Dataset"),
        "summarytable": apps.get_model("summary", "SummaryTable"),
        "attachment": apps.get_model("assessment", "Attachment"),
    }

    @action(permission=can_edit, htmx_only=False)
    def list(self, request: HttpRequest, *args, **kwargs):
        return render(
            request,
            "assessment/published_items.html",
            self.get_list_context_data(self.request.user, self.request.item.assessment),
        )

    @action(permission=can_edit, methods={"post"})
    def update_item(self, request: HttpRequest, *args, **kwargs):
        instance = self.get_instance(request.item, kwargs["type"], kwargs["object_id"])
        self.perform_update(request, instance)
        return render(
            request,
            "assessment/fragments/publish_item_td.html",
            {"name": kwargs["type"], "object": instance, "assessment": request.item.assessment},
        )

    def get_instance(self, item, type: str, object_id: int):
        Model = self.model_lookups.get(type)
        if not Model:
            raise Http404()
        key = "object_id" if type == "attachment" else "assessment_id"
        return get_object_or_404(Model.objects.filter(**{key: item.assessment.id}), id=object_id)

    @transaction.atomic
    def perform_update(self, request, instance):
        if hasattr(instance, "published"):
            instance.published = not instance.published
        elif hasattr(instance, "publicly_available"):
            instance.publicly_available = not instance.publicly_available
        instance.save()
        create_object_log("Updated", instance, request.item.assessment.id, request.user.id)

    def get_list_context_data(self, user, assessment):
        crumbs = Breadcrumb.build_assessment_crumbs(user, assessment)
        crumbs.append(Breadcrumb(name="Published items"))
        studies = (
            apps.get_model("study", "Study")
            .objects.filter(assessment=assessment)
            .order_by("short_citation".lower())
        )
        datapivots = (
            apps.get_model("summary", "DataPivot")
            .objects.filter(assessment=assessment)
            .order_by("title".lower())
        )
        visuals = (
            apps.get_model("summary", "Visual")
            .objects.filter(assessment=assessment)
            .order_by("visual_type", "title".lower())
        )
        datasets = (
            apps.get_model("assessment", "Dataset")
            .objects.filter(assessment=assessment)
            .order_by("name".lower())
        )
        summarytables = (
            apps.get_model("summary", "SummaryTable")
            .objects.filter(assessment=assessment)
            .order_by("table_type", "title".lower())
        )
        attachments = apps.get_model("assessment", "Attachment").objects.get_attachments(
            assessment, False
        )
        return {
            "assessment": assessment,
            "breadcrumbs": crumbs,
            "studies": studies,
            "datapivots": datapivots,
            "visuals": visuals,
            "datasets": datasets,
            "summarytables": summarytables,
            "attachments": attachments,
        }<|MERGE_RESOLUTION|>--- conflicted
+++ resolved
@@ -2,7 +2,6 @@
 import logging
 from typing import Any
 
-import plotly.express as px
 from django.apps import apps
 from django.conf import settings
 from django.contrib.admin.views.decorators import staff_member_required
@@ -413,11 +412,7 @@
             if context["obj_perms"]["edit"]
             else context["object"].datasets.filter(published=True)
         )
-<<<<<<< HEAD
-        context["fig"] = px.line(x=[1, 2, 3], y=[4, 5, 6])
-=======
         context["values"] = self.object.values.order_by("value_type")
->>>>>>> fef91f6e
         return context
 
 
