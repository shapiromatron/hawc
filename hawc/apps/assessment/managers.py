import json
from datetime import datetime, timedelta
from typing import Any, NamedTuple, Union

from django.contrib.contenttypes.models import ContentType
from django.db.models import Q, QuerySet
from reversion.models import Version

from ..common.helper import HAWCDjangoJSONEncoder
from ..common.models import BaseManager


class AssessmentManager(BaseManager):
    assessment_relation = "id"

    def get_public_assessments(self):
        return self.filter(public_on__isnull=False, hide_from_public_page=False).order_by("name")

    def get_viewable_assessments(self, user, exclusion_id=None, public=False):
        """
        Return queryset of all assessments which that user is able to view,
        optionally excluding assessment exclusion_id,
        not including public assessments
        """
        filters = (
            Q(project_manager=user) | Q(team_members=user) | Q(reviewers=user)
            if user.is_authenticated
            else Q(pk__in=[])
        )
        if public:
            filters |= Q(public_on__isnull=False) & Q(hide_from_public_page=False)
        return self.filter(filters).exclude(id=exclusion_id).distinct()

    def get_editable_assessments(self, user, exclusion_id=None):
        """
        Return queryset of all assessments which that user is able to edit,
        optionally excluding assessment exclusion_id,
        not including public assessments
        """
        return (
            self.filter(Q(project_manager=user) | Q(team_members=user))
            .exclude(id=exclusion_id)
            .distinct()
        )

    def recent_public(self, n: int = 5) -> QuerySet:
        """Get recent public, published assessments

        Args:
            n (int, optional): Number of assessments; defaults to 5.

        Returns:
            models.QuerySet: An assessment queryset
        """
        return self.filter(public_on__isnull=False, hide_from_public_page=False).order_by(
            "-public_on"
        )[:n]


class AttachmentManager(BaseManager):
    def get_attachments(self, obj, public_only: bool):
        filters = {
            "content_type": ContentType.objects.get_for_model(obj),
            "object_id": obj.id,
        }
        if public_only:
            filters["publicly_available"] = True
        return self.filter(**filters)

    def assessment_qs(self, assessment_id):
        a = ContentType.objects.get(app_label="assessment", model="assessment").id
        return self.filter(content_type=a, object_id=assessment_id)


class DoseUnitManager(BaseManager):
    def assessment_qs(self, assessment_id):
        return self.all()

    def json_all(self):
        return json.dumps(list(self.all().values()), cls=HAWCDjangoJSONEncoder)

    def get_animal_units(self, assessment):
        """
        Returns a queryset of all bioassay DoseUnits used in an assessment.
        """
        return (
            self.filter(
                dosegroup__dose_regime__dosed_animals__experiment__study__assessment=assessment
            )
            .order_by("pk")
            .distinct("pk")
        )

    def get_animal_units_names(self, assessment):
        """
        Returns a list of the dose-units which are used in the selected
        assessment for animal bioassay data.
        """
        return self.get_animal_units(assessment).values_list("name", flat=True)

    def get_iv_units(self, assessment_id: int):
        return (
            self.filter(ivexperiments__study__assessment=assessment_id)
            .order_by("id")
            .distinct("id")
        )

    def get_epi_units(self, assessment_id: int):
        return (
            self.filter(exposure__study_population__study__assessment_id=assessment_id)
            .order_by("pk")
            .distinct("pk")
        )


class SpeciesManager(BaseManager):
    def assessment_qs(self, assessment_id):
        return self.all()


class StrainManager(BaseManager):
    def assessment_qs(self, assessment_id):
        return self.all()


class EffectTagManager(BaseManager):
    assessment_relation = "baseendpoint__assessment"

    def assessment_qs(self, assessment_id):
        return self.filter(baseendpoint__assessment_id=assessment_id).distinct()

    def get_choices(self, assessment_id):
        return self.get_qs(assessment_id).values_list("id", "name").order_by("name")


class BaseEndpointManager(BaseManager):
    assessment_relation = "assessment"


class TimeSpentEditingManager(BaseManager):
    assessment_relation = "assessment"


class DatasetManager(BaseManager):
    assessment_relation = "assessment"


<<<<<<< HEAD
class ValuesManager(BaseManager):
    assessment_relation = "assessment"


class AssessmentDetailsManager(BaseManager):
    assessment_relation = "assessment"
=======
class Event(NamedTuple):
    """A potentially collapsed changed event between Logs and Reversions"""

    message: str
    snapshot: str
    user: Any
    created: datetime


class EventPair:
    """An Event Pair Comparison between a Log and Reversion"""

    def __init__(self, item_1, item_2=None):
        """Build an event pair, or at least one event.

        Args:
            item_1 (Union[Log, Version]): The first item in the pair
            item_2 (Union[Log, Version], optional): The optional second item in the pair
        """
        self.log = None
        self.version = None
        if isinstance(item_1, Version):
            self.version = item_1
        else:
            self.log = item_1
        if item_2:
            if isinstance(item_2, Version):
                self.version = item_2
            else:
                self.log = item_2

    def collapsable(self) -> bool:
        # should the two items be collapsed?
        if self.log is None or self.version is None:
            return False
        return abs(self.log.created - self.version.revision.date_created) < timedelta(seconds=10)

    def output(self) -> Event:
        # Return a collapsed event
        return Event(
            message=self.log.message if self.log else "",
            snapshot=self.version.serialized_data if self.version else "",
            user=self.log.user if self.log else self.version.revision.user,
            created=self.log.created if self.log else self.version.revision.date_created,
        )


class LogManager(BaseManager):
    assessment_relation = "assessment"

    def get_object_audit(
        self, content_type: Union[ContentType, int], object_id: int
    ) -> list[Event]:
        """
        Combines information from HAWC's internal logs and reversion logs for a more complete audit.
        Matching is attempted between these two log types to account for same operations.

        Args:
            content_type (Union[ContentType, int]): Content type of interested object.
            object_id (int): ID of interested object.

        Returns:
            list[Event]: Serialized logs with message, snapshot, user, and date created.
        """
        # sort all events in descending order
        logs = (
            self.filter(content_type=content_type, object_id=object_id)
            .select_related("user")
            .order_by("id")
        )
        versions = (
            Version.objects.filter(content_type=content_type, object_id=object_id)
            .select_related("revision__user")
            .order_by("id")
        )
        events = list(logs) + list(versions)
        events.sort(
            key=lambda el: el.created if isinstance(el, self.model) else el.revision.date_created,
            reverse=True,
        )

        # build event aggregations
        aggregations = []
        used_next_event = None
        for i, this_event in enumerate(events):
            # skip current item if we've already used it
            if this_event is used_next_event:
                continue

            # try to get next event to compare; if we dont have one, add the current
            try:
                next_event = events[i + 1]
            except IndexError:
                aggregations.append(EventPair(this_event).output())
                break

            # run pair comparisons
            pair = EventPair(this_event, next_event)
            if pair.collapsable():
                # add both; mark second as consumed
                aggregations.append(pair.output())
                used_next_event = next_event
            else:
                # just add one
                aggregations.append(EventPair(this_event).output())

        return aggregations
>>>>>>> 3297f139
<|MERGE_RESOLUTION|>--- conflicted
+++ resolved
@@ -145,14 +145,14 @@
     assessment_relation = "assessment"
 
 
-<<<<<<< HEAD
 class ValuesManager(BaseManager):
     assessment_relation = "assessment"
 
 
 class AssessmentDetailsManager(BaseManager):
     assessment_relation = "assessment"
-=======
+
+
 class Event(NamedTuple):
     """A potentially collapsed changed event between Logs and Reversions"""
 
@@ -259,5 +259,4 @@
                 # just add one
                 aggregations.append(EventPair(this_event).output())
 
-        return aggregations
->>>>>>> 3297f139
+        return aggregations