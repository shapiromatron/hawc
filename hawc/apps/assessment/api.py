import logging
from pathlib import Path
from typing import Optional

import pandas as pd
from django.apps import apps
from django.core import exceptions
from django.db.models import Count
from django.http import Http404
from django.urls import reverse
from django.utils import timezone
from django.utils.decorators import method_decorator
from django.views.decorators.cache import cache_page
<<<<<<< HEAD
from rest_framework import filters, permissions, status, viewsets, mixins
=======
from rest_framework import filters, mixins, permissions, status, viewsets
>>>>>>> 13ff2e1a
from rest_framework.decorators import action
from rest_framework.exceptions import APIException, PermissionDenied
from rest_framework.pagination import PageNumberPagination
from rest_framework.permissions import IsAdminUser
from rest_framework.renderers import JSONRenderer
from rest_framework.response import Response

from hawc.services.epa import dsstox

from ..common.helper import FlatExport, create_uuid, re_digits, tryParseInt
from ..common.renderers import PandasRenderers
from ..lit import constants
from . import models, serializers


class RequiresAssessmentID(APIException):
    status_code = status.HTTP_400_BAD_REQUEST
    default_detail = "Please provide an `assessment_id` argument to your GET request."


class DisabledPagination(PageNumberPagination):
    page_size = None


def get_assessment_id_param(request) -> int:
    """
    If request doesn't contain an integer-based `assessment_id`, an exception is raised.
    """
    assessment_id = tryParseInt(request.GET.get("assessment_id"))
    if assessment_id is None:
        raise RequiresAssessmentID()
    return assessment_id


def get_assessment_from_query(request) -> Optional[models.Assessment]:
    """Returns assessment or None."""
    assessment_id = get_assessment_id_param(request)
    return models.Assessment.objects.filter(pk=assessment_id).first()


class AssessmentForeignKeyPermissions(permissions.BasePermission):
    def has_object_permission(self, request, view, obj):
        if obj.assessment is None:
            return bool(request.user and request.user.is_staff)
        elif request.method in permissions.SAFE_METHODS:
            return obj.assessment.user_can_view_object(request.user)
        else:
            return obj.assessment.user_can_edit_object(request.user)

    def has_permission(self, request, view):
        if view.action == "list":
            return bool(request.user and request.user.is_staff)
        elif view.action == "create":
            serializer = view.serializer_class(data=request.data)
            serializer.is_valid(raise_exception=True)
            assessment = serializer.validated_data.get("assessment")
            if assessment is None:
                return bool(request.user and request.user.is_staff)
            else:
                return assessment.user_can_edit_object(request.user)
        else:
            return True


class AssessmentLevelPermissions(permissions.BasePermission):

    list_actions = [
        "list",
    ]

    def has_object_permission(self, request, view, obj):
        if not hasattr(view, "assessment"):
            view.assessment = obj.get_assessment()
        if request.method in permissions.SAFE_METHODS:
            return view.assessment.user_can_view_object(request.user)
        elif obj == view.assessment:
            return view.assessment.user_can_edit_assessment(request.user)
        else:
            return view.assessment.user_can_edit_object(request.user)

    def has_permission(self, request, view):
        if view.action in self.list_actions:
            logging.info("Permission checked")

            if not hasattr(view, "assessment"):
                view.assessment = get_assessment_from_query(request)

            if view.assessment is None:
                return False

            return view.assessment.user_can_view_object(request.user)

        return True


class InAssessmentFilter(filters.BaseFilterBackend):
    """
    Filter objects which are in a particular assessment.
    """

    def filter_queryset(self, request, queryset, view):
        list_actions = getattr(view, "list_actions", ["list"])
        if view.action not in list_actions:
            return queryset

        if not hasattr(view, "assessment"):
            view.assessment = get_assessment_from_query(request)

        if view.assessment is None:
            return queryset.none()

        if not view.assessment_filter_args:
            raise ValueError("Viewset requires the `assessment_filter_args` argument")

        filters = {view.assessment_filter_args: view.assessment.id}
        return queryset.filter(**filters)


class AssessmentViewset(viewsets.ReadOnlyModelViewSet):
    assessment_filter_args = ""
    permission_classes = (AssessmentLevelPermissions,)
    filter_backends = (InAssessmentFilter,)
    lookup_value_regex = re_digits

    def get_queryset(self):
        return self.model.objects.all()


class AssessmentEditViewset(viewsets.ModelViewSet):
    assessment_filter_args = ""
    permission_classes = (AssessmentLevelPermissions,)
    parent_model = models.Assessment
    filter_backends = (InAssessmentFilter,)
    lookup_value_regex = re_digits

    def get_queryset(self):
        return self.model.objects.all()


class AssessmentRootedTagTreeViewset(viewsets.ModelViewSet):
    """
    Base viewset used with utils/models/AssessmentRootedTagTree subclasses
    """

    lookup_value_regex = re_digits
    permission_classes = (AssessmentLevelPermissions,)

    PROJECT_MANAGER = "PROJECT_MANAGER"
    TEAM_MEMBER = "TEAM_MEMBER"
    create_requires = TEAM_MEMBER

    def get_queryset(self):
        return self.model.objects.all()

    def list(self, request):
        self.filter_queryset(self.get_queryset())
        data = self.model.get_all_tags(self.assessment.id, json_encode=False)
        return Response(data)

    def create(self, request, *args, **kwargs):
        # get an assessment
        assessment_id = get_assessment_id_param(self.request)
        self.assessment = models.Assessment.objects.filter(id=assessment_id).first()
        self.check_editing_permission(request)
        return super().create(request, *args, **kwargs)

    @action(detail=True, methods=("patch",))
    def move(self, request, *args, **kwargs):
        instance = self.get_object()
        self.assessment = instance.get_assessment()
        self.check_editing_permission(request)
        instance.moveWithinSiblingsToIndex(request.data["newIndex"])
        return Response({"status": True})

    def check_editing_permission(self, request):
        if self.create_requires == self.PROJECT_MANAGER:
            permissions_check = self.assessment.user_can_edit_assessment
        elif self.create_requires == self.TEAM_MEMBER:
            permissions_check = self.assessment.user_can_edit_object
        else:
            raise ValueError("invalid configuration of `create_requires`")

        if not permissions_check(request.user):
            raise exceptions.PermissionDenied()


class DoseUnitsViewset(viewsets.ReadOnlyModelViewSet):
    model = models.DoseUnits
    serializer_class = serializers.DoseUnitsSerializer
    pagination_class = DisabledPagination
    lookup_value_regex = re_digits

    def get_queryset(self):
        return self.model.objects.all()


class Assessment(AssessmentViewset):
    model = models.Assessment
    serializer_class = serializers.AssessmentSerializer
    assessment_filter_args = "id"

    @action(detail=False, methods=("get",), permission_classes=(permissions.AllowAny,))
    def public(self, request):
        queryset = self.model.objects.get_public_assessments()
        serializer = serializers.AssessmentSerializer(queryset, many=True)
        return Response(serializer.data)

    @method_decorator(cache_page(60 * 60 * 24))
    @action(detail=False, methods=("get",), renderer_classes=PandasRenderers)
    def bioassay_ml_dataset(self, request):
        Endpoint = apps.get_model("animal", "Endpoint")
        # map of django field names to friendlier column names
        column_map = {
            "assessment_id": "assessment_uuid",
            "name": "endpoint_name",
            "animal_group__experiment__chemical": "chemical",
            "animal_group__species__name": "species",
            "animal_group__strain__name": "strain",
            "animal_group__sex": "sex",
            "system": "endpoint_system",
            "organ": "endpoint_organ",
            "effect": "endpoint_effect",
            "effect_subtype": "endpoint_effect_subtype",
            "data_location": "endpoint_data_location",
            "animal_group__experiment__study__title": "study_title",
            "animal_group__experiment__study__abstract": "study_abstract",
            "animal_group__experiment__study__full_citation": "study_full_citation",
            "animal_group__experiment__study__identifiers__database": "db",
            "animal_group__experiment__study__identifiers__unique_id": "db_id",
        }
        queryset = (
            Endpoint.objects.filter(assessment__is_public_training_data=True)
            .select_related(
                "animal_group",
                "animal_group__species",
                "animal_group__strain",
                "animal_group__experiment",
                "animal_group__experiment__study",
                "animal_group__experiment__study__identifiers",
            )
            .values(*column_map.keys())
        )

        df = pd.DataFrame.from_records(queryset).rename(
            columns={k: v for k, v in column_map.items() if v is not None}
        )

        # Creates a UUID for each assessment_id, providing anonymity
        df["assessment_uuid"] = df["assessment_uuid"].apply(create_uuid)

        # Assigns db_id to hero_id in all instances where db == HERO
        df["hero_id"] = None
        df["hero_id"].loc[df["db"] == constants.HERO] = df["db_id"][df["db"] == constants.HERO]

        # Assigns db_id to pubmed_id in all instances where db == PUBMED
        df["pubmed_id"] = None
        df["pubmed_id"].loc[df["db"] == constants.PUBMED] = df["db_id"][
            df["db"] == constants.PUBMED
        ]
        df = df.drop(columns=["db", "db_id"]).drop_duplicates()
        today = timezone.now().strftime("%Y-%m-%d")
        export = FlatExport(df=df, filename=f"hawc-bioassay-dataset-{today}")
        return Response(export)

    @action(detail=True)
    def endpoints(self, request, pk: int = None):
        """
        Optimized for queryset speed; some counts in get_queryset
        and others in the list here; depends on if a "select distinct" is
        required which significantly decreases query speed.
        """

        # check permissions
        instance = self.get_object()

        # re-query w/ annotations
        instance = (
            self.model.objects.get_qs(instance.id)
            .annotate(endpoint_count=Count("baseendpoint__endpoint"))
            .annotate(outcome_count=Count("baseendpoint__outcome"))
            .annotate(ivendpoint_count=Count("baseendpoint__ivendpoint"))
        ).first()

        app_url = reverse("assessment:clean_extracted_data", kwargs={"pk": instance.id})
        instance.items = []

        # animal
        instance.items.append(
            {
                "count": instance.endpoint_count,
                "title": "animal bioassay endpoints",
                "type": "ani",
                "url": f"{app_url}ani/",
            }
        )

        count = apps.get_model("animal", "Experiment").objects.get_qs(instance.id).count()
        instance.items.append(
            {
                "count": count,
                "title": "animal bioassay experiments",
                "type": "experiment",
                "url": f"{app_url}experiment/",
            }
        )

        count = apps.get_model("animal", "AnimalGroup").objects.get_qs(instance.id).count()
        instance.items.append(
            {
                "count": count,
                "title": "animal bioassay animal groups",
                "type": "animal-groups",
                "url": f"{app_url}animal-groups/",
            }
        )

        count = apps.get_model("animal", "DosingRegime").objects.get_qs(instance.id).count()
        instance.items.append(
            {
                "count": count,
                "title": "animal bioassay dosing regimes",
                "type": "dosing-regime",
                "url": f"{app_url}dosing-regime/",
            }
        )

        # epi
        instance.items.append(
            {
                "count": instance.outcome_count,
                "title": "epidemiological outcomes assessed",
                "type": "epi",
                "url": f"{app_url}epi/",
            }
        )

        count = apps.get_model("epi", "StudyPopulation").objects.get_qs(instance.id).count()
        instance.items.append(
            {
                "count": count,
                "title": "epi study populations",
                "type": "study-populations",
                "url": f"{app_url}study-populations/",
            }
        )

        count = apps.get_model("epi", "Exposure").objects.get_qs(instance.id).count()
        instance.items.append(
            {
                "count": count,
                "title": "epi exposures",
                "type": "exposures",
                "url": f"{app_url}exposures/",
            }
        )

        # in vitro
        instance.items.append(
            {
                "count": instance.ivendpoint_count,
                "title": "in vitro endpoints",
                "type": "in-vitro",
                "url": f"{app_url}in-vitro/",
            }
        )

        count = apps.get_model("invitro", "ivchemical").objects.get_qs(instance.id).count()
        instance.items.append(
            {
                "count": count,
                "title": "in vitro chemicals",
                "type": "in-vitro-chemical",
                "url": f"{app_url}in-vitro-chemical/",
            }
        )

        # study
        count = apps.get_model("study", "Study").objects.get_qs(instance.id).count()
        instance.items.append(
            {"count": count, "title": "studies", "type": "study", "url": f"{app_url}study/"}
        )

        # lit
        count = apps.get_model("lit", "Reference").objects.get_qs(instance.id).count()
        instance.items.append(
            {
                "count": count,
                "title": "references",
                "type": "reference",
                "url": f"{app_url}reference/",
            }
        )

        serializer = serializers.AssessmentEndpointSerializer(instance)
        return Response(serializer.data)

    @action(
<<<<<<< HEAD
        detail=True, methods=("get", "post"),
    )
    def jobs(self, request, pk: int = None):
        instance = self.get_object()
        if request.method == "GET":
            queryset = instance.jobs.all()
            serializer = serializers.JobSerializer(queryset, many=True)
            return Response(serializer.data)
        elif request.method == "POST":
            request.data["assessment"] = instance.id
            serializer = serializers.JobSerializer(data=request.data)
            serializer.is_valid(raise_exception=True)
            serializer.save()
            return Response(serializer.data, status=status.HTTP_201_CREATED)
=======
        detail=True, methods=("get",),
    )
    def logs(self, request, pk: int = None):
        instance = self.get_object()
        queryset = instance.logs.all()
        serializer = serializers.LogSerializer(queryset, many=True)
        return Response(serializer.data)
>>>>>>> 13ff2e1a


class DatasetViewset(AssessmentViewset):
    model = models.Dataset
    serializer_class = serializers.DatasetSerializer
    assessment_filter_args = "assessment_id"

    @action(detail=True, renderer_classes=PandasRenderers)
    def data(self, request, pk: int = None):
        instance = self.get_object()
        revision = instance.get_latest_revision()
        export = FlatExport(df=revision.get_df(), filename=Path(revision.metadata["filename"]).stem)
        return Response(export)

    @action(detail=True, renderer_classes=PandasRenderers, url_path=r"version/(?P<version>\d+)")
    def version(self, request, pk: int, version: int):
        instance = self.get_object()
        if not self.assessment.user_is_team_member_or_higher(request.user):
            raise PermissionDenied()
        revision = instance.revisions.filter(version=version).first()
        if revision is None:
            raise Http404()
        export = FlatExport(df=revision.get_df(), filename=Path(revision.metadata["filename"]).stem)
        return Response(export)


class AdminDashboardViewset(viewsets.ViewSet):

    permission_classes = (permissions.IsAdminUser,)
    renderer_classes = (JSONRenderer,)

    @action(detail=False)
    def growth(self, request):
        serializer = serializers.GrowthPlotSerializer(data=request.GET)
        serializer.is_valid(raise_exception=True)
        fig = serializer.create_figure()
        return Response(fig.to_dict())

    @method_decorator(cache_page(60 * 60))
    @action(detail=False, url_path="assessment-size", renderer_classes=PandasRenderers)
    def assessment_size(self, request):
        df = models.Assessment.size_df()
        export = FlatExport(df=df, filename="assessment-size")
        return Response(export)


class DssToxViewset(viewsets.GenericViewSet, mixins.RetrieveModelMixin):
    permission_classes = (permissions.AllowAny,)
    lookup_value_regex = dsstox.RE_DTXSID
    model = models.DSSTox
    serializer_class = serializers.DSSToxSerializer

    def get_queryset(self):
        return self.model.objects.all()


<<<<<<< HEAD
        return Response(data)


class JobViewset(
    mixins.CreateModelMixin,
    mixins.ListModelMixin,
    mixins.RetrieveModelMixin,
    viewsets.GenericViewSet,
):
    model = models.Job
    serializer_class = serializers.JobSerializer
    permission_classes = (AssessmentForeignKeyPermissions,)
    pagination_class = None

    def get_queryset(self):
        if self.action == "list":
            return self.model.objects.filter(assessment=None)
        else:
            return self.model.objects.all()
=======
class LogViewset(mixins.ListModelMixin, viewsets.GenericViewSet):
    model = models.Log
    permission_classes = (IsAdminUser,)
    serializer_class = serializers.LogSerializer
    pagination_class = None

    def get_queryset(self):
        return self.model.objects.filter(assessment=None)
>>>>>>> 13ff2e1a
<|MERGE_RESOLUTION|>--- conflicted
+++ resolved
@@ -11,11 +11,7 @@
 from django.utils import timezone
 from django.utils.decorators import method_decorator
 from django.views.decorators.cache import cache_page
-<<<<<<< HEAD
-from rest_framework import filters, permissions, status, viewsets, mixins
-=======
 from rest_framework import filters, mixins, permissions, status, viewsets
->>>>>>> 13ff2e1a
 from rest_framework.decorators import action
 from rest_framework.exceptions import APIException, PermissionDenied
 from rest_framework.pagination import PageNumberPagination
@@ -413,7 +409,6 @@
         return Response(serializer.data)
 
     @action(
-<<<<<<< HEAD
         detail=True, methods=("get", "post"),
     )
     def jobs(self, request, pk: int = None):
@@ -428,7 +423,8 @@
             serializer.is_valid(raise_exception=True)
             serializer.save()
             return Response(serializer.data, status=status.HTTP_201_CREATED)
-=======
+
+    @action(
         detail=True, methods=("get",),
     )
     def logs(self, request, pk: int = None):
@@ -436,7 +432,6 @@
         queryset = instance.logs.all()
         serializer = serializers.LogSerializer(queryset, many=True)
         return Response(serializer.data)
->>>>>>> 13ff2e1a
 
 
 class DatasetViewset(AssessmentViewset):
@@ -493,10 +488,6 @@
         return self.model.objects.all()
 
 
-<<<<<<< HEAD
-        return Response(data)
-
-
 class JobViewset(
     mixins.CreateModelMixin,
     mixins.ListModelMixin,
@@ -513,7 +504,8 @@
             return self.model.objects.filter(assessment=None)
         else:
             return self.model.objects.all()
-=======
+
+
 class LogViewset(mixins.ListModelMixin, viewsets.GenericViewSet):
     model = models.Log
     permission_classes = (IsAdminUser,)
@@ -521,5 +513,4 @@
     pagination_class = None
 
     def get_queryset(self):
-        return self.model.objects.filter(assessment=None)
->>>>>>> 13ff2e1a
+        return self.model.objects.filter(assessment=None)