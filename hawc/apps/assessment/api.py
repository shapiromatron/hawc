import logging
from typing import Optional

import pandas as pd
from django.apps import apps
from django.core import exceptions
from django.core.cache import cache
from django.db.models import Count
from django.urls import reverse
from django.utils import timezone
from django.utils.decorators import method_decorator
from django.views.decorators.cache import cache_page
from rest_framework import filters, permissions, status, viewsets
from rest_framework.decorators import action
from rest_framework.exceptions import APIException
from rest_framework.pagination import PageNumberPagination
from rest_framework.renderers import JSONRenderer
from rest_framework.response import Response
from rest_framework.views import APIView

<<<<<<< HEAD
from ..common import dsstox
from ..common.helper import FlatExport, create_uuid, tryParseInt
=======
from ..common.helper import FlatExport, create_uuid, re_digits, tryParseInt
>>>>>>> e727f411
from ..common.renderers import PandasRenderers
from ..lit import constants
from . import models, serializers, tasks


class RequiresAssessmentID(APIException):
    status_code = status.HTTP_400_BAD_REQUEST
    default_detail = "Please provide an `assessment_id` argument to your GET request."


class DisabledPagination(PageNumberPagination):
    page_size = None


def get_assessment_id_param(request) -> int:
    """
    If request doesn't contain an integer-based `assessment_id`, an exception is raised.
    """
    assessment_id = tryParseInt(request.GET.get("assessment_id"))
    if assessment_id is None:
        raise RequiresAssessmentID()
    return assessment_id


def get_assessment_from_query(request) -> Optional[models.Assessment]:
    """Returns assessment or None."""
    assessment_id = get_assessment_id_param(request)
    return models.Assessment.objects.filter(pk=assessment_id).first()


class AssessmentLevelPermissions(permissions.BasePermission):

    list_actions = [
        "list",
    ]

    def has_object_permission(self, request, view, obj):
        if not hasattr(view, "assessment"):
            view.assessment = obj.get_assessment()
        if request.method in permissions.SAFE_METHODS:
            return view.assessment.user_can_view_object(request.user)
        elif obj == view.assessment:
            return view.assessment.user_can_edit_assessment(request.user)
        else:
            return view.assessment.user_can_edit_object(request.user)

    def has_permission(self, request, view):
        if view.action in self.list_actions:
            logging.info("Permission checked")

            if not hasattr(view, "assessment"):
                view.assessment = get_assessment_from_query(request)

            if view.assessment is None:
                return False

            return view.assessment.user_can_view_object(request.user)

        return True


class InAssessmentFilter(filters.BaseFilterBackend):
    """
    Filter objects which are in a particular assessment.
    """

    def filter_queryset(self, request, queryset, view):
        list_actions = getattr(view, "list_actions", ["list"])
        if view.action not in list_actions:
            return queryset

        if not hasattr(view, "assessment"):
            view.assessment = get_assessment_from_query(request)

        if view.assessment is None:
            return queryset.none()

        filters = {view.assessment_filter_args: view.assessment.id}
        return queryset.filter(**filters)


class AssessmentViewset(viewsets.ReadOnlyModelViewSet):
    assessment_filter_args = ""
    permission_classes = (AssessmentLevelPermissions,)
    filter_backends = (InAssessmentFilter,)
    lookup_value_regex = re_digits

    def get_queryset(self):
        return self.model.objects.all()


class AssessmentEditViewset(viewsets.ModelViewSet):
    assessment_filter_args = ""
    permission_classes = (AssessmentLevelPermissions,)
    parent_model = models.Assessment
    filter_backends = (InAssessmentFilter,)
    lookup_value_regex = re_digits

    def get_queryset(self):
        return self.model.objects.all()


class AssessmentRootedTagTreeViewset(viewsets.ModelViewSet):
    """
    Base viewset used with utils/models/AssessmentRootedTagTree subclasses
    """

    lookup_value_regex = re_digits
    permission_classes = (AssessmentLevelPermissions,)

    PROJECT_MANAGER = "PROJECT_MANAGER"
    TEAM_MEMBER = "TEAM_MEMBER"
    create_requires = TEAM_MEMBER

    def get_queryset(self):
        return self.model.objects.all()

    def list(self, request):
        self.filter_queryset(self.get_queryset())
        data = self.model.get_all_tags(self.assessment.id, json_encode=False)
        return Response(data)

    def create(self, request, *args, **kwargs):
        # get an assessment
        assessment_id = get_assessment_id_param(self.request)
        self.assessment = models.Assessment.objects.filter(id=assessment_id).first()
        self.check_editing_permission(request)
        return super().create(request, *args, **kwargs)

    @action(detail=True, methods=("patch",))
    def move(self, request, *args, **kwargs):
        instance = self.get_object()
        self.assessment = instance.get_assessment()
        self.check_editing_permission(request)
        instance.moveWithinSiblingsToIndex(request.data["newIndex"])
        return Response({"status": True})

    def check_editing_permission(self, request):
        if self.create_requires == self.PROJECT_MANAGER:
            permissions_check = self.assessment.user_can_edit_assessment
        elif self.create_requires == self.TEAM_MEMBER:
            permissions_check = self.assessment.user_can_edit_object
        else:
            raise ValueError("invalid configuration of `create_requires`")

        if not permissions_check(request.user):
            raise exceptions.PermissionDenied()


class DoseUnitsViewset(viewsets.ReadOnlyModelViewSet):
    model = models.DoseUnits
    serializer_class = serializers.DoseUnitsSerializer
    pagination_class = DisabledPagination
    lookup_value_regex = re_digits

    def get_queryset(self):
        return self.model.objects.all()


class Assessment(AssessmentViewset):
    model = models.Assessment
    permission_classes = (AssessmentLevelPermissions,)
    serializer_class = serializers.AssessmentSerializer

    @action(detail=False, methods=("get",), permission_classes=(permissions.AllowAny,))
    def public(self, request):
        queryset = self.model.objects.get_public_assessments()
        serializer = serializers.AssessmentSerializer(queryset, many=True)
        return Response(serializer.data)

    @method_decorator(cache_page(60 * 60 * 24))
    @action(detail=False, methods=("get",), renderer_classes=PandasRenderers)
    def bioassay_ml_dataset(self, request):
        Endpoint = apps.get_model("animal", "Endpoint")
        # map of django field names to friendlier column names
        column_map = {
            "assessment_id": "assessment_uuid",
            "name": "endpoint_name",
            "animal_group__experiment__chemical": "chemical",
            "animal_group__species__name": "species",
            "animal_group__strain__name": "strain",
            "animal_group__sex": "sex",
            "system": "endpoint_system",
            "organ": "endpoint_organ",
            "effect": "endpoint_effect",
            "effect_subtype": "endpoint_effect_subtype",
            "data_location": "endpoint_data_location",
            "animal_group__experiment__study__title": "study_title",
            "animal_group__experiment__study__abstract": "study_abstract",
            "animal_group__experiment__study__full_citation": "study_full_citation",
            "animal_group__experiment__study__identifiers__database": "db",
            "animal_group__experiment__study__identifiers__unique_id": "db_id",
        }
        queryset = (
            Endpoint.objects.filter(assessment__is_public_training_data=True)
            .select_related(
                "animal_group",
                "animal_group__species",
                "animal_group__strain",
                "animal_group__experiment",
                "animal_group__experiment__study",
                "animal_group__experiment__study__identifiers",
            )
            .values(*column_map.keys())
        )

        df = pd.DataFrame.from_records(queryset).rename(
            columns={k: v for k, v in column_map.items() if v is not None}
        )

        # Creates a UUID for each assessment_id, providing anonymity
        df["assessment_uuid"] = df["assessment_uuid"].apply(create_uuid)

        # Assigns db_id to hero_id in all instances where db == HERO
        df["hero_id"] = None
        df["hero_id"].loc[df["db"] == constants.HERO] = df["db_id"][df["db"] == constants.HERO]

        # Assigns db_id to pubmed_id in all instances where db == PUBMED
        df["pubmed_id"] = None
        df["pubmed_id"].loc[df["db"] == constants.PUBMED] = df["db_id"][
            df["db"] == constants.PUBMED
        ]
        df = df.drop(columns=["db", "db_id"]).drop_duplicates()
        today = timezone.now().strftime("%Y-%m-%d")
        export = FlatExport(df=df, filename=f"hawc-bioassay-dataset-{today}")
        return Response(export)


class AssessmentEndpointList(AssessmentViewset):
    serializer_class = serializers.AssessmentEndpointSerializer
    assessment_filter_args = "id"
    model = models.Assessment
    pagination_class = DisabledPagination

    def list(self, request, *args, **kwargs):
        """
        List has been optimized for queryset speed; some counts in get_queryset
        and others in the list here; depends on if a "select distinct" is
        required which significantly decreases query speed.
        """

        instance = self.filter_queryset(self.get_queryset())[0]
        app_url = reverse("assessment:clean_extracted_data", kwargs={"pk": instance.id})
        instance.items = []

        # animal
        instance.items.append(
            {
                "count": instance.endpoint_count,
                "title": "animal bioassay endpoints",
                "type": "ani",
                "url": f"{app_url}ani/",
            }
        )

        count = apps.get_model("animal", "Experiment").objects.get_qs(instance.id).count()
        instance.items.append(
            {
                "count": count,
                "title": "animal bioassay experiments",
                "type": "experiment",
                "url": f"{app_url}experiment/",
            }
        )

        count = apps.get_model("animal", "AnimalGroup").objects.get_qs(instance.id).count()
        instance.items.append(
            {
                "count": count,
                "title": "animal bioassay animal groups",
                "type": "animal-groups",
                "url": f"{app_url}animal-groups/",
            }
        )

        count = apps.get_model("animal", "DosingRegime").objects.get_qs(instance.id).count()
        instance.items.append(
            {
                "count": count,
                "title": "animal bioassay dosing regimes",
                "type": "dosing-regime",
                "url": f"{app_url}dosing-regime/",
            }
        )

        # epi
        instance.items.append(
            {
                "count": instance.outcome_count,
                "title": "epidemiological outcomes assessed",
                "type": "epi",
                "url": f"{app_url}epi/",
            }
        )

        count = apps.get_model("epi", "StudyPopulation").objects.get_qs(instance.id).count()
        instance.items.append(
            {
                "count": count,
                "title": "epi study populations",
                "type": "study-populations",
                "url": f"{app_url}study-populations/",
            }
        )

        count = apps.get_model("epi", "Exposure").objects.get_qs(instance.id).count()
        instance.items.append(
            {
                "count": count,
                "title": "epi exposures",
                "type": "exposures",
                "url": f"{app_url}exposures/",
            }
        )

        # in vitro
        instance.items.append(
            {
                "count": instance.ivendpoint_count,
                "title": "in vitro endpoints",
                "type": "in-vitro",
                "url": f"{app_url}in-vitro/",
            }
        )

        count = apps.get_model("invitro", "ivchemical").objects.get_qs(instance.id).count()
        instance.items.append(
            {
                "count": count,
                "title": "in vitro chemicals",
                "type": "in-vitro-chemical",
                "url": f"{app_url}in-vitro-chemical/",
            }
        )

        # study
        count = apps.get_model("study", "Study").objects.get_qs(instance.id).count()
        instance.items.append(
            {"count": count, "title": "studies", "type": "study", "url": f"{app_url}study/"}
        )

        # lit
        count = apps.get_model("lit", "Reference").objects.get_qs(instance.id).count()
        instance.items.append(
            {
                "count": count,
                "title": "references",
                "type": "reference",
                "url": f"{app_url}reference/",
            }
        )

        serializer = self.get_serializer(instance)
        return Response(serializer.data)

    def get_queryset(self):
        assessment_id = get_assessment_id_param(self.request)
        queryset = (
            self.model.objects.get_qs(assessment_id)
            .annotate(endpoint_count=Count("baseendpoint__endpoint"))
            .annotate(outcome_count=Count("baseendpoint__outcome"))
            .annotate(ivendpoint_count=Count("baseendpoint__ivendpoint"))
        )
        return queryset


class AdminDashboardViewset(viewsets.ViewSet):

    permission_classes = (permissions.IsAdminUser,)
    renderer_classes = (JSONRenderer,)

    @action(detail=False)
    def growth(self, request):
        serializer = serializers.GrowthPlotSerializer(data=request.GET)
        serializer.is_valid(raise_exception=True)
        fig = serializer.create_figure()
        return Response(fig.to_dict())


class CasrnView(APIView):
    permission_classes = (permissions.AllowAny,)

    def get(self, request, casrn: str, format=None):
        """
        Given a CAS number, get results.
        """
        cache_name = dsstox.get_cache_name(casrn)

        data = cache.get(cache_name)
        if data is None:
            data = {"status": "requesting"}
            cache.set(cache_name, data, 60)  # add task; don't resubmit for 60 seconds
            tasks.get_dsstox_details.delay(casrn)

        return Response(data)<|MERGE_RESOLUTION|>--- conflicted
+++ resolved
@@ -18,12 +18,8 @@
 from rest_framework.response import Response
 from rest_framework.views import APIView
 
-<<<<<<< HEAD
 from ..common import dsstox
-from ..common.helper import FlatExport, create_uuid, tryParseInt
-=======
 from ..common.helper import FlatExport, create_uuid, re_digits, tryParseInt
->>>>>>> e727f411
 from ..common.renderers import PandasRenderers
 from ..lit import constants
 from . import models, serializers, tasks
