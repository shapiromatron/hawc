from datetime import timedelta
from io import BytesIO

<<<<<<< HEAD
from django.contrib import admin, messages
from django.http import HttpResponse
=======
from django.apps import apps
from django.contrib import admin, messages
>>>>>>> 32302df8
from django.utils import timezone
from django.utils.html import format_html

from ..animal.models import Endpoint
from . import models


def bust_cache(modeladmin, request, queryset):
    for assessment in queryset:
        assessment.bust_cache()
    message = f"Cache for {queryset.count()} assessment(s) busted!"
    modeladmin.message_user(request, message)


bust_cache.short_description = "Clear cache for selected assessments"


@admin.register(models.Assessment)
class AssessmentAdmin(admin.ModelAdmin):
    list_display = ("__str__", "get_managers", "get_team_members", "get_reviewers")
    list_per_page = 10
    list_filter = (
        "editable",
        "public",
    )

    search_fields = (
        "name",
        "project_manager__last_name",
        "team_members__last_name",
        "reviewers__last_name",
    )

<<<<<<< HEAD
    actions = (bust_cache, "migrate_terms")
=======
    actions = (bust_cache, "delete_orphan_tags")
>>>>>>> 32302df8

    def queryset(self, request):
        qs = super().queryset(request)
        return qs.prefetch_related("project_manager", "team_members", "reviewers")

    def delete_orphan_tags(self, request, queryset):
        # Action can only be run on one assessment at a time
        if queryset.count() != 1:
            self.message_user(
                request, f"Select only one item to perform the action on.", level=messages.WARNING
            )
            return
        assessment = queryset.first()
        # delete tags that are not in the assessment tag tree
        ReferenceTags = apps.get_model("lit", "ReferenceTags")
        deleted, log_id = ReferenceTags.objects.delete_orphan_tags(assessment.id)
        # send a message with number deleted & log id
        tags = ReferenceTags.objects.get_assessment_qs(assessment.id)
        self.message_user(
            request,
            f"Deleted {deleted} of {deleted+tags.count()} reference tags. Details can be found at Log {log_id}.",
        )

    def get_staff_ul(self, mgr):
        ul = ["<ul>"]
        for user in mgr.all():
            ul.append(f"<li>{user.first_name} {user.last_name}</li>")

        ul.append("</ul>")
        return format_html(" ".join(ul))

    def get_managers(self, obj):
        return self.get_staff_ul(obj.project_manager)

    def get_team_members(self, obj):
        return self.get_staff_ul(obj.team_members)

    def get_reviewers(self, obj):
        return self.get_staff_ul(obj.reviewers)

    delete_orphan_tags.short_description = "Delete orphaned tags"

    get_managers.short_description = "Managers"
    get_managers.allow_tags = True

    get_team_members.short_description = "Team"
    get_team_members.allow_tags = True

    get_reviewers.short_description = "Reviewers"
    get_reviewers.allow_tags = True

    def migrate_terms(self, request, queryset):
        # Action can only be run on one assessment at a time
        if queryset.count() != 1:
            self.message_user(
                request, f"Select only one item to perform the action on.", level=messages.ERROR
            )
            return

        # Action can only be run on an assessment if controlled vocabulary is used
        assessment = queryset.first()
        if assessment.vocabulary is None:
            self.message_user(
                request, f"Assessment has no controlled vocabulary.", level=messages.ERROR
            )
            return

        df = Endpoint.objects.migrate_terms(assessment)

        # Writes an excel report of applied terms on the endpoints
        f = BytesIO()
        df.to_excel(f, index=False)

        response = HttpResponse(
            f.getvalue(),
            content_type="application/vnd.openxmlformats-officedocument.spreadsheetml.sheet",
        )
        fn = f"attachment; filename=assessment-{assessment.id}-term-migration.xlsx"
        response["Content-Disposition"] = fn

        return response

    migrate_terms.short_description = "Migrate endpoint terms"


@admin.register(models.Attachment)
class AttachmentAdmin(admin.ModelAdmin):
    list_select_related = ("content_type",)
    list_display = ("id", "title", "attachment", "content_object", "publicly_available")
    list_display_links = ("id",)
    list_filter = ("publicly_available",)


class DatasetRevisionInline(admin.StackedInline):
    model = models.DatasetRevision


@admin.register(models.Dataset)
class DatasetAdmin(admin.ModelAdmin):
    list_select_related = ("assessment",)
    list_display = (
        "id",
        "assessment",
        "name",
        "description",
        "created",
        "last_updated",
    )
    list_display_links = ("id",)
    list_filter = (("assessment", admin.RelatedOnlyFieldListFilter),)
    inlines = [
        DatasetRevisionInline,
    ]


@admin.register(models.DoseUnits)
class DoseUnitsAdmin(admin.ModelAdmin):
    list_display = (
        "name",
        "animal_dose_group_count",
        "epi_exposure_count",
        "invitro_experiment_count",
    )


@admin.register(models.Species)
class SpeciesAdmin(admin.ModelAdmin):
    list_display = (
        "id",
        "name",
    )
    list_display_links = ("name",)


@admin.register(models.Strain)
class StrainAdmin(admin.ModelAdmin):
    list_select_related = ("species",)
    list_display = ("id", "name", "species")
    list_display_links = ("name",)
    list_filter = ("species",)


@admin.register(models.EffectTag)
class EffectTagAdmin(admin.ModelAdmin):
    list_display = ("name", "slug", "id")
    search_fields = ("name",)


@admin.register(models.TimeSpentEditing)
class TimeSpentEditingAdmin(admin.ModelAdmin):
    list_display = (
        "id",
        "seconds",
        "assessment",
        "content_type",
        "object_id",
        "content_object",
        "created",
    )
    search_fields = (
        "assessment",
        "content_type",
    )

    def __init__(self, *args, **kwargs):
        super().__init__(*args, **kwargs)
        self.list_display_links = []


@admin.register(models.Job)
class JobAdmin(admin.ModelAdmin):
    list_display = (
        "task_id",
        "assessment",
        "job",
        "kwargs",
        "status",
    )
    search_fields = ("task_id",)
    list_filter = ("status",)
    readonly_fields = ("result",)


@admin.register(models.Log)
class LogAdmin(admin.ModelAdmin):
    list_display = ("assessment", "message", "created", "last_updated")
    search_fields = ("assessment__name", "message")
    actions = ("delete_gt_year",)

    def delete_gt_year(self, request, queryset):
        # delete where "last_updated" > 1 year old
        year_old = timezone.now() - timedelta(days=365)
        deleted, _ = queryset.filter(last_updated__lte=year_old).delete()
        # send a message with number deleted
        self.message_user(request, f"{deleted} of {queryset.count()} selected logs deleted.")

    delete_gt_year.short_description = "Delete 1 year or older"


@admin.register(models.Blog)
class BlogAdmin(admin.ModelAdmin):
    list_display = ("subject", "published", "created", "last_updated")
    list_filter = ("published",)
    search_fields = ("subject", "content")
    readonly_fields = ("rendered_content",)


@admin.register(models.DSSTox)
class DSSXToxAdmin(admin.ModelAdmin):
    list_display = (
        "dtxsid",
        "get_casrns",
        "get_names",
        "get_assessments",
        "get_experiments",
        "get_exposures",
        "get_ivchemicals",
    )
    search_fields = ("dtxsid", "content__casrn", "content__preferredName")

    def get_queryset(self, request):
        qs = super().get_queryset(request)
        return qs.prefetch_related("assessments", "experiments", "exposures", "ivchemicals")

    def get_ul(self, iterable, func):
        ul = ["<ul>"]
        for obj in iterable:
            ul.append(f"<li>{func(obj)}</li>")
        ul.append("</ul>")
        return format_html(" ".join(ul))

    def linked_name(self, obj):
        return f"<a href='{obj.get_absolute_url()}'>{obj.name}</a>"

    def get_casrns(self, obj):
        return obj.content["casrn"]

    get_casrns.short_description = "CASRN"
    get_casrns.allow_tags = True

    def get_names(self, obj):
        return obj.content["preferredName"]

    get_names.short_description = "Name"
    get_names.allow_tags = True

    def get_assessments(self, obj):
        return self.get_ul(obj.assessments.all(), self.linked_name)

    get_assessments.short_description = "Assessments"
    get_assessments.allow_tags = True

    def get_experiments(self, obj):
        return self.get_ul(obj.experiments.all(), self.linked_name)

    get_experiments.short_description = "Experiments"
    get_experiments.allow_tags = True

    def get_exposures(self, obj):
        return self.get_ul(obj.exposures.all(), self.linked_name)

    get_exposures.short_description = "Epi exposures"
    get_exposures.allow_tags = True

    def get_ivchemicals(self, obj):
        return self.get_ul(obj.ivchemicals.all(), self.linked_name)

    get_ivchemicals.short_description = "IVChemicals"
    get_ivchemicals.allow_tags = True<|MERGE_RESOLUTION|>--- conflicted
+++ resolved
@@ -1,13 +1,9 @@
 from datetime import timedelta
 from io import BytesIO
 
-<<<<<<< HEAD
-from django.contrib import admin, messages
 from django.http import HttpResponse
-=======
 from django.apps import apps
 from django.contrib import admin, messages
->>>>>>> 32302df8
 from django.utils import timezone
 from django.utils.html import format_html
 
@@ -41,11 +37,7 @@
         "reviewers__last_name",
     )
 
-<<<<<<< HEAD
-    actions = (bust_cache, "migrate_terms")
-=======
-    actions = (bust_cache, "delete_orphan_tags")
->>>>>>> 32302df8
+    actions = (bust_cache, "migrate_terms", "delete_orphan_tags")
 
     def queryset(self, request):
         qs = super().queryset(request)
