from django.db import models


class NoelName(models.IntegerChoices):
    NEL = 2, "NEL/LEL"
    NOEL = 0, "NOEL/LOEL"
    NOAEL = 1, "NOAEL/LOAEL"


class RobName(models.IntegerChoices):
    ROB = 0, "Risk of bias"
    SE = 1, "Study evaluation"


class JobStatus(models.IntegerChoices):
    PENDING = 1, "PENDING"
    SUCCESS = 2, "SUCCESS"
    FAILURE = 3, "FAILURE"


class JobType(models.IntegerChoices):
    TEST = 1, "TEST"


class EpiVersion(models.IntegerChoices):
<<<<<<< HEAD
    ONE = 1, "v1"
    TWO = 2, "v2"
=======
    V1 = 1, "v1"
    V2 = 2, "v2"
>>>>>>> e5f38128
<|MERGE_RESOLUTION|>--- conflicted
+++ resolved
@@ -23,10 +23,5 @@
 
 
 class EpiVersion(models.IntegerChoices):
-<<<<<<< HEAD
-    ONE = 1, "v1"
-    TWO = 2, "v2"
-=======
     V1 = 1, "v1"
-    V2 = 2, "v2"
->>>>>>> e5f38128
+    V2 = 2, "v2"