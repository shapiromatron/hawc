--- conflicted
+++ resolved
@@ -16,7 +16,6 @@
           {% endif %}
           {% if feature_flags.ENABLE_UDF %}
             <a class="dropdown-item" href="{{ object.get_udf_list_url }}">User defined models</a>
-<<<<<<< HEAD
             {% endif %}
             <a class="dropdown-item" href="{{ object.get_clear_cache_url }}">Clear assessment cache</a>
             <a class="dropdown-item" href="{{ object.get_assessment_logs_url }}">View change logs</a>
@@ -26,17 +25,6 @@
             <div class="dropdown-divider"></div>
           {% else %}
             {% if obj_perms.edit_assessment %}
-=======
-          {% endif %}
-          <a class="dropdown-item" href="{{ object.get_clear_cache_url }}">Clear assessment cache</a>
-          <a class="dropdown-item" href="{{ object.get_assessment_logs_url }}">View change logs</a>
-          <a class="dropdown-item" hx-get="{% url 'assessment:attachment-create' object.pk %}" hx-trigger="click" hx-target="#attach_table" hx-swap="outerHTML" href="/">Add an attachment</a>
-          <a class="dropdown-item" href="{% url 'assessment:dataset_create' object.pk %}">Add a dataset</a>
-          <a class="dropdown-item" href="{% url 'assessment:values-create' object.pk %}">Add a value</a>
-          <div class="dropdown-divider"></div>
-        {% else %}
-          {% if obj_perms.edit_assessment %}
->>>>>>> 042492c2
               {% comment "User has permission but assessment is locked" %}{% endcomment %}
             <span class="dropdown-header">Assessment Editing</span>
             <a class="dropdown-item" href="{% url 'assessment:update' object.pk %}">Update assessment</a>
