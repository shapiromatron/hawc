{% extends 'assessment-rooted.html' %}

{% block content %}
  {% if crud == "Read" %}
    <div class="d-flex">
      <h3>Assessment Value for {{object.assessment}}</h3>
      {% if obj_perms.edit %}
        {% actions %}
          <a class="dropdown-item" href="{% url 'assessment:values-update' object.pk %}">Update</a>
          <a class="dropdown-item" href="{% url 'assessment:values-delete' object.pk %}">Delete</a>
        {% endactions %}
      {% endif %}
    </div>
  {% endif %}
  <table class="table table-sm table-striped">
    {% bs4_colgroup '30,70' %}
    <tbody>
      {% optional_table_row "Evaluation type" object.get_evaluation_type_display %}
      {% optional_table_row "System or health effect basis" object.system %}
      {% optional_table_row "Value type" object.get_value_type_display %}
      <tr>
        <th>Value{% if object.adaf %}{% include "common/info_popover.html" with text=adaf_footnote %}{% endif %}</th>
        <td>{{object.value|default:""|e_notation}} {{object.value_unit|default:""}}</td>
      </tr>
      {% if object.confidence %}
        <tr>
          <th>Confidence{% include "common/info_popover.html" with text="Confidence in the toxicity value." %}</th>
          <td>{{object.confidence}}</td>
        </tr>
      {% endif %}
      {% optional_table_row "Value duration" object.duration %}
      {% optional_table_row "Basis" object.basis %}
      {% optional_table_row "POD type" object.pod_type %}
      {% if object.pod_value %}
        <tr>
          <th>POD Value</th>
          <td>{{object.pod_value|default:""|e_notation}} {{object.pod_unit|default:""}}</td>
        </tr>
      {% endif %}
      {% if object.show_noncancer_fields %}
        {% optional_table_row "Composite uncertainty factor" object.get_uncertainty_display %}
      {% endif %}
      {% optional_table_row "Species and strain" object.species_studied|default:"" %}
      {% if object.study %}
        <tr>
          <th>Key Study</th>
          <td><a href="{{object.study.get_absolute_url}}">{{object.study}}</a></td>
        </tr>
      {% endif %}
      {% if object.show_cancer_fields %}
        {% optional_table_row "Tumor type" object.tumor_type %}
        {% optional_table_row "Extrapolation method" object.extrapolation_method %}
      {% endif %}
      {% optional_table_row "Evidence characterization" object.evidence %}
      {% optional_table_row "Comments" object.comments %}
      {% for key, value in object.extra.items %}
        <tr>
          <th>{{key}}</th>
          <td>{{value}}</td>
        </tr>
      {% empty %}
      {% endfor %}
    </tbody>
  </table>
  {% if obj_perms.edit and object.check_calculated_value.show_warning %}
<<<<<<< HEAD
    {% alert "type=warning" %}
      <p><b>Note: this message only appears to team members and higher.</b></p><p>
        The calculated {{object.get_value_type_display}} ({{object.check_calculated_value.calculated_value|stringformat:".3g"}} {{object.value_unit|default:""}}), is > {{object.check_calculated_value.tolerance|percentage}} different than the reported value ({{object.value}} {{object.value_unit|default:""}}). The calculated value was generated using the formula POD / UF, or {{object.pod_value}} / {{object.uncertainty}} = {{object.check_calculated_value.calculated_value|stringformat:".3g"}}. This difference may be due to the level of precision the {{object.get_value_type_display}} is reported, but please review in case of an error.</p>
=======
    {% alert warning %}
      <p><b>Note: this message only appears to team members and higher.</b></p>
      <p>
        The calculated {{object.get_value_type_display}} ({{object.check_calculated_value.calculated_value|e_notation}} {{object.value_unit|default:""}}), is > {{object.check_calculated_value.tolerance|percentage}} different than the reported value ({{object.value}} {{object.value_unit|default:""}}). The calculated value was generated using the formula POD / UF, or {{object.pod_value}} / {{object.uncertainty}} = {{object.check_calculated_value.calculated_value|e_notation}}. This difference may be due to the level of precision the {{object.get_value_type_display}} is reported, but please review in case of an error.
      </p>
>>>>>>> efdbd361
    {% endalert %}
  {% endif %}
{% endblock %}

{% block extrajs %}
  {% include "common/helptext_popup_js.html" %}
{% endblock %}<|MERGE_RESOLUTION|>--- conflicted
+++ resolved
@@ -63,17 +63,11 @@
     </tbody>
   </table>
   {% if obj_perms.edit and object.check_calculated_value.show_warning %}
-<<<<<<< HEAD
     {% alert "type=warning" %}
-      <p><b>Note: this message only appears to team members and higher.</b></p><p>
-        The calculated {{object.get_value_type_display}} ({{object.check_calculated_value.calculated_value|stringformat:".3g"}} {{object.value_unit|default:""}}), is > {{object.check_calculated_value.tolerance|percentage}} different than the reported value ({{object.value}} {{object.value_unit|default:""}}). The calculated value was generated using the formula POD / UF, or {{object.pod_value}} / {{object.uncertainty}} = {{object.check_calculated_value.calculated_value|stringformat:".3g"}}. This difference may be due to the level of precision the {{object.get_value_type_display}} is reported, but please review in case of an error.</p>
-=======
-    {% alert warning %}
       <p><b>Note: this message only appears to team members and higher.</b></p>
-      <p>
-        The calculated {{object.get_value_type_display}} ({{object.check_calculated_value.calculated_value|e_notation}} {{object.value_unit|default:""}}), is > {{object.check_calculated_value.tolerance|percentage}} different than the reported value ({{object.value}} {{object.value_unit|default:""}}). The calculated value was generated using the formula POD / UF, or {{object.pod_value}} / {{object.uncertainty}} = {{object.check_calculated_value.calculated_value|e_notation}}. This difference may be due to the level of precision the {{object.get_value_type_display}} is reported, but please review in case of an error.
-      </p>
->>>>>>> efdbd361
+        <p>
+          The calculated {{object.get_value_type_display}} ({{object.check_calculated_value.calculated_value|e_notation}} {{object.value_unit|default:""}}), is > {{object.check_calculated_value.tolerance|percentage}} different than the reported value ({{object.value}} {{object.value_unit|default:""}}). The calculated value was generated using the formula POD / UF, or {{object.pod_value}} / {{object.uncertainty}} = {{object.check_calculated_value.calculated_value|e_notation}}. This difference may be due to the level of precision the {{object.get_value_type_display}} is reported, but please review in case of an error.
+        </p>
     {% endalert %}
   {% endif %}
 {% endblock %}
