--- conflicted
+++ resolved
@@ -21,13 +21,13 @@
             </a></li>
         {% endif %}
 
-<<<<<<< HEAD
+
         {% if eco_results > 0 %}
         <li><a href="{% url 'eco:result_list' assessment.id %}">{{eco_results}} ecology results</a></li>
-=======
+        {% endif %}
+      
         {% if epiv2_outcomes > 0 %}
         <li><a href="{% url 'epiv2:outcome' assessment.id %}">Epidemiology outcomes</a></li>
->>>>>>> eb4aafd3
         {% endif %}
 
         {% if meta_results > 0 %}
@@ -102,39 +102,42 @@
             </tr>
             {% endif %}
             {% endif %}
-<<<<<<< HEAD
             {% if eco_designs > 0 %}
             <tr>
                 <td>Ecology</td>
                 <td><a href="{% url 'eco:heatmap_study_design' assessment.id %}">Study summary</a></td>
                 <td><a href="{% url 'eco:heatmap_results' assessment.id %}">Results</a></td>
-=======
+                <td>N/A</td>
+            </tr>
+            {% if obj_perms.edit %}
+            <tr>
+                <td>Ecology (including unpublished HAWC data)
+                    &nbsp;
+                    <i title="Include published & unpublished HAWC studies (not visible to the public)" class="fa fa-eye-slash"
+                        aria-hidden="true"></i>
+                </td>
+                <td><a href="{% url 'eco:heatmap_study_design' assessment.id %}?unpublished=true">Study summary</a></td>
+                <td><a href="{% url 'eco:heatmap_results' assessment.id %}?unpublished=true">Results</a></td>
+                <td>N/A</td>
+            </tr>
+            {% endif %}
+            {% endif %}
             {% if epiv2_outcomes > 0 %}
             <tr>
                 <td>Epidemiology</td>
                 <td><a href="{% url 'epiv2:heatmap-study-design' assessment.id %}">Study design</a></td>
                 <td><a href="{% url 'epiv2:heatmap-result' assessment.id %}">Study results</a></td>
->>>>>>> eb4aafd3
                 <td>N/A</td>
             </tr>
             {% if obj_perms.edit %}
             <tr>
-<<<<<<< HEAD
-                <td>Ecology (including unpublished HAWC data)
-=======
                 <td>Epidemiology (including unpublished HAWC data)
->>>>>>> eb4aafd3
                     &nbsp;
                     <i title="Include published & unpublished HAWC studies (not visible to the public)" class="fa fa-eye-slash"
                         aria-hidden="true"></i>
                 </td>
-<<<<<<< HEAD
-                <td><a href="{% url 'eco:heatmap_study_design' assessment.id %}?unpublished=true">Study summary</a></td>
-                <td><a href="{% url 'eco:heatmap_results' assessment.id %}?unpublished=true">Results</a></td>
-=======
                 <td><a href="{% url 'epiv2:heatmap-study-design' assessment.id %}?unpublished=true">Study design</a></td>
                 <td><a href="{% url 'epiv2:heatmap-result' assessment.id %}?unpublished=true">Study results</a></td>
->>>>>>> eb4aafd3
                 <td>N/A</td>
             </tr>
             {% endif %}
