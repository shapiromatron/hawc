--- conflicted
+++ resolved
@@ -2,7 +2,6 @@
 <tr hx-target="this" hx-swap="outerHTML">
   {% if form %}
     <td colspan="3">
-<<<<<<< HEAD
         <form class="attachment-form" method="post" enctype="multipart/form-data">
             {% crispy form %}
             <div class="form-row d-flex flex-row-reverse px-3 pb-3">
@@ -20,25 +19,6 @@
                 {% else %}
                 <button class="btn btn-primary ml-2"
                     hx-post="{% url 'assessment:attachment-htmx' assessment.pk 'create' %}"
-=======
-      <form class="attachment-form" method="post" enctype="multipart/form-data">
-        {% crispy form %}
-        <div class="form-row d-flex flex-row-reverse px-3 pb-3">
-          {% if form.instance.id %}
-            <button class="btn btn-primary ml-2"
-                    hx-post="{% url 'assessment:attachment-update' object.pk %}"
-                    hx-encoding="multipart/form-data">
-              <i class="fa fa-fw fa-save"></i>&nbsp;
-              Update
-            </button>
-            <button class="btn btn-light"
-                    hx-get="{% url 'assessment:attachment-detail' object.pk %}">
-              Cancel
-            </button>
-          {% else %}
-            <button class="btn btn-primary ml-2"
-                    hx-post="{% url 'assessment:attachment-create' assessment.pk %}"
->>>>>>> 042492c2
                     hx-encoding="multipart/form-data">
               <i class="fa fa-fw fa-save"></i>&nbsp;Create
             </button>
