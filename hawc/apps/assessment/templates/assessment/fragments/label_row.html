<div
  {% if canEdit or permissions.edit %}
    hx-get="{{ object.get_edit_url }}"
    class="list-group-item clickable d-flex label-row"
    hx-indicator="#spinner-{{object.pk}}"
    title="Click to update" hx-swap="outerHTML"
  {% else %}
    class="list-group-item d-flex"
  {% endif %}>
  <div class="pl-4">
    <div class="row">
      {% widthratio object.depth 10 20 as marginLeft %}
      <i class="fa fa-spinner fa-spin htmx-indicator align-self-start m-1" id="spinner-{{object.pk}}" aria-hidden="true"></i>
<<<<<<< HEAD
      <p class="label align-self-start mt-0" style="background-color: {{object.color}}; color: {{object.text_color}}; {% if object.depth > 0 %} margin-left: {{ marginLeft|add:"-4" }}rem;{% endif %}" title="Click to view labeled objects" label_url="{% url 'assessment:labeled-items' assessment.pk %}?label={{object.id}}">{{object.name}}</p>
=======
      <p class="label align-self-start mt-0" style="background-color: {{object.color}}; color: {{object.text_color}}; {% if object.depth > 0 %} margin-left: {{ marginLeft|add:"-4" }}rem;{% endif %}" label_url="{{object.get_labelled_items_url}}">{{object.name}}</p>
>>>>>>> 38fbf72b
      <div class="card mx-3 d-inline-block align-self-start {{ object.published|yesno:'border-success text-success,text-muted' }}" title="{{ object.published|yesno:'Published,Unpublished' }}">
        <p class="m-0"><i class="fa fa-{{ object.published|yesno:'eye,eye-slash' }} px-1"></i></p>
      </div>
      <p class="m-0 col align-self-center">{{object.description}}</p>
    </div>
  </div>
</div><|MERGE_RESOLUTION|>--- conflicted
+++ resolved
@@ -11,11 +11,7 @@
     <div class="row">
       {% widthratio object.depth 10 20 as marginLeft %}
       <i class="fa fa-spinner fa-spin htmx-indicator align-self-start m-1" id="spinner-{{object.pk}}" aria-hidden="true"></i>
-<<<<<<< HEAD
-      <p class="label align-self-start mt-0" style="background-color: {{object.color}}; color: {{object.text_color}}; {% if object.depth > 0 %} margin-left: {{ marginLeft|add:"-4" }}rem;{% endif %}" title="Click to view labeled objects" label_url="{% url 'assessment:labeled-items' assessment.pk %}?label={{object.id}}">{{object.name}}</p>
-=======
-      <p class="label align-self-start mt-0" style="background-color: {{object.color}}; color: {{object.text_color}}; {% if object.depth > 0 %} margin-left: {{ marginLeft|add:"-4" }}rem;{% endif %}" label_url="{{object.get_labelled_items_url}}">{{object.name}}</p>
->>>>>>> 38fbf72b
+      <p class="label align-self-start mt-0" style="background-color: {{object.color}}; color: {{object.text_color}}; {% if object.depth > 0 %} margin-left: {{ marginLeft|add:"-4" }}rem;{% endif %}" title="Click to view labeled objects" label_url="{{object.get_labelled_items_url}}">{{object.name}}</p>
       <div class="card mx-3 d-inline-block align-self-start {{ object.published|yesno:'border-success text-success,text-muted' }}" title="{{ object.published|yesno:'Published,Unpublished' }}">
         <p class="m-0"><i class="fa fa-{{ object.published|yesno:'eye,eye-slash' }} px-1"></i></p>
       </div>
