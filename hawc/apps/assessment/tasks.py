--- conflicted
+++ resolved
@@ -1,12 +1,9 @@
+from datetime import timedelta
+
 from celery import shared_task
 from celery.utils.log import get_task_logger
 from django.apps import apps
-<<<<<<< HEAD
-from django.core.cache import cache
 from django.utils import timezone
-from datetime import timedelta
-=======
->>>>>>> 13ff2e1a
 
 from ..common.svg import SVGConverter
 from . import models
