from rest_framework import status
from rest_framework.exceptions import APIException
from rest_framework.request import Request

from ...common.helper import tryParseInt
from .. import models


class RequiresAssessmentID(APIException):
    status_code = status.HTTP_400_BAD_REQUEST
    default_detail = "Please provide an `assessment_id` argument to your GET request."


class InvalidAssessmentID(APIException):
    status_code = status.HTTP_400_BAD_REQUEST
    default_detail = "Assessment does not exist for given `assessment_id`."


def get_assessment_id_param(request: Request) -> int:
    """
    If request doesn't contain an integer-based `assessment_id`, an exception is raised.
    """
    assessment_id = tryParseInt(
        request.query_params.get("assessment_id") or request.data.get("assessment_id")
    )
    if assessment_id is None:
        raise RequiresAssessmentID()
    return assessment_id


<<<<<<< HEAD
def get_assessment_from_query(request) -> models.Assessment | None:
=======
def get_assessment_from_query(request: Request) -> Optional[models.Assessment]:
>>>>>>> 740eed59
    """Returns assessment or raises exception if does not exist."""
    assessment_id = get_assessment_id_param(request)
    try:
        return models.Assessment.objects.get(pk=assessment_id)
    except models.Assessment.DoesNotExist:
        raise InvalidAssessmentID()<|MERGE_RESOLUTION|>--- conflicted
+++ resolved
@@ -28,11 +28,7 @@
     return assessment_id
 
 
-<<<<<<< HEAD
-def get_assessment_from_query(request) -> models.Assessment | None:
-=======
-def get_assessment_from_query(request: Request) -> Optional[models.Assessment]:
->>>>>>> 740eed59
+def get_assessment_from_query(request: Request) -> models.Assessment | None:
     """Returns assessment or raises exception if does not exist."""
     assessment_id = get_assessment_id_param(request)
     try:
