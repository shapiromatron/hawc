from pathlib import Path
from textwrap import dedent

from crispy_forms import layout as cfl
from crispy_forms.layout import Div, Fieldset, Layout
from django import forms
from django.conf import settings
from django.contrib import admin
from django.contrib.admin.widgets import AutocompleteSelectMultiple
from django.contrib.contenttypes.models import ContentType
from django.core.mail import mail_admins
from django.db import transaction
from django.db.models import Q
from django.urls import reverse, reverse_lazy

from hawc.services.epa.dsstox import DssSubstance

from ..common.forms import BaseFormHelper, form_actions_apply_filters, form_actions_create_or_close
from ..common.helper import tryParseInt
from ..common.selectable import AutoCompleteSelectMultipleWidget, AutoCompleteWidget
from ..common.widgets import DateCheckboxInput
from ..myuser.lookups import HAWCUserLookup
from ..myuser.models import HAWCUser
from . import lookups, models


class AssessmentForm(forms.ModelForm):

    internal_communications = forms.CharField(
        required=False,
        help_text="Internal communications regarding this assessment; this field is only displayed to assessment team members.",
        widget=forms.Textarea,
    )

    class Meta:
        exclude = (
            "creator",
            "enable_literature_review",
            "enable_project_management",
            "enable_data_extraction",
            "enable_risk_of_bias",
            "enable_bmd",
            "enable_summary_text",
            "epi_version",
        )
        model = models.Assessment
        widgets = {
            "public_on": DateCheckboxInput,
        }

    def __init__(self, *args, **kwargs):
        self.user = kwargs.pop("user", None)
        super().__init__(*args, **kwargs)
        if self.instance.id is None:
            self.instance.creator = self.user
            self.fields["project_manager"].initial = [self.user]

        self.fields["dtxsids"].widget = AutoCompleteSelectMultipleWidget(
            lookup_class=lookups.DssToxIdLookup
        )
        self.fields["project_manager"].widget = AutoCompleteSelectMultipleWidget(
            lookup_class=HAWCUserLookup
        )
        self.fields["team_members"].widget = AutoCompleteSelectMultipleWidget(
            lookup_class=HAWCUserLookup
        )
        self.fields["reviewers"].widget = AutoCompleteSelectMultipleWidget(
            lookup_class=HAWCUserLookup
        )

        if not settings.PM_CAN_MAKE_PUBLIC:
            help_text = "&nbsp;<b>Contact the HAWC team to change.</b>"
            for field in ("editable", "public_on", "hide_from_public_page"):
                self.fields[field].disabled = True
                self.fields[field].help_text += help_text

        if self.instance:
            self.fields["internal_communications"].initial = self.instance.get_communications()

    def save(self, commit=True):
        instance = super().save(commit=commit)
        if commit and "internal_communications" in self.changed_data:
            instance.set_communications(self.cleaned_data["internal_communications"])
        return instance

    @property
    def helper(self):
        # by default take-up the whole row
        for fld in list(self.fields.keys()):
            widget = self.fields[fld].widget
            if type(widget) == forms.Textarea:
                widget.attrs["rows"] = 3
                widget.attrs["class"] = widget.attrs.get("class", "") + " html5text"

        if self.instance.id:
            inputs = {
                "legend_text": f"Update {self.instance}",
                "help_text": "Update an existing HAWC assessment. Fields with * are required.",
                "cancel_url": self.instance.get_absolute_url(),
            }
        else:
            inputs = {
                "legend_text": "Create new assessment",
                "help_text": """
                    Assessments are the fundamental objects in HAWC; all data added to the
                    tool will be related to an assessment. The settings below are used to
                    describe the basic characteristics of the assessment, along with setting
                    up permissions for role-based authorization and access for viewing and
                    editing content associated with an assessment. Fields with * are required.""",
                "cancel_url": reverse_lazy("portal"),
            }

        helper = BaseFormHelper(self, **inputs)

        helper.add_row("name", 3, "col-md-4")
        helper.add_row("cas", 2, "col-md-6")
        helper.add_row("assessment_objective", 2, "col-md-6")
        helper.add_row("project_manager", 3, "col-md-4")
        helper.add_row("editable", 3, "col-md-4")
        helper.add_row("conflicts_of_interest", 2, "col-md-6")
        helper.add_row("noel_name", 4, "col-md-3")
        helper.add_create_btn("dtxsids", reverse("assessment:dtxsid_create"), "Add new DTXSID")
        helper.attrs["novalidate"] = ""
        return helper


class AssessmentFilterForm(forms.Form):
    search = forms.CharField(required=False)

    ORDER_BY_CHOICES = [
        ("name", "Name"),
        ("year", "Year, ascending"),
        ("-year", "Year, descending"),
        ("last_updated", "Date Updated, ascending"),
        ("-last_updated", "Date Updated, descending"),
    ]
    order_by = forms.ChoiceField(required=False, choices=ORDER_BY_CHOICES, initial="-last_updated")

    def __init__(self, *args, **kwargs):
        super().__init__(*args, **kwargs)

    @property
    def helper(self):
        helper = BaseFormHelper(self, form_actions=form_actions_apply_filters())
        helper.form_method = "GET"
        helper.add_row("search", 2, ["col-md-8", "col-md-4"])
        return helper

    def get_filters(self):
        query = Q()
        if name := self.cleaned_data.get("search"):
            if name_int := tryParseInt(name):
                query &= Q(year=name_int)
            query |= Q(name__icontains=name)
        return query

    def get_queryset(self, qs):
        if self.is_valid():
            qs = qs.filter(self.get_filters())
        return qs.order_by(self.get_order_by())

    def get_order_by(self):
        if self.is_valid():
            return self.cleaned_data.get("order_by", "-last_updated")
        return "-last_updated"


class AssessmentAdminForm(forms.ModelForm):
    class Meta:
        fields = "__all__"
        model = models.Assessment
        widgets = {
            "dtxsids": AutocompleteSelectMultiple(
                models.Assessment._meta.get_field("dtxsids"), admin.site
            ),
            "project_manager": AutocompleteSelectMultiple(
                models.Assessment._meta.get_field("project_manager"), admin.site
            ),
            "team_members": AutocompleteSelectMultiple(
                models.Assessment._meta.get_field("team_members"), admin.site
            ),
            "reviewers": AutocompleteSelectMultiple(
                models.Assessment._meta.get_field("reviewers"), admin.site
            ),
        }


class AssessmentModulesForm(forms.ModelForm):
    class Meta:
        fields = (
            "enable_literature_review",
            "enable_data_extraction",
            "enable_project_management",
            "enable_risk_of_bias",
            "enable_bmd",
            "enable_summary_text",
            "epi_version",
        )
        model = models.Assessment

    def __init__(self, *args, **kwargs):
        super().__init__(*args, **kwargs)
        self.fields[
            "enable_risk_of_bias"
        ].label = f"Enable {self.instance.get_rob_name_display().lower()}"

    @property
    def helper(self):
        helper = BaseFormHelper(
            self,
            legend_text="Update enabled modules",
            help_text="""
                HAWC is composed of multiple modules, each designed
                to capture data and decisions related to specific components of a
                health assessment. This screen allows a project-manager to change
                which modules are enabled for this assessment. Modules can be
                enabled or disabled at any time; content already entered into a particular
                module will not be changed when enabling or disabling modules.
                """,
            cancel_url=self.instance.get_absolute_url(),
        )
        return helper


class AttachmentForm(forms.ModelForm):
    class Meta:
        model = models.Attachment
        exclude = ("content_type", "object_id", "content_object")

    def __init__(self, *args, **kwargs):
        obj = kwargs.pop("parent", None)
        super().__init__(*args, **kwargs)
        if obj:
            self.instance.content_type = ContentType.objects.get_for_model(obj)
            self.instance.object_id = obj.id
            self.instance.content_object = obj

    @property
    def helper(self):
<<<<<<< HEAD
        # by default take-up the whole row
        for fld in list(self.fields.keys()):
            widget = self.fields[fld].widget
            if type(widget) == forms.Textarea:
                widget.attrs["rows"] = 3
                widget.attrs["class"] = widget.attrs.get("class", "") + " html5text"
        helper = BaseFormHelper(self)
        helper.form_tag = False
        helper.layout = Layout(
            Fieldset(
                "",
                cfl.Row(
                    Div("title", style="width: 30%; padding: 5px"),
                    Div("description", style="width: 70%; padding: 5px"),
                ),
                cfl.Row(
                    Div("publicly_available", style="width: 30%; padding: 5px"),
                    Div("attachment", style="width: 70%; padding: 5px"),
                ),
            ),
        )
=======
        self.fields["description"].widget.attrs["class"] = "html5text"
        helper = BaseFormHelper(self)
        helper.form_tag = False
        helper.add_row("title", 2, "col-md-6")
        helper.add_row("publicly_available", 2, "col-md-6")
>>>>>>> 90439a07
        return helper


class SpeciesForm(forms.ModelForm):
    class Meta:
        model = models.Species
        fields = "__all__"

    def __init__(self, *args, **kwargs):
        kwargs.pop("parent", None)
        super().__init__(*args, **kwargs)

    @property
    def helper(self):
        helper = BaseFormHelper(
            self,
            legend_text="Create new species",
            help_text="""Create a new species. Note that the creation of a new species is applied as an option for all assessments in HAWC, not just the assessment you're currently working on. Therefore, our staff may periodically review to ensure that the species is indeed new and not pre-existing.""",
            form_actions=form_actions_create_or_close(),
        )
        helper.add_refresh_page_note()
        return helper

    def clean_name(self):
        return self.cleaned_data["name"].title()


class StrainForm(forms.ModelForm):
    class Meta:
        model = models.Strain
        fields = "__all__"

    def __init__(self, *args, **kwargs):
        kwargs.pop("parent", None)
        super().__init__(*args, **kwargs)

    @property
    def helper(self):
        helper = BaseFormHelper(
            self,
            legend_text="Create a new strain",
            help_text="""Create a new strain. Note that the creation of a new strain is applied as an option for all assessments in HAWC, not just the assessment you're currently working on. Therefore, our staff may periodically review to ensure that the strain is indeed new and not pre-existing.""",
            form_actions=form_actions_create_or_close(),
        )
        helper.add_refresh_page_note()
        return helper

    def clean_name(self):
        return self.cleaned_data["name"].title()


class DoseUnitsForm(forms.ModelForm):
    class Meta:
        model = models.DoseUnits
        fields = "__all__"

    def __init__(self, *args, **kwargs):
        kwargs.pop("parent", None)
        super().__init__(*args, **kwargs)
        self.fields["name"].widget = AutoCompleteWidget(
            lookup_class=lookups.DoseUnitsLookup, allow_new=True
        )

    @property
    def helper(self):
        helper = BaseFormHelper(
            self,
            legend_text="Create new dose/exposure units",
            help_text="""Create a new set of dose/exposure units (for example μg/g). Note that the creation of new dose/exposure-units are all assessments in HAWC, not just the assessment you're currently working on. Therefore, our staff may periodically review to ensure that the dose-units are indeed new and not pre-existing.""",
            form_actions=form_actions_create_or_close(),
        )
        helper.add_refresh_page_note()
        return helper


class DSSToxForm(forms.ModelForm):
    class Meta:
        model = models.DSSTox
        fields = ("dtxsid",)

    def clean(self):
        data = super().clean()

        try:
            self.substance = DssSubstance.create_from_dtxsid(data.get("dtxsid", ""))
        except ValueError as err:
            self.add_error("dtxsid", str(err))
        return data

    @property
    def helper(self):
        helper = BaseFormHelper(
            self,
            legend_text="Import new DSSTox substance",
            help_text="""Import a new DSSTox substance by providing the DSSTox substance identifier (DTXSID). You can only import a new substance if it doesn't already exist in HAWC and it returns a valid object from the <a href="https://comptox.epa.gov/dashboard">Chemistry dashboard</a>.""",
            form_actions=form_actions_create_or_close(),
        )
        helper.add_refresh_page_note()
        return helper

    def save(self, commit=True):
        self.instance.content = self.substance.content
        return super().save(commit=commit)


class EffectTagForm(forms.ModelForm):
    class Meta:
        model = models.EffectTag
        fields = "__all__"

    def __init__(self, *args, **kwargs):
        kwargs.pop("parent")
        super().__init__(*args, **kwargs)
        self.fields["name"].widget = AutoCompleteWidget(
            lookup_class=lookups.EffectTagLookup, allow_new=True
        )

    @property
    def helper(self):
        helper = BaseFormHelper(
            self,
            legend_text="Create new effect tag",
            help_text="""Create a new effect tag. Effect tags are used for describing animal bioassay, epidemiological, or in vitro endpoints. Please take care not to duplicate existing effect tags.""",
            form_actions=form_actions_create_or_close(),
        )
        helper.add_refresh_page_note()
        return helper


class ContactForm(forms.Form):
    name = forms.CharField(max_length=100, disabled=True)
    email = forms.EmailField(disabled=True)
    subject = forms.CharField(max_length=100)
    message = forms.CharField(widget=forms.Textarea)
    previous_page = forms.CharField(widget=forms.HiddenInput)

    def __init__(self, *args, **kwargs):
        self.back_href = kwargs.pop("back_href")
        self.user = kwargs.pop("user")
        super().__init__(*args, **kwargs)
        self.fields["name"].initial = self.user.get_full_name()
        self.fields["email"].initial = self.user.email
        self.fields["previous_page"].initial = self.back_href

    def send_email(self):
        subject = f"[HAWC contact us]: {self.cleaned_data['subject']}"
        body = dedent(
            f"""\
        {self.cleaned_data["message"]}
        ---
        Full name: {self.cleaned_data["name"]}
        Email: {self.cleaned_data["email"]}
        Previous page: {self.cleaned_data["previous_page"]}
        """
        )
        mail_admins(subject, body, fail_silently=False)

    @property
    def helper(self):
        return BaseFormHelper(
            self,
            legend_text="Contact us",
            help_text="Have a question, comment, or need some help? Use this form to to let us know what's going on.",
            cancel_url=self.back_href,
        )


class DatasetForm(forms.ModelForm):
    revision_version = forms.IntegerField(
        disabled=True,
        help_text=models.DatasetRevision._meta.get_field("version").help_text,
        required=False,
    )
    revision_data = forms.FileField(
        label="Dataset", help_text=models.DatasetRevision.data.field.help_text, required=False,
    )
    revision_excel_worksheet_name = forms.CharField(
        max_length=64,
        label="Excel worksheet name",
        help_text=models.DatasetRevision._meta.get_field("excel_worksheet_name").help_text,
        required=False,
    )
    revision_notes = forms.CharField(
        widget=forms.Textarea(),
        label="Dataset version notes",
        help_text=models.DatasetRevision._meta.get_field("notes").help_text,
        required=False,
    )

    def __init__(self, *args, **kwargs):
        assessment = kwargs.pop("parent", None)
        super().__init__(*args, **kwargs)
        if assessment:
            self.instance.assessment = assessment
        if self.instance.id is None:
            self.fields["revision_data"].required = True
        self.fields["revision_version"].initial = self.instance.get_new_version_value()

    @property
    def helper(self):
        # by default take-up the whole row
        for fld in self.fields.keys():
            widget = self.fields[fld].widget
            if type(widget) == forms.Textarea:
                widget.attrs["rows"] = 3
                widget.attrs["class"] = widget.attrs.get("class", "") + " html5text"

        if self.instance.id:
            inputs = {
                "legend_text": f"Update {self.instance}",
                "cancel_url": self.instance.get_absolute_url(),
            }

        else:
            inputs = {
                "legend_text": "Create new dataset",
                "cancel_url": self.instance.assessment.get_absolute_url(),
            }

        inputs[
            "help_text"
        ] = """Datasets are tabular data files that may contain information
        which was captured in external data systems.  A dataset can be used for generating a
        custom visualization. All datasets are public and can be downloaded if an assessment
        is made public. Only team-members or higher can view or download older versions of a
        dataset; the public can only download and see the latest version."""

        helper = BaseFormHelper(self, **inputs)
        helper.add_row("revision_version", 3, ("col-md-2", "col-md-5", "col-md-5 hidden"))
        helper.add_row("revision_notes", 1, ("col-md-12 hidden",))

        return helper

    def clean(self):
        cleaned_data = super().clean()
        revision_data = cleaned_data.get("revision_data")
        revision_excel_worksheet_name = cleaned_data.get("revision_excel_worksheet_name")

        if revision_data is not None:

            valid_extensions = self.instance.VALID_EXTENSIONS

            suffix = Path(revision_data.name).suffix

            if suffix not in valid_extensions:
                self.add_error(
                    "revision_data",
                    f"Invalid file extension: must be one of: {', '.join(sorted(valid_extensions))}",
                )
                return cleaned_data

            df = None
            try:
                df = models.DatasetRevision.try_read_df(
                    revision_data, suffix, revision_excel_worksheet_name,
                )
            except ValueError:
                self.add_error(
                    "revision_data",
                    "Unable to read the submitted dataset file. Please validate that the uploaded file can be read.",
                )

            if df is not None:
                self.revision_df = df
                self.revision_metadata = models.DatasetRevision.Metadata(
                    filename=revision_data.name,
                    extension=suffix,
                    num_rows=df.shape[0],
                    num_columns=df.shape[1],
                    column_names=df.columns.tolist(),
                )

        return cleaned_data

    @transaction.atomic
    def save(self, commit=True):
        """
        Save dataset and create new dataset revision if one was uploaded.
        """
        instance = super().save(commit=commit)
        if self.cleaned_data.get("revision_data"):
            models.DatasetRevision.objects.create(
                dataset=instance,
                version=instance.get_new_version_value(),
                data=self.cleaned_data["revision_data"],
                metadata=self.revision_metadata.dict(),
                excel_worksheet_name=self.cleaned_data["revision_excel_worksheet_name"],
                notes=self.cleaned_data["revision_notes"],
            )
        return instance

    class Meta:
        model = models.Dataset
        fields = ("name", "description", "published")


class LogFilterForm(forms.Form):
    user = forms.ModelChoiceField(
        queryset=HAWCUser.objects.all(),
        initial=None,
        required=False,
        help_text="The user who made the change",
    )
    object_id = forms.IntegerField(
        min_value=1,
        label="Object ID",
        initial=None,
        required=False,
        help_text="The HAWC ID for the item which was modified; can often be found in the URL or in data exports",
    )
    content_type = forms.IntegerField(min_value=1, label="Data type", initial=None, required=False,)
    before = forms.DateField(
        required=False,
        label="Modified before",
        widget=forms.widgets.DateInput(attrs={"type": "date"}),
    )
    after = forms.DateField(
        required=False,
        label="Modified After",
        widget=forms.widgets.DateInput(attrs={"type": "date"}),
    )
    on = forms.DateField(
        required=False, label="Modified On", widget=forms.widgets.DateInput(attrs={"type": "date"})
    )

    def __init__(self, *args, **kwargs):
        assessment = kwargs.pop("assessment")
        super().__init__(*args, **kwargs)
        self.fields["user"].queryset = assessment.pms_and_team_users()
        url = reverse("assessment:content_types")
        self.fields[
            "content_type"
        ].help_text = f"""Data <a target="_blank" href="{url}">content type</a>; by filtering by data types below the content type can also be set."""

    @property
    def helper(self):
        helper = BaseFormHelper(self, form_actions=form_actions_apply_filters())
        helper.form_method = "get"
        helper.add_row("user", 3, "col-md-4")
        helper.add_row("before", 3, "col-md-4")
        return helper

    def filters(self) -> Q:
        query = Q()
        if user := self.cleaned_data.get("user"):
            query &= Q(user=user)
        if content_type := self.cleaned_data.get("content_type"):
            query &= Q(content_type=content_type)
        if object_id := self.cleaned_data.get("object_id"):
            query &= Q(object_id=object_id)
        if before := self.cleaned_data.get("before"):
            query &= Q(created__date__lt=before)
        if after := self.cleaned_data.get("after"):
            query &= Q(created__date__gt=after)
        if on := self.cleaned_data.get("on"):
            query &= Q(created__date=on)
        return query<|MERGE_RESOLUTION|>--- conflicted
+++ resolved
@@ -237,35 +237,11 @@
 
     @property
     def helper(self):
-<<<<<<< HEAD
-        # by default take-up the whole row
-        for fld in list(self.fields.keys()):
-            widget = self.fields[fld].widget
-            if type(widget) == forms.Textarea:
-                widget.attrs["rows"] = 3
-                widget.attrs["class"] = widget.attrs.get("class", "") + " html5text"
-        helper = BaseFormHelper(self)
-        helper.form_tag = False
-        helper.layout = Layout(
-            Fieldset(
-                "",
-                cfl.Row(
-                    Div("title", style="width: 30%; padding: 5px"),
-                    Div("description", style="width: 70%; padding: 5px"),
-                ),
-                cfl.Row(
-                    Div("publicly_available", style="width: 30%; padding: 5px"),
-                    Div("attachment", style="width: 70%; padding: 5px"),
-                ),
-            ),
-        )
-=======
         self.fields["description"].widget.attrs["class"] = "html5text"
         helper = BaseFormHelper(self)
         helper.form_tag = False
         helper.add_row("title", 2, "col-md-6")
         helper.add_row("publicly_available", 2, "col-md-6")
->>>>>>> 90439a07
         return helper
 
 
