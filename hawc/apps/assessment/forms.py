from pathlib import Path
from textwrap import dedent

from django import forms
from django.conf import settings
from django.contrib import admin
from django.contrib.admin.widgets import AutocompleteSelectMultiple
from django.contrib.contenttypes.models import ContentType
from django.core.mail import mail_admins
from django.db import transaction
from django.urls import reverse, reverse_lazy
from django.utils import timezone

from hawc.apps.assessment import constants
from hawc.apps.study.models import Study
from hawc.services.epa.dsstox import DssSubstance

<<<<<<< HEAD
from ..common.autocomplete import (
    AutocompleteSelectMultipleWidget,
    AutocompleteTextWidget,
)
=======
from ..common.auth.turnstile import Turnstile
from ..common.autocomplete import AutocompleteSelectMultipleWidget, AutocompleteTextWidget
>>>>>>> 7a805cf5
from ..common.forms import (
    BaseFormHelper,
    QuillField,
    check_unique_for_assessment,
    form_actions_create_or_close,
)
from ..common.helper import new_window_a
from ..common.widgets import DateCheckboxInput
from ..myuser.autocomplete import UserAutocomplete
from . import autocomplete, models


class AssessmentForm(forms.ModelForm):
    internal_communications = QuillField(
        required=False,
        help_text="Internal communications regarding this assessment; this field is only displayed to assessment team members.",
    )

    class Meta:
        fields = (
            "name",
            "year",
            "version",
            "cas",
            "dtxsids",
            "assessment_objective",
            "authors",
            "project_manager",
            "team_members",
            "reviewers",
            "editable",
            "public_on",
            "hide_from_public_page",
            "conflicts_of_interest",
            "funding_source",
        )
        model = models.Assessment
        widgets = {
            "public_on": DateCheckboxInput,
            "dtxsids": AutocompleteSelectMultipleWidget(autocomplete.DSSToxAutocomplete),
            "project_manager": AutocompleteSelectMultipleWidget(UserAutocomplete),
            "team_members": AutocompleteSelectMultipleWidget(UserAutocomplete),
            "reviewers": AutocompleteSelectMultipleWidget(UserAutocomplete),
        }
        field_classes = {
            "assessment_objective": QuillField,
            "authors": QuillField,
            "conflicts_of_interest": QuillField,
            "funding_source": QuillField,
        }

    def __init__(self, *args, **kwargs):
        self.user = kwargs.pop("user", None)
        super().__init__(*args, **kwargs)
        if self.instance.id is None:
            self.instance.creator = self.user
            self.fields["project_manager"].initial = [self.user]
            self.fields["year"].initial = timezone.now().year

        if not settings.PM_CAN_MAKE_PUBLIC:
            help_text = "&nbsp;<b>Contact the HAWC team to change.</b>"
            for field in ("editable", "public_on", "hide_from_public_page"):
                self.fields[field].disabled = True
                self.fields[field].help_text += help_text

        if self.instance:
            self.fields["internal_communications"].initial = self.instance.get_communications()

    def save(self, commit=True):
        instance = super().save(commit=commit)
        if commit and "internal_communications" in self.changed_data:
            instance.set_communications(self.cleaned_data["internal_communications"])
        return instance

    @property
    def helper(self):
        if self.instance.id:
            inputs = {
                "legend_text": f"Update {self.instance}",
                "help_text": "Update an existing HAWC assessment. Fields with * are required.",
                "cancel_url": self.instance.get_absolute_url(),
            }
        else:
            inputs = {
                "legend_text": "Create new assessment",
                "help_text": """
                    Assessments are the fundamental objects in HAWC; all data added to the
                    tool will be related to an assessment. The settings below are used to
                    describe the basic characteristics of the assessment, along with setting
                    up permissions for role-based authorization and access for viewing and
                    editing content associated with an assessment. Fields with * are required.""",
                "cancel_url": reverse_lazy("portal"),
            }

        helper = BaseFormHelper(self, **inputs)

        helper.add_row("name", 3, "col-md-4")
        helper.add_row("cas", 2, "col-md-6")
        helper.add_row("assessment_objective", 2, "col-md-6")
        helper.add_row("project_manager", 3, "col-md-4")
        helper.add_row("editable", 3, "col-md-4")
        helper.add_row("conflicts_of_interest", 2, "col-md-6")
        helper.add_create_btn("dtxsids", reverse("assessment:dtxsid_create"), "Add new DTXSID")
        helper.attrs["novalidate"] = ""
        return helper


class AssessmentDetailForm(forms.ModelForm):
    LEGEND = "Additional Assessment Details"
    HELP_TEXT = "Add additional details for this assessment."

    assessment = forms.Field(disabled=True, widget=forms.HiddenInput)

    class Meta:
        model = models.AssessmentDetail
        fields = "__all__"
        widgets = {
            "project_type": AutocompleteTextWidget(
                autocomplete_class=autocomplete.AssessmentDetailAutocomplete,
                field="project_type",
            ),
        }

    def __init__(self, *args, **kwargs):
        self.assessment = kwargs.pop("parent", None)
        super().__init__(*args, **kwargs)
        if self.assessment:
            self.fields["assessment"].initial = self.assessment
            self.instance.assessment = self.assessment

    def clean(self) -> dict:
        cleaned_data = super().clean()
        # set None to an empty dict; see https://code.djangoproject.com/ticket/27697
        if cleaned_data.get("extra") is None:
            cleaned_data["extra"] = dict()
        return cleaned_data

    @property
    def helper(self):
        self.fields["extra"].widget.attrs["rows"] = 3
        cancel_url = (
            self.instance.get_absolute_url()
            if self.instance.id
            else self.instance.assessment.get_absolute_url()
        )
        helper = BaseFormHelper(
            self,
            legend_text=self.LEGEND,
            help_text=self.HELP_TEXT,
            cancel_url=cancel_url,
        )
        helper.add_row("project_type", 3, "col-md-4")
        helper.add_row("peer_review_status", 3, "col-md-4")
        helper.add_row("report_id", 3, "col-md-4")
        return helper


class AssessmentValueForm(forms.ModelForm):
    CREATE_LEGEND = "Create Assessment Value"
    UPDATE_LEGEND = "Update Assessment Value"
    CREATE_HELP_TEXT = ""
    UPDATE_HELP_TEXT = "Update current assessment value."

    class Meta:
        model = models.AssessmentValue
        exclude = ["assessment"]
        widgets = {
            "system": AutocompleteTextWidget(
                autocomplete_class=autocomplete.AssessmentValueAutocomplete,
                field="system",
            ),
            "species_studied": AutocompleteTextWidget(
                autocomplete_class=autocomplete.AssessmentValueAutocomplete,
                field="species_studied",
            ),
            "duration": AutocompleteTextWidget(
                autocomplete_class=autocomplete.AssessmentValueAutocomplete,
                field="duration",
            ),
            "tumor_type": AutocompleteTextWidget(
                autocomplete_class=autocomplete.AssessmentValueAutocomplete,
                field="tumor_type",
            ),
            "extrapolation_method": AutocompleteTextWidget(
                autocomplete_class=autocomplete.AssessmentValueAutocomplete,
                field="extrapolation_method",
            ),
            "evidence": AutocompleteTextWidget(
                autocomplete_class=autocomplete.AssessmentValueAutocomplete,
                field="evidence",
            ),
            "value_unit": AutocompleteTextWidget(
                autocomplete_class=autocomplete.AssessmentValueAutocomplete,
                field="value_unit",
            ),
            "pod_unit": AutocompleteTextWidget(
                autocomplete_class=autocomplete.AssessmentValueAutocomplete,
                field="pod_unit",
            ),
            "pod_type": AutocompleteTextWidget(
                autocomplete_class=autocomplete.AssessmentValueAutocomplete,
                field="pod_type",
            ),
            "confidence": AutocompleteTextWidget(
                autocomplete_class=autocomplete.AssessmentValueAutocomplete,
                field="confidence",
            ),
        }

    def __init__(self, *args, **kwargs):
        assessment = kwargs.pop("parent", None)
        super().__init__(*args, **kwargs)
        if assessment:
            self.instance.assessment = assessment
        self.fields["study"].queryset = Study.objects.filter(assessment=self.instance.assessment)

    def clean(self):
        cleaned_data = super().clean()

        # set None to an empty dict; see https://code.djangoproject.com/ticket/27697
        if cleaned_data.get("extra") is None:
            cleaned_data["extra"] = dict()

        evaluation_type = cleaned_data.get("evaluation_type")
        if evaluation_type != constants.EvaluationType.NONCANCER:
            for field in ["tumor_type", "extrapolation_method", "evidence"]:
                if not cleaned_data.get(field):
                    msg = "Required for Cancer evaluation types."
                    self.add_error(field, msg)
        if evaluation_type != constants.EvaluationType.CANCER:
            if not cleaned_data.get("uncertainty"):
                msg = "Required for Noncancer evaluation types."
                self.add_error("uncertainty", msg)

    @property
    def helper(self):
        for fld in ["comments", "basis", "extra"]:
            self.fields[fld].widget.attrs["rows"] = 3

        if self.instance.id:
            helper = BaseFormHelper(
                self,
                help_text=self.UPDATE_HELP_TEXT,
                legend_text=self.UPDATE_LEGEND,
                cancel_url=self.instance.get_absolute_url(),
            )

        else:
            helper = BaseFormHelper(
                self,
                legend_text=self.CREATE_LEGEND,
                help_text=self.CREATE_HELP_TEXT,
                cancel_url=self.instance.assessment.get_absolute_url(),
            )
        helper.add_row("evaluation_type", 2, "col-md-6")
        helper.add_row("value_type", 4, "col-md-3")
        helper.add_row("confidence", 3, "col-md-4")
        helper.add_row("pod_type", 4, "col-md-3")
        helper.add_row("species_studied", 3, "col-md-4")
        helper.add_row("tumor_type", 2, "col-md-6")
        helper.add_row("comments", 2, "col-md-6")

        return helper


class AssessmentAdminForm(forms.ModelForm):
    class Meta:
        fields = "__all__"
        model = models.Assessment
        widgets = {
            "dtxsids": AutocompleteSelectMultiple(
                models.Assessment._meta.get_field("dtxsids"), admin.site
            ),
            "project_manager": AutocompleteSelectMultiple(
                models.Assessment._meta.get_field("project_manager"), admin.site
            ),
            "team_members": AutocompleteSelectMultiple(
                models.Assessment._meta.get_field("team_members"), admin.site
            ),
            "reviewers": AutocompleteSelectMultiple(
                models.Assessment._meta.get_field("reviewers"), admin.site
            ),
        }


class AssessmentModulesForm(forms.ModelForm):
    class Meta:
        fields = (
            "enable_literature_review",
            "enable_data_extraction",
            "enable_project_management",
            "enable_risk_of_bias",
            "enable_bmd",
            "enable_summary_tables",
            "enable_visuals",
            "enable_summary_text",
            "enable_downloads",
            "noel_name",
            "rob_name",
            "vocabulary",
            "epi_version",
            "animal_version",
        )
        model = models.Assessment

    def __init__(self, *args, **kwargs):
        super().__init__(*args, **kwargs)
        self.fields[
            "enable_risk_of_bias"
        ].label = f"Enable {self.instance.get_rob_name_display().lower()}"

    @property
    def helper(self):
        helper = BaseFormHelper(
            self,
            legend_text="Update modules",
            help_text="""
                HAWC is composed of multiple modules, each designed
                to capture data and decisions related to specific components of a
                health assessment. This screen allows a project-manager to change
                which modules are enabled for this assessment. Modules can be
                enabled or disabled at any time; content already entered into a particular
                module will not be changed when enabling or disabling modules.
                """,
            cancel_url=self.instance.get_absolute_url(),
        )
        helper.add_row("enable_literature_review", 3, "col-lg-4")
        helper.add_row("enable_risk_of_bias", 3, "col-lg-4")
        helper.add_row("enable_visuals", 3, "col-lg-4")
        helper.add_row("noel_name", 3, "col-lg-4")
        helper.add_row("epi_version", 2, "col-lg-4")
        return helper


class AttachmentForm(forms.ModelForm):
    class Meta:
        model = models.Attachment
        exclude = ("content_type", "object_id", "content_object")
        field_classes = {"description": QuillField}

    def __init__(self, *args, **kwargs):
        obj = kwargs.pop("parent", None)
        super().__init__(*args, **kwargs)
        if obj:
            self.instance.content_type = ContentType.objects.get_for_model(obj)
            self.instance.object_id = obj.id
            self.instance.content_object = obj

    @property
    def helper(self):
        helper = BaseFormHelper(self)
        helper.form_tag = False
        helper.add_row("title", 2, "col-md-6")
        helper.add_row("publicly_available", 2, "col-md-6")
        return helper


class SpeciesForm(forms.ModelForm):
    class Meta:
        model = models.Species
        fields = "__all__"

    def __init__(self, *args, **kwargs):
        kwargs.pop("parent", None)
        super().__init__(*args, **kwargs)

    @property
    def helper(self):
        helper = BaseFormHelper(
            self,
            legend_text="Create new species",
            help_text="""Create a new species. Note that the creation of a new species is applied as an option for all assessments in HAWC, not just the assessment you're currently working on. Therefore, our staff may periodically review to ensure that the species is indeed new and not pre-existing.""",
            form_actions=form_actions_create_or_close(),
        )
        helper.add_refresh_page_note()
        return helper

    def clean_name(self):
        return self.cleaned_data["name"].title()


class StrainForm(forms.ModelForm):
    class Meta:
        model = models.Strain
        fields = "__all__"

    def __init__(self, *args, **kwargs):
        kwargs.pop("parent", None)
        super().__init__(*args, **kwargs)

    @property
    def helper(self):
        helper = BaseFormHelper(
            self,
            legend_text="Create a new strain",
            help_text="""Create a new strain. Note that the creation of a new strain is applied as an option for all assessments in HAWC, not just the assessment you're currently working on. Therefore, our staff may periodically review to ensure that the strain is indeed new and not pre-existing.""",
            form_actions=form_actions_create_or_close(),
        )
        helper.add_refresh_page_note()
        return helper

    def clean_name(self):
        return self.cleaned_data["name"].title()


class DoseUnitsForm(forms.ModelForm):
    class Meta:
        model = models.DoseUnits
        fields = "__all__"
        widgets = {
            "name": AutocompleteTextWidget(
                autocomplete_class=autocomplete.DoseUnitsAutocomplete, field="name"
            )
        }

    def __init__(self, *args, **kwargs):
        kwargs.pop("parent", None)
        super().__init__(*args, **kwargs)

    @property
    def helper(self):
        helper = BaseFormHelper(
            self,
            legend_text="Create new dose/exposure units",
            help_text="""Create a new set of dose/exposure units (for example μg/g). Note that the creation of new dose/exposure-units are all assessments in HAWC, not just the assessment you're currently working on. Therefore, our staff may periodically review to ensure that the dose-units are indeed new and not pre-existing.""",
            form_actions=form_actions_create_or_close(),
        )
        helper.add_refresh_page_note()
        return helper


class DSSToxForm(forms.ModelForm):
    class Meta:
        model = models.DSSTox
        fields = ("dtxsid",)

    def clean(self):
        data = super().clean()

        try:
            self.substance = DssSubstance.create_from_dtxsid(data.get("dtxsid", ""))
        except ValueError as err:
            self.add_error("dtxsid", str(err))
        return data

    @property
    def helper(self):
        helper = BaseFormHelper(
            self,
            legend_text="Import new DSSTox substance",
            help_text=f"""Import a new DSSTox substance by providing the DSSTox substance identifier (DTXSID). You can only import a new substance if it doesn't already exist in HAWC and it returns a valid object from the {new_window_a('https://comptox.epa.gov/dashboard', 'Chemistry dashboard')}.""",
            form_actions=form_actions_create_or_close(),
        )
        helper.add_refresh_page_note()
        return helper

    def save(self, commit=True):
        self.instance.content = self.substance.content
        return super().save(commit=commit)


class EffectTagForm(forms.ModelForm):
    class Meta:
        model = models.EffectTag
        fields = "__all__"
        widgets = {
            "name": AutocompleteTextWidget(
                autocomplete_class=autocomplete.EffectTagAutocomplete, field="name"
            )
        }

    def __init__(self, *args, **kwargs):
        kwargs.pop("parent")
        super().__init__(*args, **kwargs)

    @property
    def helper(self):
        helper = BaseFormHelper(
            self,
            legend_text="Create new effect tag",
            help_text="""Create a new effect tag. Effect tags are used for describing animal bioassay, epidemiological, or in vitro endpoints. Please take care not to duplicate existing effect tags.""",
            form_actions=form_actions_create_or_close(),
        )
        helper.add_refresh_page_note()
        return helper


class ContactForm(forms.Form):
    name = forms.CharField(max_length=100, disabled=True)
    email = forms.EmailField(disabled=True)
    subject = forms.CharField(max_length=100)
    message = forms.CharField(widget=forms.Textarea)
    previous_page = forms.CharField(widget=forms.HiddenInput)

    def __init__(self, *args, **kwargs):
        self.back_href = kwargs.pop("back_href")
        self.user = kwargs.pop("user")
        super().__init__(*args, **kwargs)
        if self.user.is_anonymous:
            self.fields["name"].disabled = False
            self.fields["email"].disabled = False
        else:
            self.fields["name"].initial = self.user.get_full_name()
            self.fields["email"].initial = self.user.email
        self.enable_turnstile: bool = self.user.is_anonymous
        if self.enable_turnstile:
            self.turnstile = Turnstile()
        self.fields["previous_page"].initial = self.back_href

    def send_email(self):
        subject = f"[HAWC contact us]: {self.cleaned_data['subject']}"
        body = dedent(
            f"""\
        {self.cleaned_data["message"]}
        ---
        Full name: {self.cleaned_data["name"]}
        Email: {self.cleaned_data["email"]}
        Previous page: {self.cleaned_data["previous_page"]}
        """
        )
        mail_admins(subject, body, fail_silently=False)

    @property
    def helper(self):
        helper = BaseFormHelper(
            self,
            legend_text="Contact us",
            help_text="Have a question, comment, or need some help? Use this form to to let us know what's going on.",
            cancel_url=self.back_href,
        )
        if self.enable_turnstile:
            helper.layout.insert(len(helper.layout) - 1, self.turnstile.render())
        return helper

    def clean(self):
        if self.enable_turnstile:
            self.turnstile.validate(self.data)
        return self.cleaned_data


class DatasetForm(forms.ModelForm):
    revision_version = forms.IntegerField(
        disabled=True,
        help_text=models.DatasetRevision._meta.get_field("version").help_text,
        required=False,
    )
    revision_data = forms.FileField(
        label="Dataset",
        help_text=models.DatasetRevision.data.field.help_text,
        required=False,
    )
    revision_excel_worksheet_name = forms.CharField(
        max_length=64,
        label="Excel worksheet name",
        help_text=models.DatasetRevision._meta.get_field("excel_worksheet_name").help_text,
        required=False,
    )
    revision_notes = forms.CharField(
        widget=forms.Textarea(),
        label="Dataset version notes",
        help_text=models.DatasetRevision._meta.get_field("notes").help_text,
        required=False,
    )

    def __init__(self, *args, **kwargs):
        assessment = kwargs.pop("parent", None)
        super().__init__(*args, **kwargs)
        if assessment:
            self.instance.assessment = assessment
        if self.instance.id is None:
            self.fields["revision_data"].required = True
        self.fields["revision_version"].initial = self.instance.get_new_version_value()

    @property
    def helper(self):
        if self.instance.id:
            inputs = {
                "legend_text": f"Update {self.instance}",
                "cancel_url": self.instance.get_absolute_url(),
            }

        else:
            inputs = {
                "legend_text": "Create new dataset",
                "cancel_url": self.instance.assessment.get_absolute_url(),
            }

        inputs["help_text"] = """Datasets are tabular data files that may contain information
        which was captured in external data systems.  A dataset can be used for generating a
        custom visualization. All datasets are public and can be downloaded if an assessment
        is made public. Only team-members or higher can view or download older versions of a
        dataset; the public can only download and see the latest version."""

        helper = BaseFormHelper(self, **inputs)
        helper.add_row("revision_version", 3, ("col-md-2", "col-md-5", "col-md-5 hidden"))
        helper.add_row("revision_notes", 1, ("col-md-12 hidden",))

        return helper

    def clean(self):
        cleaned_data = super().clean()
        revision_data = cleaned_data.get("revision_data")
        revision_excel_worksheet_name = cleaned_data.get("revision_excel_worksheet_name")

        if revision_data is not None:
            valid_extensions = self.instance.VALID_EXTENSIONS

            suffix = Path(revision_data.name).suffix

            if suffix not in valid_extensions:
                self.add_error(
                    "revision_data",
                    f"Invalid file extension: must be one of: {', '.join(sorted(valid_extensions))}",
                )
                return cleaned_data

            df = None
            try:
                df = models.DatasetRevision.try_read_df(
                    revision_data,
                    suffix,
                    revision_excel_worksheet_name,
                )
            except ValueError:
                self.add_error(
                    "revision_data",
                    "Unable to read the submitted dataset file. Please validate that the uploaded file can be read.",
                )

            if df is not None:
                self.revision_df = df
                self.revision_metadata = models.DatasetRevision.Metadata(
                    filename=revision_data.name,
                    extension=suffix,
                    num_rows=df.shape[0],
                    num_columns=df.shape[1],
                    column_names=df.columns.tolist(),
                )

        return cleaned_data

    def clean_name(self):
        return check_unique_for_assessment(self, "name")

    @transaction.atomic
    def save(self, commit=True):
        """
        Save dataset and create new dataset revision if one was uploaded.
        """
        instance = super().save(commit=commit)
        if self.cleaned_data.get("revision_data"):
            models.DatasetRevision.objects.create(
                dataset=instance,
                version=instance.get_new_version_value(),
                data=self.cleaned_data["revision_data"],
                metadata=self.revision_metadata.model_dump(),
                excel_worksheet_name=self.cleaned_data["revision_excel_worksheet_name"],
                notes=self.cleaned_data["revision_notes"],
            )
        return instance

    class Meta:
        model = models.Dataset
        fields = ("name", "description", "published")
        field_classes = {"description": QuillField}<|MERGE_RESOLUTION|>--- conflicted
+++ resolved
@@ -15,15 +15,8 @@
 from hawc.apps.study.models import Study
 from hawc.services.epa.dsstox import DssSubstance
 
-<<<<<<< HEAD
-from ..common.autocomplete import (
-    AutocompleteSelectMultipleWidget,
-    AutocompleteTextWidget,
-)
-=======
 from ..common.auth.turnstile import Turnstile
 from ..common.autocomplete import AutocompleteSelectMultipleWidget, AutocompleteTextWidget
->>>>>>> 7a805cf5
 from ..common.forms import (
     BaseFormHelper,
     QuillField,
