from pathlib import Path
from textwrap import dedent

from django import forms
from django.conf import settings
from django.contrib import admin
from django.contrib.admin.widgets import AutocompleteSelectMultiple
from django.contrib.contenttypes.models import ContentType
from django.core.mail import mail_admins
from django.db import transaction
from django.db.models import Q
from django.urls import reverse, reverse_lazy
from django.utils import timezone

from hawc.apps.assessment import constants
from hawc.apps.study.models import Study
from hawc.services.epa.dsstox import DssSubstance

<<<<<<< HEAD
from ..common.autocomplete import AutocompleteChoiceField, AutocompleteMultipleChoiceField
from ..common.forms import BaseFormHelper, form_actions_apply_filters, form_actions_create_or_close
from ..common.helper import new_window_a, tryParseInt
from ..common.selectable import AutoCompleteWidget
from ..common.widgets import DateCheckboxInput
from ..myuser.autocomplete import UserAutocomplete
from ..myuser.models import HAWCUser
from . import autocomplete, lookups, models
=======
from ..common.autocomplete import AutocompleteSelectMultipleWidget, AutocompleteTextWidget
from ..common.forms import (
    BaseFormHelper,
    QuillField,
    form_actions_apply_filters,
    form_actions_create_or_close,
)
from ..common.helper import new_window_a, tryParseInt
from ..common.widgets import DateCheckboxInput
from ..myuser.autocomplete import UserAutocomplete
from ..myuser.models import HAWCUser
from . import autocomplete, models
>>>>>>> 7c610a5d


class AssessmentForm(forms.ModelForm):

    internal_communications = QuillField(
        required=False,
        help_text="Internal communications regarding this assessment; this field is only displayed to assessment team members.",
    )

    class Meta:
        exclude = (
            "creator",
            "enable_literature_review",
            "enable_project_management",
            "enable_data_extraction",
            "enable_risk_of_bias",
            "enable_bmd",
            "enable_summary_text",
            "epi_version",
        )
        model = models.Assessment
        widgets = {
            "public_on": DateCheckboxInput,
            "dtxsids": AutocompleteSelectMultipleWidget(autocomplete.DSSToxAutocomplete),
            "project_manager": AutocompleteSelectMultipleWidget(UserAutocomplete),
            "team_members": AutocompleteSelectMultipleWidget(UserAutocomplete),
            "reviewers": AutocompleteSelectMultipleWidget(UserAutocomplete),
        }
        field_classes = {
            "assessment_objective": QuillField,
            "authors": QuillField,
            "conflicts_of_interest": QuillField,
            "funding_source": QuillField,
        }

    def __init__(self, *args, **kwargs):
        self.user = kwargs.pop("user", None)
        super().__init__(*args, **kwargs)
<<<<<<< HEAD

        self.fields["dtxsids"] = AutocompleteMultipleChoiceField(
            autocomplete_class=autocomplete.DSSToxAutocomplete
        )
        self.fields["project_manager"] = AutocompleteMultipleChoiceField(
            autocomplete_class=UserAutocomplete
        )
        self.fields["team_members"] = AutocompleteMultipleChoiceField(
            autocomplete_class=UserAutocomplete
        )
        self.fields["reviewers"] = AutocompleteMultipleChoiceField(
            autocomplete_class=UserAutocomplete
        )
=======
        if self.instance.id is None:
            self.instance.creator = self.user
            self.fields["project_manager"].initial = [self.user]
            self.fields["year"].initial = timezone.now().year
>>>>>>> 7c610a5d

        if self.instance.id is None:
            self.instance.creator = self.user
            self.fields["project_manager"].initial = [self.user]

        if not settings.PM_CAN_MAKE_PUBLIC:
            help_text = "&nbsp;<b>Contact the HAWC team to change.</b>"
            for field in ("editable", "public_on", "hide_from_public_page"):
                self.fields[field].disabled = True
                self.fields[field].help_text += help_text

        if self.instance:
            self.fields["internal_communications"].initial = self.instance.get_communications()

    def save(self, commit=True):
        instance = super().save(commit=commit)
        if commit and "internal_communications" in self.changed_data:
            instance.set_communications(self.cleaned_data["internal_communications"])
        return instance

    @property
    def helper(self):
        if self.instance.id:
            inputs = {
                "legend_text": f"Update {self.instance}",
                "help_text": "Update an existing HAWC assessment. Fields with * are required.",
                "cancel_url": self.instance.get_absolute_url(),
            }
        else:
            inputs = {
                "legend_text": "Create new assessment",
                "help_text": """
                    Assessments are the fundamental objects in HAWC; all data added to the
                    tool will be related to an assessment. The settings below are used to
                    describe the basic characteristics of the assessment, along with setting
                    up permissions for role-based authorization and access for viewing and
                    editing content associated with an assessment. Fields with * are required.""",
                "cancel_url": reverse_lazy("portal"),
            }

        helper = BaseFormHelper(self, **inputs)

        helper.add_row("name", 3, "col-md-4")
        helper.add_row("cas", 2, "col-md-6")
        helper.add_row("assessment_objective", 2, "col-md-6")
        helper.add_row("project_manager", 3, "col-md-4")
        helper.add_row("editable", 3, "col-md-4")
        helper.add_row("conflicts_of_interest", 2, "col-md-6")
        helper.add_row("noel_name", 4, "col-md-3")
        helper.add_create_btn("dtxsids", reverse("assessment:dtxsid_create"), "Add new DTXSID")
        helper.attrs["novalidate"] = ""
        return helper


class AssessmentDetailsForm(forms.ModelForm):
    CREATE_LEGEND = "Add additional Assessment details"
    CREATE_HELP_TEXT = ""
    UPDATE_HELP_TEXT = "Update additional details for this Assessment."

    assessment = forms.Field(disabled=True, widget=forms.HiddenInput)

    class Meta:
        model = models.AssessmentDetails
        fields = "__all__"
        widgets = {
            "project_type": AutoCompleteWidget(
                lookup_class=lookups.ProjectTypeLookup, allow_new=True
            ),
        }

    def __init__(self, *args, **kwargs):
        assessment = kwargs.pop("parent", None)
        super().__init__(*args, **kwargs)
        if assessment:
            self.fields["assessment"].initial = assessment
            self.instance.assessment = assessment

    def clean_extra_metadata(self):
        extra_metadata = self.cleaned_data["extra_metadata"]
        if not extra_metadata:
            return dict()
        for key, value in extra_metadata.items():
            if type(key) != str or type(value) != str:
                raise forms.ValidationError(
                    "Extra metadata must be a dictionary of string key and value pairs. Lists and nested dictionaries are not valid."
                )
        return extra_metadata

    @property
    def helper(self):
        self.fields["extra_metadata"].widget.attrs["rows"] = 3
        if self.instance.id:
            helper = BaseFormHelper(
                self,
                help_text=self.UPDATE_HELP_TEXT,
                cancel_url=self.instance.get_absolute_url(),
            )

        else:
            helper = BaseFormHelper(
                self,
                legend_text=self.CREATE_LEGEND,
                help_text=self.CREATE_HELP_TEXT,
                cancel_url=self.instance.assessment.get_absolute_url(),
            )
        helper.add_row("project_type", 3, "col-md-4")
        helper.add_row("report_number", 3, "col-md-4")
        helper.add_row("qa_id", 2, "col-md-6")

        return helper


class AssessmentValuesForm(forms.ModelForm):
    CREATE_LEGEND = "Create Assessment values"
    CREATE_HELP_TEXT = ""
    UPDATE_HELP_TEXT = "Update values for this Assessment."

    class Meta:
        model = models.Values
        exclude = ["assessment"]
        widgets = {
            "system": AutoCompleteWidget(lookup_class=lookups.SystemLookup, allow_new=True),
            "duration": AutoCompleteWidget(lookup_class=lookups.DurationLookup, allow_new=True),
            "tumor_type": AutoCompleteWidget(lookup_class=lookups.TumorTypeLookup, allow_new=True),
            "extrapolation_method": AutoCompleteWidget(
                lookup_class=lookups.ExtrapolationMethodLookup, allow_new=True
            ),
            "evidence": AutoCompleteWidget(lookup_class=lookups.EvidenceLookup, allow_new=True),
        }

    def __init__(self, *args, **kwargs):
        assessment = kwargs.pop("parent", None)
        super().__init__(*args, **kwargs)
        if assessment:
            self.instance.assessment = assessment
        self.fields["study"].queryset = Study.objects.filter(assessment=self.instance.assessment)

        self.fields["value_unit"] = AutocompleteChoiceField(
            autocomplete_class=autocomplete.DoseUnitsAutocomplete, required=False
        )
        self.fields["pod_unit"] = AutocompleteChoiceField(
            autocomplete_class=autocomplete.DoseUnitsAutocomplete, required=False
        )
        self.fields["species_studied"] = AutocompleteChoiceField(
            autocomplete_class=autocomplete.SpeciesAutocomplete, required=False
        )

    def clean_extra_metadata(self):
        extra_metadata = self.cleaned_data["extra_metadata"]
        if not extra_metadata:
            return dict()
        for key, value in extra_metadata.items():
            if type(key) != str or type(value) != str:
                raise forms.ValidationError(
                    "Extra metadata must be a dictionary of string key and value pairs. Lists and nested dictionaries are not valid."
                )
        return extra_metadata

    def clean(self):
        cleaned_data = super().clean()
        value = cleaned_data.get("value")
        value_type = cleaned_data.get("value_type")
        if value is None and value_type != "No Value":
            self.add_error("value", 'Value is required unless Value Type is "No Value".')
        if value_type == "No Value" and value:
            self.add_error(
                "value_type", '"No Value" is not a valid Value Type when a Value is given.'
            )
        evaluation_type = cleaned_data.get("evaluation_type")
        if evaluation_type != constants.EvaluationType.NONCANCER:
            for field in ["tumor_type", "extrapolation_method", "evidence"]:
                if not cleaned_data.get(field):
                    self.add_error(
                        field, "This field is required when Cancer is the selected evaluation type."
                    )
        if evaluation_type != constants.EvaluationType.CANCER:
            if not cleaned_data.get("uncertainty"):
                self.add_error(
                    "uncertainty",
                    "This field is required when Noncancer is the selected evaluation type.",
                )

    @property
    def helper(self):
        for fld in ["comments", "basis", "extra_metadata"]:
            self.fields[fld].widget.attrs["rows"] = 3

        if self.instance.id:
            helper = BaseFormHelper(
                self,
                help_text=self.UPDATE_HELP_TEXT,
                cancel_url=self.instance.get_absolute_url(),
            )

        else:
            helper = BaseFormHelper(
                self,
                legend_text=self.CREATE_LEGEND,
                help_text=self.CREATE_HELP_TEXT,
                cancel_url=self.instance.assessment.get_absolute_url(),
            )
        helper.add_row("system", 2, "col-md-6")
        helper.add_row("value_type", 3, "col-md-4")
        helper.add_row("basis", 3, "col-md-4")
        helper.add_row(
            "species_studied", 5, ["col-md-3", "col-md-3", "col-md-2", "col-md-2", "col-md-2"]
        )
        helper.add_row("tumor_type", 3, "col-md-4")
        helper.add_row("comments", 2, "col-md-6")

        return helper


class AssessmentFilterForm(forms.Form):
    search = forms.CharField(required=False)

    DEFAULT_ORDER_BY = "-last_updated"
    ORDER_BY_CHOICES = [
        ("name", "Name"),
        ("year", "Year, ascending"),
        ("-year", "Year, descending"),
        ("last_updated", "Date Updated, ascending"),
        ("-last_updated", "Date Updated, descending"),
    ]
    order_by = forms.ChoiceField(required=False, choices=ORDER_BY_CHOICES, initial=DEFAULT_ORDER_BY)

    @property
    def helper(self):
        helper = BaseFormHelper(self, form_actions=form_actions_apply_filters())
        helper.form_method = "GET"
        helper.add_row("search", 2, ["col-md-8", "col-md-4"])
        return helper

    def get_filters(self):
        query = Q()
        if name := self.cleaned_data.get("search"):
            if name_int := tryParseInt(name):
                query &= Q(year=name_int)
            query |= Q(name__icontains=name)
        return query

    def get_queryset(self, qs):
        if self.is_valid():
            qs = qs.filter(self.get_filters())
        return qs.order_by(self.get_order_by())

    def get_order_by(self):
        value = self.cleaned_data.get("order_by") if self.is_valid() else None
        return value or self.DEFAULT_ORDER_BY


class AssessmentAdminForm(forms.ModelForm):
    class Meta:
        fields = "__all__"
        model = models.Assessment
        widgets = {
            "dtxsids": AutocompleteSelectMultiple(
                models.Assessment._meta.get_field("dtxsids"), admin.site
            ),
            "project_manager": AutocompleteSelectMultiple(
                models.Assessment._meta.get_field("project_manager"), admin.site
            ),
            "team_members": AutocompleteSelectMultiple(
                models.Assessment._meta.get_field("team_members"), admin.site
            ),
            "reviewers": AutocompleteSelectMultiple(
                models.Assessment._meta.get_field("reviewers"), admin.site
            ),
        }


class AssessmentModulesForm(forms.ModelForm):
    class Meta:
        fields = (
            "enable_literature_review",
            "enable_data_extraction",
            "enable_project_management",
            "enable_risk_of_bias",
            "enable_bmd",
            "enable_summary_text",
            "epi_version",
        )
        model = models.Assessment

    def __init__(self, *args, **kwargs):
        super().__init__(*args, **kwargs)
        self.fields[
            "enable_risk_of_bias"
        ].label = f"Enable {self.instance.get_rob_name_display().lower()}"

    @property
    def helper(self):
        helper = BaseFormHelper(
            self,
            legend_text="Update enabled modules",
            help_text="""
                HAWC is composed of multiple modules, each designed
                to capture data and decisions related to specific components of a
                health assessment. This screen allows a project-manager to change
                which modules are enabled for this assessment. Modules can be
                enabled or disabled at any time; content already entered into a particular
                module will not be changed when enabling or disabling modules.
                """,
            cancel_url=self.instance.get_absolute_url(),
        )
        return helper


class AttachmentForm(forms.ModelForm):
    class Meta:
        model = models.Attachment
        exclude = ("content_type", "object_id", "content_object")
        field_classes = {"description": QuillField}

    def __init__(self, *args, **kwargs):
        obj = kwargs.pop("parent", None)
        super().__init__(*args, **kwargs)
        if obj:
            self.instance.content_type = ContentType.objects.get_for_model(obj)
            self.instance.object_id = obj.id
            self.instance.content_object = obj

    @property
    def helper(self):
        helper = BaseFormHelper(self)
        helper.form_tag = False
        helper.add_row("title", 2, "col-md-6")
        helper.add_row("publicly_available", 2, "col-md-6")
        return helper


class SpeciesForm(forms.ModelForm):
    class Meta:
        model = models.Species
        fields = "__all__"

    def __init__(self, *args, **kwargs):
        kwargs.pop("parent", None)
        super().__init__(*args, **kwargs)

    @property
    def helper(self):
        helper = BaseFormHelper(
            self,
            legend_text="Create new species",
            help_text="""Create a new species. Note that the creation of a new species is applied as an option for all assessments in HAWC, not just the assessment you're currently working on. Therefore, our staff may periodically review to ensure that the species is indeed new and not pre-existing.""",
            form_actions=form_actions_create_or_close(),
        )
        helper.add_refresh_page_note()
        return helper

    def clean_name(self):
        return self.cleaned_data["name"].title()


class StrainForm(forms.ModelForm):
    class Meta:
        model = models.Strain
        fields = "__all__"

    def __init__(self, *args, **kwargs):
        kwargs.pop("parent", None)
        super().__init__(*args, **kwargs)

    @property
    def helper(self):
        helper = BaseFormHelper(
            self,
            legend_text="Create a new strain",
            help_text="""Create a new strain. Note that the creation of a new strain is applied as an option for all assessments in HAWC, not just the assessment you're currently working on. Therefore, our staff may periodically review to ensure that the strain is indeed new and not pre-existing.""",
            form_actions=form_actions_create_or_close(),
        )
        helper.add_refresh_page_note()
        return helper

    def clean_name(self):
        return self.cleaned_data["name"].title()


class DoseUnitsForm(forms.ModelForm):
    class Meta:
        model = models.DoseUnits
        fields = "__all__"
        widgets = {
            "name": AutocompleteTextWidget(
                autocomplete_class=autocomplete.DoseUnitsAutocomplete, field="name"
            )
        }

    def __init__(self, *args, **kwargs):
        kwargs.pop("parent", None)
        super().__init__(*args, **kwargs)

    @property
    def helper(self):
        helper = BaseFormHelper(
            self,
            legend_text="Create new dose/exposure units",
            help_text="""Create a new set of dose/exposure units (for example μg/g). Note that the creation of new dose/exposure-units are all assessments in HAWC, not just the assessment you're currently working on. Therefore, our staff may periodically review to ensure that the dose-units are indeed new and not pre-existing.""",
            form_actions=form_actions_create_or_close(),
        )
        helper.add_refresh_page_note()
        return helper


class DSSToxForm(forms.ModelForm):
    class Meta:
        model = models.DSSTox
        fields = ("dtxsid",)

    def clean(self):
        data = super().clean()

        try:
            self.substance = DssSubstance.create_from_dtxsid(data.get("dtxsid", ""))
        except ValueError as err:
            self.add_error("dtxsid", str(err))
        return data

    @property
    def helper(self):
        helper = BaseFormHelper(
            self,
            legend_text="Import new DSSTox substance",
            help_text=f"""Import a new DSSTox substance by providing the DSSTox substance identifier (DTXSID). You can only import a new substance if it doesn't already exist in HAWC and it returns a valid object from the {new_window_a('https://comptox.epa.gov/dashboard', 'Chemistry dashboard')}.""",
            form_actions=form_actions_create_or_close(),
        )
        helper.add_refresh_page_note()
        return helper

    def save(self, commit=True):
        self.instance.content = self.substance.content
        return super().save(commit=commit)


class EffectTagForm(forms.ModelForm):
    class Meta:
        model = models.EffectTag
        fields = "__all__"
        widgets = {
            "name": AutocompleteTextWidget(
                autocomplete_class=autocomplete.EffectTagAutocomplete, field="name"
            )
        }

    def __init__(self, *args, **kwargs):
        kwargs.pop("parent")
        super().__init__(*args, **kwargs)

    @property
    def helper(self):
        helper = BaseFormHelper(
            self,
            legend_text="Create new effect tag",
            help_text="""Create a new effect tag. Effect tags are used for describing animal bioassay, epidemiological, or in vitro endpoints. Please take care not to duplicate existing effect tags.""",
            form_actions=form_actions_create_or_close(),
        )
        helper.add_refresh_page_note()
        return helper


class ContactForm(forms.Form):
    name = forms.CharField(max_length=100, disabled=True)
    email = forms.EmailField(disabled=True)
    subject = forms.CharField(max_length=100)
    message = forms.CharField(widget=forms.Textarea)
    previous_page = forms.CharField(widget=forms.HiddenInput)

    def __init__(self, *args, **kwargs):
        self.back_href = kwargs.pop("back_href")
        self.user = kwargs.pop("user")
        super().__init__(*args, **kwargs)
        self.fields["name"].initial = self.user.get_full_name()
        self.fields["email"].initial = self.user.email
        self.fields["previous_page"].initial = self.back_href

    def send_email(self):
        subject = f"[HAWC contact us]: {self.cleaned_data['subject']}"
        body = dedent(
            f"""\
        {self.cleaned_data["message"]}
        ---
        Full name: {self.cleaned_data["name"]}
        Email: {self.cleaned_data["email"]}
        Previous page: {self.cleaned_data["previous_page"]}
        """
        )
        mail_admins(subject, body, fail_silently=False)

    @property
    def helper(self):
        return BaseFormHelper(
            self,
            legend_text="Contact us",
            help_text="Have a question, comment, or need some help? Use this form to to let us know what's going on.",
            cancel_url=self.back_href,
        )


class DatasetForm(forms.ModelForm):
    revision_version = forms.IntegerField(
        disabled=True,
        help_text=models.DatasetRevision._meta.get_field("version").help_text,
        required=False,
    )
    revision_data = forms.FileField(
        label="Dataset",
        help_text=models.DatasetRevision.data.field.help_text,
        required=False,
    )
    revision_excel_worksheet_name = forms.CharField(
        max_length=64,
        label="Excel worksheet name",
        help_text=models.DatasetRevision._meta.get_field("excel_worksheet_name").help_text,
        required=False,
    )
    revision_notes = forms.CharField(
        widget=forms.Textarea(),
        label="Dataset version notes",
        help_text=models.DatasetRevision._meta.get_field("notes").help_text,
        required=False,
    )

    def __init__(self, *args, **kwargs):
        assessment = kwargs.pop("parent", None)
        super().__init__(*args, **kwargs)
        if assessment:
            self.instance.assessment = assessment
        if self.instance.id is None:
            self.fields["revision_data"].required = True
        self.fields["revision_version"].initial = self.instance.get_new_version_value()

    @property
    def helper(self):
        if self.instance.id:
            inputs = {
                "legend_text": f"Update {self.instance}",
                "cancel_url": self.instance.get_absolute_url(),
            }

        else:
            inputs = {
                "legend_text": "Create new dataset",
                "cancel_url": self.instance.assessment.get_absolute_url(),
            }

        inputs[
            "help_text"
        ] = """Datasets are tabular data files that may contain information
        which was captured in external data systems.  A dataset can be used for generating a
        custom visualization. All datasets are public and can be downloaded if an assessment
        is made public. Only team-members or higher can view or download older versions of a
        dataset; the public can only download and see the latest version."""

        helper = BaseFormHelper(self, **inputs)
        helper.add_row("revision_version", 3, ("col-md-2", "col-md-5", "col-md-5 hidden"))
        helper.add_row("revision_notes", 1, ("col-md-12 hidden",))

        return helper

    def clean(self):
        cleaned_data = super().clean()
        revision_data = cleaned_data.get("revision_data")
        revision_excel_worksheet_name = cleaned_data.get("revision_excel_worksheet_name")

        if revision_data is not None:

            valid_extensions = self.instance.VALID_EXTENSIONS

            suffix = Path(revision_data.name).suffix

            if suffix not in valid_extensions:
                self.add_error(
                    "revision_data",
                    f"Invalid file extension: must be one of: {', '.join(sorted(valid_extensions))}",
                )
                return cleaned_data

            df = None
            try:
                df = models.DatasetRevision.try_read_df(
                    revision_data,
                    suffix,
                    revision_excel_worksheet_name,
                )
            except ValueError:
                self.add_error(
                    "revision_data",
                    "Unable to read the submitted dataset file. Please validate that the uploaded file can be read.",
                )

            if df is not None:
                self.revision_df = df
                self.revision_metadata = models.DatasetRevision.Metadata(
                    filename=revision_data.name,
                    extension=suffix,
                    num_rows=df.shape[0],
                    num_columns=df.shape[1],
                    column_names=df.columns.tolist(),
                )

        return cleaned_data

    @transaction.atomic
    def save(self, commit=True):
        """
        Save dataset and create new dataset revision if one was uploaded.
        """
        instance = super().save(commit=commit)
        if self.cleaned_data.get("revision_data"):
            models.DatasetRevision.objects.create(
                dataset=instance,
                version=instance.get_new_version_value(),
                data=self.cleaned_data["revision_data"],
                metadata=self.revision_metadata.dict(),
                excel_worksheet_name=self.cleaned_data["revision_excel_worksheet_name"],
                notes=self.cleaned_data["revision_notes"],
            )
        return instance

    class Meta:
        model = models.Dataset
        fields = ("name", "description", "published")
        field_classes = {"description": QuillField}


class LogFilterForm(forms.Form):
    user = forms.ModelChoiceField(
        queryset=HAWCUser.objects.all(),
        initial=None,
        required=False,
        help_text="The user who made the change",
    )
    object_id = forms.IntegerField(
        min_value=1,
        label="Object ID",
        initial=None,
        required=False,
        help_text="The HAWC ID for the item which was modified; can often be found in the URL or in data exports",
    )
    content_type = forms.IntegerField(
        min_value=1,
        label="Data type",
        initial=None,
        required=False,
    )
    before = forms.DateField(
        required=False,
        label="Modified before",
        widget=forms.widgets.DateInput(attrs={"type": "date"}),
    )
    after = forms.DateField(
        required=False,
        label="Modified After",
        widget=forms.widgets.DateInput(attrs={"type": "date"}),
    )
    on = forms.DateField(
        required=False, label="Modified On", widget=forms.widgets.DateInput(attrs={"type": "date"})
    )

    def __init__(self, *args, **kwargs):
        assessment = kwargs.pop("assessment")
        super().__init__(*args, **kwargs)
        self.fields["user"].queryset = assessment.pms_and_team_users()
        url = reverse("assessment:content_types")
        self.fields[
            "content_type"
        ].help_text = f"""Data {new_window_a(url, "content type")}; by filtering by data types below the content type can also be set."""

    @property
    def helper(self):
        helper = BaseFormHelper(self, form_actions=form_actions_apply_filters())
        helper.form_method = "get"
        helper.add_row("user", 3, "col-md-4")
        helper.add_row("before", 3, "col-md-4")
        return helper

    def filters(self) -> Q:
        query = Q()
        if user := self.cleaned_data.get("user"):
            query &= Q(user=user)
        if content_type := self.cleaned_data.get("content_type"):
            query &= Q(content_type=content_type)
        if object_id := self.cleaned_data.get("object_id"):
            query &= Q(object_id=object_id)
        if before := self.cleaned_data.get("before"):
            query &= Q(created__date__lt=before)
        if after := self.cleaned_data.get("after"):
            query &= Q(created__date__gt=after)
        if on := self.cleaned_data.get("on"):
            query &= Q(created__date=on)
        return query<|MERGE_RESOLUTION|>--- conflicted
+++ resolved
@@ -16,16 +16,6 @@
 from hawc.apps.study.models import Study
 from hawc.services.epa.dsstox import DssSubstance
 
-<<<<<<< HEAD
-from ..common.autocomplete import AutocompleteChoiceField, AutocompleteMultipleChoiceField
-from ..common.forms import BaseFormHelper, form_actions_apply_filters, form_actions_create_or_close
-from ..common.helper import new_window_a, tryParseInt
-from ..common.selectable import AutoCompleteWidget
-from ..common.widgets import DateCheckboxInput
-from ..myuser.autocomplete import UserAutocomplete
-from ..myuser.models import HAWCUser
-from . import autocomplete, lookups, models
-=======
 from ..common.autocomplete import AutocompleteSelectMultipleWidget, AutocompleteTextWidget
 from ..common.forms import (
     BaseFormHelper,
@@ -38,7 +28,6 @@
 from ..myuser.autocomplete import UserAutocomplete
 from ..myuser.models import HAWCUser
 from . import autocomplete, models
->>>>>>> 7c610a5d
 
 
 class AssessmentForm(forms.ModelForm):
@@ -77,7 +66,6 @@
     def __init__(self, *args, **kwargs):
         self.user = kwargs.pop("user", None)
         super().__init__(*args, **kwargs)
-<<<<<<< HEAD
 
         self.fields["dtxsids"] = AutocompleteMultipleChoiceField(
             autocomplete_class=autocomplete.DSSToxAutocomplete
@@ -91,16 +79,11 @@
         self.fields["reviewers"] = AutocompleteMultipleChoiceField(
             autocomplete_class=UserAutocomplete
         )
-=======
+
         if self.instance.id is None:
             self.instance.creator = self.user
             self.fields["project_manager"].initial = [self.user]
             self.fields["year"].initial = timezone.now().year
->>>>>>> 7c610a5d
-
-        if self.instance.id is None:
-            self.instance.creator = self.user
-            self.fields["project_manager"].initial = [self.user]
 
         if not settings.PM_CAN_MAKE_PUBLIC:
             help_text = "&nbsp;<b>Contact the HAWC team to change.</b>"
