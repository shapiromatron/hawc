--- conflicted
+++ resolved
@@ -373,16 +373,8 @@
         else:
             return ""
 
-<<<<<<< HEAD
-    def get_vocabulary_url(self) -> str:
-        if self.vocabulary:
-            return VocabularyNamespace(self.vocabulary).display_url
-        else:
-            return ""
-=======
     def get_vocabulary_url(self) -> str | None:
         return VocabularyNamespace(self.vocabulary).display_url if self.vocabulary else None
->>>>>>> 87f9d7f3
 
     def get_noel_names(self) -> NoelNames:
         if self.noel_name == constants.NoelName.NEL:
