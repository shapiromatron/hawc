--- conflicted
+++ resolved
@@ -775,7 +775,6 @@
         return df
 
 
-<<<<<<< HEAD
 class Log(models.Model):
     assessment = models.ForeignKey(
         Assessment, blank=True, null=True, related_name="logs", on_delete=models.CASCADE
@@ -800,9 +799,7 @@
         ordering = ("-created",)
 
 
-=======
 reversion.register(DSSTox)
->>>>>>> 2ff4b718
 reversion.register(Assessment)
 reversion.register(EffectTag)
 reversion.register(Species)
