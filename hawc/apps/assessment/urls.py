--- conflicted
+++ resolved
@@ -39,32 +39,18 @@
     path("log/<int:pk>/", views.LogDetail.as_view(), name="log_detail",),
     # attachment objects
     path(
-<<<<<<< HEAD
-        "v2/attachment/<int:pk>/create/",
-=======
         "attachment/<int:pk>/create/",
->>>>>>> 95b28056
         views.AttachmentViewset.as_view(),
         {"action": "create"},
         name="attachment-create",
     ),
     path(
-<<<<<<< HEAD
-        "v2/attachment/<int:pk>/",
-=======
         "attachment/<int:pk>/",
->>>>>>> 95b28056
         views.AttachmentViewset.as_view(),
         {"action": "read"},
         name="attachment-detail",
     ),
     path(
-<<<<<<< HEAD
-        "v2/attachment/<int:pk>/update/",
-        views.AttachmentViewset.as_view(),
-        {"action": "update"},
-        name="attachment-update",
-=======
         "attachment/<int:pk>/update/",
         views.AttachmentViewset.as_view(),
         {"action": "update"},
@@ -75,7 +61,12 @@
         views.AttachmentViewset.as_view(),
         {"action": "delete"},
         name="attachment-delete",
->>>>>>> 95b28056
+    ),
+    path(
+        "v2/attachment/<int:pk>/update/",
+        views.AttachmentViewset.as_view(),
+        {"action": "update"},
+        name="attachment-update",
     ),
     path(
         "v2/attachment/<int:pk>/delete/",
