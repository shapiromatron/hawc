import pandas as pd
import plotly.express as px
import plotly.graph_objects as go
from django.apps import apps
from plotly.subplots import make_subplots
from rest_framework import serializers
from rest_framework.exceptions import ParseError

from . import models


class DSSToxSerializer(serializers.ModelSerializer):
    dashboard_url = serializers.URLField(source="get_dashboard_url")
    img_url = serializers.URLField(source="get_img_url")

    class Meta:
        model = models.DSSTox
        fields = "__all__"


class AssessmentSerializer(serializers.ModelSerializer):
    rob_name = serializers.CharField(source="get_rob_name_display")
    dtxsids = DSSToxSerializer(many=True)

    def to_representation(self, instance):
        ret = super().to_representation(instance)
        ret["url"] = instance.get_absolute_url()
        return ret

    class Meta:
        model = models.Assessment
        fields = "__all__"


class AssessmentMiniSerializer(serializers.ModelSerializer):
    url = serializers.CharField(source="get_absolute_url")

    class Meta:
        model = models.Assessment
        fields = ("id", "url", "enable_risk_of_bias", "name")


class EffectTagsSerializer(serializers.ModelSerializer):
    def to_internal_value(self, data):
        raise ParseError("Not implemented!")

    def to_representation(self, obj):
        # obj is a model-manager in this case; convert to list to serialize
        return list(obj.values("slug", "name"))

    class Meta:
        model = models.EffectTag
        fields = "__all__"


class DoseUnitsSerializer(serializers.ModelSerializer):
    class Meta:
        model = models.DoseUnits
        fields = "__all__"


class AssessmentRootedSerializer(serializers.ModelSerializer):

    NO_PARENT = -1

    def get_parent(self, assessment_id, validated_data, canSelectRoot):
        parent_id = validated_data.pop("parent", self.NO_PARENT)

        parent = None
        if parent_id == self.NO_PARENT and canSelectRoot:
            parent = self.Meta.model.get_assessment_root(assessment_id)
        elif parent_id > 0:
            checkParent = self.Meta.model.objects.filter(id=parent_id).first()
            if checkParent and checkParent.get_root().name == self.Meta.model.get_assessment_root_name(
                assessment_id
            ):
                parent = checkParent

        return parent

    def create(self, validated_data):
        assessment = self.root.context["view"].assessment
        parent = self.get_parent(assessment.id, validated_data, canSelectRoot=False)
        parent_id = parent.id if parent else None

        return self.Meta.model.create_tag(assessment.id, parent_id=parent_id, **validated_data)

    def update(self, instance, validated_data):
        assessment = self.root.context["view"].assessment
        parent = self.get_parent(assessment.id, validated_data, canSelectRoot=True)

        for attr, value in list(validated_data.items()):
            setattr(instance, attr, value)
        instance.save()

        # check the following before moving:
        #   1) parent exists
        #   2) parent != self
        #   3) new parent != old parent
        #   4) new parent != descendant of self
        if (
            parent
            and instance.id != parent.id
            and parent.id != instance.get_parent().id
            and parent.id not in instance.get_descendants().values_list("id", flat=True)
        ):

            instance.move(parent, pos="last-child")

        return instance


class GrowthPlotSerializer(serializers.Serializer):
    model = serializers.ChoiceField(choices=["user", "assessment", "study"])
    grouper = serializers.ChoiceField(choices=["A", "Q", "M"])

    group_mapping = dict(A="Annual", Q="Quarterly", M="Monthly")

    def _build_change_plots(self, df: pd.DataFrame, grouper: str, y_axis: str) -> go.Figure:
        df1 = df.set_index("date").groupby(pd.Grouper(freq=grouper)).count().cumsum().reset_index()
        df2 = (
            df.set_index("date")
            .groupby(pd.Grouper(freq=grouper))
            .count()
            .cumsum()
            .diff(periods=1)
            .dropna()
            .reset_index()
        )

        fig = make_subplots(
            rows=2,
            cols=1,
            shared_xaxes=True,
            subplot_titles=(
                f"Cumulative growth of {y_axis.lower()}",
                f"{self.group_mapping[grouper]} growth of {y_axis.lower()}",
            ),
        )
        fig.update_layout(height=600)

        ax1 = px.bar(df1, x="date", y="id")
        for trace in ax1.data:
            fig.add_trace(trace, row=1, col=1)
        fig.update_yaxes(title_text=y_axis, row=1, col=1)

        ax2 = px.bar(df2, x="date", y="id")
        for trace in ax2.data:
            fig.add_trace(trace, row=2, col=1)
        fig.update_yaxes(title_text=y_axis, row=2, col=1)

        return fig

    def create_figure(self) -> go.Figure:
        model = self.validated_data["model"]
        if model == "user":
            fields = ("id", "date_joined")
            data = list(apps.get_model("myuser", "HAWCUser").objects.values_list(*fields))
            df = pd.DataFrame(data, columns=fields).rename(columns=dict(date_joined="date"))
            fig = self._build_change_plots(df, self.validated_data["grouper"], "New users")
        elif model == "assessment":
            fields = ("id", "created")
            data = list(apps.get_model("assessment", "Assessment").objects.values_list(*fields))
            df = pd.DataFrame(data, columns=fields).rename(columns=dict(created="date"))
            fig = self._build_change_plots(df, self.validated_data["grouper"], "Assessments")
        elif model == "study":
            fields = ("id", "created")
            data = list(apps.get_model("study", "Study").objects.values_list(*fields))
            df = pd.DataFrame(data, columns=fields).rename(columns=dict(created="date"))
            fig = self._build_change_plots(df, self.validated_data["grouper"], "Studies")
        else:
            raise Exception("Unreachable code.")

        return fig


class DatasetRevisionSerializer(serializers.ModelSerializer):
    class Meta:
        model = models.DatasetRevision
        exclude = ("data",)


class DatasetSerializer(serializers.ModelSerializer):
    absolute_url = serializers.URLField(source="get_absolute_url")
    api_detail_url = serializers.URLField(source="get_api_detail_url")
    api_data_url = serializers.URLField(source="get_api_data_url")
    latest_revision = DatasetRevisionSerializer(many=False, source="get_latest_revision")

    class Meta:
        model = models.Dataset
        fields = "__all__"


class StrainSerializer(serializers.ModelSerializer):
    class Meta:
<<<<<<< HEAD
        model = models.Blog
        fields = "__all__"


class StrainSerializer(serializers.ModelSerializer):
    class Meta:
=======
>>>>>>> 90439a07
        model = models.Strain
        fields = "__all__"<|MERGE_RESOLUTION|>--- conflicted
+++ resolved
@@ -193,14 +193,5 @@
 
 class StrainSerializer(serializers.ModelSerializer):
     class Meta:
-<<<<<<< HEAD
-        model = models.Blog
-        fields = "__all__"
-
-
-class StrainSerializer(serializers.ModelSerializer):
-    class Meta:
-=======
->>>>>>> 90439a07
         model = models.Strain
         fields = "__all__"