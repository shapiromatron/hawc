from django import forms

from ..common.admin import autocomplete
from . import models


class DesignForm(forms.ModelForm):
    class Meta:
        fields = "__all__"
        model = models.Design
        widgets = {
            "study": autocomplete(models.Design, "study"),
<<<<<<< HEAD
            "country": autocomplete(models.Design, "country", multi=True),
=======
            "countries": autocomplete(models.Design, "countries", multi=True),
>>>>>>> ab87e371
            "state": autocomplete(models.Design, "state", multi=True),
            "ecoregion": autocomplete(models.Design, "ecoregion", multi=True),
        }


class CauseForm(forms.ModelForm):
    class Meta:
        fields = "__all__"
        model = models.Cause
        widgets = {
            "study": autocomplete(models.Cause, "study"),
            "term": autocomplete(models.Cause, "term"),
            "measure": autocomplete(models.Cause, "measure"),
        }


class EffectForm(forms.ModelForm):
    class Meta:
        fields = "__all__"
        model = models.Effect
        widgets = {
            "study": autocomplete(models.Effect, "study"),
        }


class ResultForm(forms.ModelForm):
    class Meta:
        fields = "__all__"
        model = models.Result
        widgets = {
<<<<<<< HEAD
            "cause": autocomplete(models.Result, "cause"),
            "effect": autocomplete(models.Result, "effect"),
        }

    def __init__(self, *args, **kwargs):
        super().__init__(*args, **kwargs)
        if self.instance.id is None:
            for (
                field,
                value,
            ) in self.instance.default_related().items():
                self.fields[field].initial = value
=======
            "study": autocomplete(models.Result, "study"),
            "design": autocomplete(models.Result, "design"),
            "cause": autocomplete(models.Result, "cause"),
            "effect": autocomplete(models.Result, "effect"),
        }
>>>>>>> ab87e371
<|MERGE_RESOLUTION|>--- conflicted
+++ resolved
@@ -10,11 +10,7 @@
         model = models.Design
         widgets = {
             "study": autocomplete(models.Design, "study"),
-<<<<<<< HEAD
             "country": autocomplete(models.Design, "country", multi=True),
-=======
-            "countries": autocomplete(models.Design, "countries", multi=True),
->>>>>>> ab87e371
             "state": autocomplete(models.Design, "state", multi=True),
             "ecoregion": autocomplete(models.Design, "ecoregion", multi=True),
         }
@@ -45,23 +41,7 @@
         fields = "__all__"
         model = models.Result
         widgets = {
-<<<<<<< HEAD
-            "cause": autocomplete(models.Result, "cause"),
-            "effect": autocomplete(models.Result, "effect"),
-        }
-
-    def __init__(self, *args, **kwargs):
-        super().__init__(*args, **kwargs)
-        if self.instance.id is None:
-            for (
-                field,
-                value,
-            ) in self.instance.default_related().items():
-                self.fields[field].initial = value
-=======
-            "study": autocomplete(models.Result, "study"),
             "design": autocomplete(models.Result, "design"),
             "cause": autocomplete(models.Result, "cause"),
             "effect": autocomplete(models.Result, "effect"),
-        }
->>>>>>> ab87e371
+        }