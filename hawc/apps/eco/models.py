from django.db import models

from ..epi.models import Country
from ..study.models import Study
<<<<<<< HEAD
from .constants import *
=======
>>>>>>> b28fce27


class State(models.Model):

    code = models.CharField(blank=True, max_length=2)
    name = models.CharField(blank=True, unique=True, max_length=64)

    def __str__(self):

        return self.name

    class Meta:
        verbose_name = "State"


class Climate(models.Model):

    name = models.CharField(max_length=100, blank=True)

    def __str__(self):

        return self.name

    class Meta:
        verbose_name = "Climate"


class Ecoregion(models.Model):

    name = models.CharField(verbose_name="Ecoregion", max_length=100, blank=True,)

    def __str__(self):
        return self.name

    class Meta:
        verbose_name = "Ecoregion"


<<<<<<< HEAD
class Metadata(models.Model):

    study_id = models.ForeignKey(Study, on_delete=models.CASCADE)
=======
class Vocab(models.Model):
    class VocabCategories(models.TextChoices):
        TERM = "Term"
        MEASURE = "Measure"
        MTF = "Measure type filter"
        MT = "Measure type"

    category = models.CharField(max_length=100, blank=True)  # choices=VocabCategories.choices)
    value = models.CharField(max_length=100, blank=True)
    parent = models.ForeignKey("self", null=True, blank=True, on_delete=models.CASCADE)

    def __str__(self):
        return self.category + " - " + self.value

    class Meta:
        verbose_name = "Vocab"


class Metadata(models.Model):

    study_id = models.ForeignKey(Study, on_delete=models.CASCADE)

    class StudyType(models.IntegerChoices):

        OBS = 0, "Observational/gradient"
        MAN = 1, "Manipulation/experiment"
        SIM = 2, "Simulation"
        MET = 3, "Meta-analysis"
        REV = 4, "Review"
>>>>>>> b28fce27

    study_type = models.IntegerField(
        choices=StudyType.choices, help_text="Select the type of study"
    )

<<<<<<< HEAD
    study_setting = models.CharField(
        max_length=100,
=======
    class StudySetting(models.IntegerChoices):
        FIELD = 0, "Field"
        MESO = 1, "Mesocosm"
        GREEN = 2, "Greenhouse"
        LAB = 3, "Laboratory"
        MOD = 4, "Model"
        NA = 5, "Not Applicable"

    study_setting = models.IntegerField(
>>>>>>> b28fce27
        choices=StudySetting.choices,
        help_text="Select the setting in which evidence was generated",
    )

    country = models.ManyToManyField(Country, help_text="Select one or more countries")

    state = models.ManyToManyField(
        State, blank=True, help_text="Select one or more states, if applicable."
    )

    ecoregion = models.ManyToManyField(
        Ecoregion, blank=True, help_text="Select one or more Level III Ecoregions, if known",
    )

<<<<<<< HEAD
    habitat = models.CharField(
=======
    class HabitatType(models.IntegerChoices):
        TERR = 0, "Terrestrial"
        RIP = 1, "Riparian"
        FRESH = 2, "Freshwater aquatic"
        ESTU = 3, "Estuarine"
        MAR = 4, "Marine"

    habitat = models.IntegerField(
>>>>>>> b28fce27
        verbose_name="Habitat",
        choices=HabitatType.choices,
        blank=True,
        help_text="Select the habitat to which the evidence applies",
    )

<<<<<<< HEAD
    habitat_terrestrial = models.CharField(
=======
    class TerrestrialHab(models.IntegerChoices):
        FOR = 0, "Forest"
        GRASS = 1, "Grassland"
        DES = 2, "Desert"
        HEATH = 3, "Heathland"
        AG = 4, "Agricultural"
        URB = 5, "Urban/suburban"
        TUND = 6, "Tundra"

    habitat_terrestrial = models.IntegerField(
>>>>>>> b28fce27
        verbose_name="Terrestrial habitat",
        choices=TerrestrialHab.choices,
        blank=True,
        help_text="If you selected terrestrial, pick the type of terrestrial habitat",
    )  # this field is dependent on selecting terrestrial habitat

<<<<<<< HEAD
    habitat_aquatic_freshwater = models.CharField(
=======
    class AquaticHab(models.IntegerChoices):
        STREAM = 0, "Stream/river"
        WETL = 1, "Wetland"
        LAKE = 2, "Lake/reservoir"
        ART = 3, "Artificial"

    habitat_aquatic_freshwater = models.IntegerField(
>>>>>>> b28fce27
        verbose_name="Freshwater habitat",
        choices=AquaticHab.choices,
        blank=True,
        help_text="If you selected freshwater, pick the type of freshwater habitat",
    )  # this field is dependent on selecting aquatic habitat

    habitat_as_reported = models.TextField(
        verbose_name="Habitat as reported",
        blank=True,
        help_text="Copy and paste 1-2 sentences from article",
    )

    climate = models.ManyToManyField(
        Climate, blank=True, help_text="Select one or more climates to which the evidence applies",
    )

    climate_as_reported = models.TextField(
        verbose_name="Climate as reported", blank=True, help_text="Copy and paste from article",
    )

    def __str__(self):
        return self.study_type

    class Meta:
        verbose_name = "Metadata"


class EcoVocab(models.Model):
    category = models.IntegerField(choices=EcoVocabCategories.choices)
    value = models.CharField(max_length=30)
    parent = models.ForeignKey("self", null=True, blank=True, on_delete=models.CASCADE)


class Cause(models.Model):

    study_id = models.ForeignKey(Study, on_delete=models.CASCADE)

    term = models.ForeignKey(
<<<<<<< HEAD
        EcoVocab, on_delete=models.CASCADE, limit_choices_to={"category": 0},
    )  # autocomplete field - make ForeignKey
=======
        Vocab, limit_choices_to={"category": "cause term"}, on_delete=models.CASCADE
    )  # autocomplete

    class CauseMeasure(
        models.IntegerChoices
    ):  # does caroline have an updated list, or does this need to be a fixture??
        TBD = 0, "TBD"
        NUT = 1, "Nutrients"
>>>>>>> b28fce27

    measure = models.IntegerField(
        verbose_name="Cause measure", choices=CauseMeasure.choices,
    )  # autocomplete

    measure_detail = models.TextField(verbose_name="Cause measure detail", blank=True)

    units = models.CharField(
        verbose_name="Cause units",
        max_length=100,
        help_text="Type the unit associated with the cause term",
    )  # autocomplete?

    bio_org = models.CharField(
        verbose_name="Level of biological organization",
        max_length=100,
        help_text="Select the level of biological organization associated with the cause, if applicable",
        blank=True,
        choices=BioOrg.choices,
    )

    species = models.CharField(
        verbose_name="Cause species",
        max_length=100,
        blank=True,
        help_text="Type the species name, if applicable; use the format Common name (Latin binomial)",
    )

<<<<<<< HEAD
    trajectory = models.CharField(
=======
    class CauseTrajectory(models.IntegerChoices):
        INCR = 0, "Increase"
        DECR = 1, "Decrease"
        CHANGE = 2, "Change"
        OTHER = 3, "Other"

    trajectory = models.IntegerField(
>>>>>>> b28fce27
        verbose_name="Cause trajectory",
        choices=CauseTrajectory.choices,
        help_text="Select qualitative description of how the cause measure changes, if applicable",
    )  # autocomplete

    comment = models.TextField(
        verbose_name="Cause comment",
        blank=True,
        help_text="Type any other useful information not captured in other fields",
    )

    as_reported = models.TextField(
        verbose_name="Cause as reported", help_text="Copy and paste 1-2 sentences from article",
    )

    def __str__(self):
        return self.term

    class Meta:
        verbose_name = "Cause/Treatment"


class Effect(models.Model):

    cause = models.OneToOneField(Cause, on_delete=models.CASCADE)

<<<<<<< HEAD
    term = models.CharField(verbose_name="Effect term", max_length=100, choices=EffectTerm.choices)

    measure = models.CharField(
        verbose_name="Effect measure", max_length=100, choices=EffectMeasure.choices
=======
    class EffectTerm(models.IntegerChoices):  # should this be a fixture?
        TBD = 0, "TBD"
        ALGAE = 1, "Algae"

    term = models.IntegerField(verbose_name="Effect term", choices=EffectTerm.choices)

    class EffectMeasure(models.IntegerChoices):
        TBD = 0, "TBD"
        ABUND = 1, "Abundance"

    measure = models.IntegerField(
        verbose_name="Effect measure", choices=EffectMeasure.choices
>>>>>>> b28fce27
    )  # autocomplete

    measure_detail = models.CharField(
        verbose_name="Effect measure detail", max_length=100, blank=True
    )  # autocomplete

    units = models.CharField(
        verbose_name="Effect units",
        max_length=100,
        help_text="Type the unit associated with the effect term",
    )  # autocomplete

    bio_org = models.CharField(
        verbose_name="Level of biological organization",
        max_length=100,
        help_text="Select the level of biological organization associated with the cause, if applicable",
        blank=True,
        choices=BioOrg.choices,
    )

    species = models.CharField(
        verbose_name="Effect species",
        max_length=100,
        blank=True,
        help_text="Type the species name, if applicable; use the format Common name (Latin binomial)",
    )

<<<<<<< HEAD
    trajectory = models.CharField(
=======
    class EffectTrajectory(models.IntegerChoices):
        INCR = 0, "Increase"
        DECR = 1, "Decrease"
        CHANGE = 2, "Change"
        NOCHANGE = 3, "No change"
        OTHER = 4, "Other"

    trajectory = models.IntegerField(
>>>>>>> b28fce27
        verbose_name="Effect trajectory",
        choices=EffectTrajectory.choices,
        help_text="Select qualitative description of how the effect measure changes in response to the cause trajectory, if applicable",
    )

    comment = models.TextField(
        verbose_name="Effect comment",
        blank=True,
        help_text="Type any other useful information not captured in other fields",
    )

    as_reported = models.TextField(
        verbose_name="Effect as  reported", help_text="Copy and paste 1-2 sentences from article",
    )

    modifying_factors = models.CharField(
        verbose_name="Modifying factors",
        max_length=100,
        help_text="Type one or more factors that affect the relationship between the cause and effect",
    )  # autocomplete - choices TBD

<<<<<<< HEAD
    sort = models.CharField(
=======
    class Sort(models.IntegerChoices):
        TBD = 0, "TBD"

    sort = models.IntegerField(
>>>>>>> b28fce27
        verbose_name="Sort quantitative responses",
        choices=Sort.choices,
        help_text="how do you want to sort multiple quantitative responses?",
        blank=True,
    )

    def __str__(self):
        return self.term

    class Meta:
        verbose_name = "Effect/Response"


class Quantitative(models.Model):

    effect = models.ForeignKey(Effect, on_delete=models.CASCADE)

    cause_level = models.CharField(
        verbose_name="Cause treatment level",
        max_length=100,
        blank=True,
        help_text="Type the specific treatment/exposure/dose level of the cause measure",
    )

    cause_level_value = models.FloatField(
        verbose_name="Cause treatment level value",
        blank=True,
        help_text="Type the numeric value of the specific treatment/exposure/dose level of the cause measure",
        null=True,
    )

    cause_level_units = models.CharField(
        verbose_name="Cause treatment level units",
        max_length=100,
        blank=True,
        help_text="Enter the units of the specific treatment/exposure/dose level of the cause measure",
    )

    sample_size = models.IntegerField(
        verbose_name="Sample size",
        blank=True,
        help_text="Type the number of samples used to calculate the response measure value, if known",
        null=True,
    )

<<<<<<< HEAD
    measure_type_filter = models.CharField(
=======
    class MeasureTypeFilter(models.IntegerChoices):
        CORR = 0, "Correlation coefficient"
        RSQ = 1, "R-squared"
        MEANDIFF = 2, "Mean difference"
        ANOVA = 3, "ANOVA/PERMANOVA"
        RATIO = 4, "Ratio"
        BETA = 5, "Slope coefficient (beta)"
        ORD = 6, "Ordination"
        THRESH = 7, "Threshold"

    measure_type_filter = models.IntegerField(
>>>>>>> b28fce27
        verbose_name="Response measure type (filter)",
        blank=True,
        choices=MeasureTypeFilter.choices,
        help_text="This drop down will filter the following field",
    )  # should this be in the frontend? not 100% sure how to filer one field with another

<<<<<<< HEAD
    measure_type = models.CharField(
        verbose_name="Response measure type",
        max_length=40,
        choices=EcoVocabChoices.MeasureType.choices,
=======
    class MeasureType(models.IntegerChoices):
        # correlation coefficient:
        PEARSON = 0, "Pearson"
        SPEARMAN = 1, "Spearman"
        # R-squared:
        SIMPLE = 2, "Simple Linear"
        PARTIAL = 3, "Partial"
        MULTIPLE = 4, "Multiple"
        QUANTILE = 5, "Quantile"
        # Ratio:
        RESPONSE = 6, "Response ratio"
        ODDS = 7, "Odds ratio"
        RISK = 8, "Risk ratio"
        HAZARD = 9, "Hazard ratio"
        # Meandiff:
        NONSTAND = 10, "Non-standardized"
        STAND = 11, "Standardized"
        # Slope:
        NONTRANSFORMED = 12, "Non-transformed data"
        TRANSFORMED = 13, "Transformed data"
        # Ordination choices
        CCA = 14, "Canonical correspondence analysis (CCA)"
        PCA = 15, "Principal components analysis (PCA)"
        MDA = 16, "Multiple discriminant analysis (MDA)"
        NMDS = 17, "Non-multidimensional scaling (NMDS)"
        FACTOR = 18, "Factor analysis"
        # Threshold choices
        REGTREE = 19, "Regression tree"
        RANDOMFOREST = 20, "Random forest"
        BREAKPOINT = 21, "Breakpoint (piecewise) regression"
        QUANTREG = 22, "Quantile regression"
        CFD = 23, "Cumulative frequency distribution"
        GFA = 24, "Gradient forest analysis"
        NONLINEAR = 25, "Non-linear curve fitting"
        ORDINATION = 26, "Ordination"
        TITAN = 27, "TITAN"
        # option for each category
        NS = 28, "Not specified"

    measure_type = models.IntegerField(
        verbose_name="Response measure type",
        choices=MeasureType.choices,
>>>>>>> b28fce27
        blank=True,
        help_text="Select one response measure type",
    )  # dependent on selection in response measure type filter

    measure_value = models.FloatField(
        verbose_name="Response measure value",
        blank=True,
        help_text="Type the numerical value of the response measure",
        null=True,
    )

    description = models.TextField(
        verbose_name="Response measure description",
        blank=True,
        help_text="Type any other useful information not captured in other fields",
    )

<<<<<<< HEAD
    variability = models.CharField(
=======
    class Variability(models.IntegerChoices):
        CI95 = 0, "95% CI"
        CI90 = 1, "90% CI"
        SD = 2, "Standard deviation"
        SE = 3, "Standard error"
        NA = 4, "Not applicable"

    variability = models.IntegerField(
>>>>>>> b28fce27
        verbose_name="Response variability",
        blank=True,
        choices=Variability.choices,
        help_text="Select how variability in the response measure was reported, if applicable",
    )

    low_variability = models.FloatField(
        verbose_name="Lower response variability measure",
        blank=True,
        help_text="Type the lower numerical bound of the response variability",
        null=True,
    )

    upper_variability = models.FloatField(
        verbose_name="Upper response variability measure",
        blank=True,
        help_text="Type the upper numerical bound of the response variability",
        null=True,
    )

<<<<<<< HEAD
    statistical_sig_type = models.CharField(
        verbose_name="Statistical significance measure type",
        blank=True,
        max_length=100,
=======
    class StatisticalSigType(models.IntegerChoices):
        PVAL = 0, "P-value"
        FSTAT = 1, "F statistic"
        CHISQ = 2, "Chi square"
        NA = 3, "Not applicable"

    statistical_sig_type = models.IntegerField(
        verbose_name="Statistical significance measure type",
        blank=True,
>>>>>>> b28fce27
        choices=StatisticalSigType.choices,
        help_text="Select the type of statistical significance measure reported",
    )

    statistical_sig_value = models.FloatField(
        verbose_name="Statistical significance measure value",
        blank=True,
        help_text="Type the numerical value of the statistical significance",
        null=True,
    )

    derived_value = models.FloatField(
        verbose_name="Derived response measure value",
        blank=True,
        help_text="Calculation from 'response measure value' based on a formula linked to 'response measure type', if applicable",
        null=True,
    )

    class Meta:
        verbose_name = "Quantitative response information"<|MERGE_RESOLUTION|>--- conflicted
+++ resolved
@@ -2,10 +2,6 @@
 
 from ..epi.models import Country
 from ..study.models import Study
-<<<<<<< HEAD
-from .constants import *
-=======
->>>>>>> b28fce27
 
 
 class State(models.Model):
@@ -44,11 +40,6 @@
         verbose_name = "Ecoregion"
 
 
-<<<<<<< HEAD
-class Metadata(models.Model):
-
-    study_id = models.ForeignKey(Study, on_delete=models.CASCADE)
-=======
 class Vocab(models.Model):
     class VocabCategories(models.TextChoices):
         TERM = "Term"
@@ -78,16 +69,11 @@
         SIM = 2, "Simulation"
         MET = 3, "Meta-analysis"
         REV = 4, "Review"
->>>>>>> b28fce27
 
     study_type = models.IntegerField(
         choices=StudyType.choices, help_text="Select the type of study"
     )
 
-<<<<<<< HEAD
-    study_setting = models.CharField(
-        max_length=100,
-=======
     class StudySetting(models.IntegerChoices):
         FIELD = 0, "Field"
         MESO = 1, "Mesocosm"
@@ -97,7 +83,6 @@
         NA = 5, "Not Applicable"
 
     study_setting = models.IntegerField(
->>>>>>> b28fce27
         choices=StudySetting.choices,
         help_text="Select the setting in which evidence was generated",
     )
@@ -112,9 +97,6 @@
         Ecoregion, blank=True, help_text="Select one or more Level III Ecoregions, if known",
     )
 
-<<<<<<< HEAD
-    habitat = models.CharField(
-=======
     class HabitatType(models.IntegerChoices):
         TERR = 0, "Terrestrial"
         RIP = 1, "Riparian"
@@ -123,16 +105,12 @@
         MAR = 4, "Marine"
 
     habitat = models.IntegerField(
->>>>>>> b28fce27
         verbose_name="Habitat",
         choices=HabitatType.choices,
         blank=True,
         help_text="Select the habitat to which the evidence applies",
     )
 
-<<<<<<< HEAD
-    habitat_terrestrial = models.CharField(
-=======
     class TerrestrialHab(models.IntegerChoices):
         FOR = 0, "Forest"
         GRASS = 1, "Grassland"
@@ -143,16 +121,12 @@
         TUND = 6, "Tundra"
 
     habitat_terrestrial = models.IntegerField(
->>>>>>> b28fce27
         verbose_name="Terrestrial habitat",
         choices=TerrestrialHab.choices,
         blank=True,
         help_text="If you selected terrestrial, pick the type of terrestrial habitat",
     )  # this field is dependent on selecting terrestrial habitat
 
-<<<<<<< HEAD
-    habitat_aquatic_freshwater = models.CharField(
-=======
     class AquaticHab(models.IntegerChoices):
         STREAM = 0, "Stream/river"
         WETL = 1, "Wetland"
@@ -160,7 +134,6 @@
         ART = 3, "Artificial"
 
     habitat_aquatic_freshwater = models.IntegerField(
->>>>>>> b28fce27
         verbose_name="Freshwater habitat",
         choices=AquaticHab.choices,
         blank=True,
@@ -199,10 +172,6 @@
     study_id = models.ForeignKey(Study, on_delete=models.CASCADE)
 
     term = models.ForeignKey(
-<<<<<<< HEAD
-        EcoVocab, on_delete=models.CASCADE, limit_choices_to={"category": 0},
-    )  # autocomplete field - make ForeignKey
-=======
         Vocab, limit_choices_to={"category": "cause term"}, on_delete=models.CASCADE
     )  # autocomplete
 
@@ -211,7 +180,6 @@
     ):  # does caroline have an updated list, or does this need to be a fixture??
         TBD = 0, "TBD"
         NUT = 1, "Nutrients"
->>>>>>> b28fce27
 
     measure = models.IntegerField(
         verbose_name="Cause measure", choices=CauseMeasure.choices,
@@ -240,9 +208,6 @@
         help_text="Type the species name, if applicable; use the format Common name (Latin binomial)",
     )
 
-<<<<<<< HEAD
-    trajectory = models.CharField(
-=======
     class CauseTrajectory(models.IntegerChoices):
         INCR = 0, "Increase"
         DECR = 1, "Decrease"
@@ -250,7 +215,6 @@
         OTHER = 3, "Other"
 
     trajectory = models.IntegerField(
->>>>>>> b28fce27
         verbose_name="Cause trajectory",
         choices=CauseTrajectory.choices,
         help_text="Select qualitative description of how the cause measure changes, if applicable",
@@ -277,12 +241,6 @@
 
     cause = models.OneToOneField(Cause, on_delete=models.CASCADE)
 
-<<<<<<< HEAD
-    term = models.CharField(verbose_name="Effect term", max_length=100, choices=EffectTerm.choices)
-
-    measure = models.CharField(
-        verbose_name="Effect measure", max_length=100, choices=EffectMeasure.choices
-=======
     class EffectTerm(models.IntegerChoices):  # should this be a fixture?
         TBD = 0, "TBD"
         ALGAE = 1, "Algae"
@@ -295,7 +253,6 @@
 
     measure = models.IntegerField(
         verbose_name="Effect measure", choices=EffectMeasure.choices
->>>>>>> b28fce27
     )  # autocomplete
 
     measure_detail = models.CharField(
@@ -323,9 +280,6 @@
         help_text="Type the species name, if applicable; use the format Common name (Latin binomial)",
     )
 
-<<<<<<< HEAD
-    trajectory = models.CharField(
-=======
     class EffectTrajectory(models.IntegerChoices):
         INCR = 0, "Increase"
         DECR = 1, "Decrease"
@@ -334,7 +288,6 @@
         OTHER = 4, "Other"
 
     trajectory = models.IntegerField(
->>>>>>> b28fce27
         verbose_name="Effect trajectory",
         choices=EffectTrajectory.choices,
         help_text="Select qualitative description of how the effect measure changes in response to the cause trajectory, if applicable",
@@ -356,14 +309,10 @@
         help_text="Type one or more factors that affect the relationship between the cause and effect",
     )  # autocomplete - choices TBD
 
-<<<<<<< HEAD
-    sort = models.CharField(
-=======
     class Sort(models.IntegerChoices):
         TBD = 0, "TBD"
 
     sort = models.IntegerField(
->>>>>>> b28fce27
         verbose_name="Sort quantitative responses",
         choices=Sort.choices,
         help_text="how do you want to sort multiple quantitative responses?",
@@ -409,9 +358,6 @@
         null=True,
     )
 
-<<<<<<< HEAD
-    measure_type_filter = models.CharField(
-=======
     class MeasureTypeFilter(models.IntegerChoices):
         CORR = 0, "Correlation coefficient"
         RSQ = 1, "R-squared"
@@ -423,19 +369,12 @@
         THRESH = 7, "Threshold"
 
     measure_type_filter = models.IntegerField(
->>>>>>> b28fce27
         verbose_name="Response measure type (filter)",
         blank=True,
         choices=MeasureTypeFilter.choices,
         help_text="This drop down will filter the following field",
     )  # should this be in the frontend? not 100% sure how to filer one field with another
 
-<<<<<<< HEAD
-    measure_type = models.CharField(
-        verbose_name="Response measure type",
-        max_length=40,
-        choices=EcoVocabChoices.MeasureType.choices,
-=======
     class MeasureType(models.IntegerChoices):
         # correlation coefficient:
         PEARSON = 0, "Pearson"
@@ -478,7 +417,6 @@
     measure_type = models.IntegerField(
         verbose_name="Response measure type",
         choices=MeasureType.choices,
->>>>>>> b28fce27
         blank=True,
         help_text="Select one response measure type",
     )  # dependent on selection in response measure type filter
@@ -496,9 +434,6 @@
         help_text="Type any other useful information not captured in other fields",
     )
 
-<<<<<<< HEAD
-    variability = models.CharField(
-=======
     class Variability(models.IntegerChoices):
         CI95 = 0, "95% CI"
         CI90 = 1, "90% CI"
@@ -507,7 +442,6 @@
         NA = 4, "Not applicable"
 
     variability = models.IntegerField(
->>>>>>> b28fce27
         verbose_name="Response variability",
         blank=True,
         choices=Variability.choices,
@@ -528,12 +462,6 @@
         null=True,
     )
 
-<<<<<<< HEAD
-    statistical_sig_type = models.CharField(
-        verbose_name="Statistical significance measure type",
-        blank=True,
-        max_length=100,
-=======
     class StatisticalSigType(models.IntegerChoices):
         PVAL = 0, "P-value"
         FSTAT = 1, "F statistic"
@@ -543,7 +471,6 @@
     statistical_sig_type = models.IntegerField(
         verbose_name="Statistical significance measure type",
         blank=True,
->>>>>>> b28fce27
         choices=StatisticalSigType.choices,
         help_text="Select the type of statistical significance measure reported",
     )
