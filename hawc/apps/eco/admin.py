from django.contrib import admin

from . import forms, models


@admin.register(models.State)
class StateAdmin(admin.ModelAdmin):
    list_display = ("code", "name")
    search_fields = ("name",)


@admin.register(models.Vocab)
class VocabAdmin(admin.ModelAdmin):
    list_display = ("id", "category", "value", "parent")
    list_filter = ("category",)
    search_fields = ("value",)

    def get_queryset(self, request):
        qs = super().get_queryset(request)
        return qs.select_related("parent")


@admin.register(models.Design)
class DesignAdmin(admin.ModelAdmin):
    form = forms.DesignForm
    list_display = ("id", "__str__", "study", "design", "created", "last_updated")
    list_filter = ("design", "habitat")
    search_fields = ("study__short_citation",)

    def get_queryset(self, request):
        qs = super().get_queryset(request)
        return qs.select_related("study", "design")


@admin.register(models.Cause)
class CauseAdmin(admin.ModelAdmin):
    form = forms.CauseForm
    list_display = ("id", "__str__", "study", "created", "last_updated")
    list_filter = (("study", admin.RelatedOnlyFieldListFilter),)
    search_fields = ("study__short_citation",)

    def get_queryset(self, request):
        qs = super().get_queryset(request)
        return qs.select_related("study", "term")


<<<<<<< HEAD
class ResultInlineAdmin(admin.TabularInline):
    model = models.Result
    extra = 0
    readonly_fields = (admin_edit_link,)

    @admin.display(description="Detailed edit link")
    def edit_link(self, instance):
        return admin_edit_link(instance)


=======
>>>>>>> ab87e371
@admin.register(models.Effect)
class EffectAdmin(admin.ModelAdmin):
    form = forms.EffectForm
    list_display = ("id", "study", "term", "created", "last_updated")
<<<<<<< HEAD
    search_fields = ("study__short_citation",)
    inlines = [ResultInlineAdmin]
=======
    list_filter = (("study", admin.RelatedOnlyFieldListFilter),)
    search_fields = ("study__short_citation",)
>>>>>>> ab87e371

    def get_queryset(self, request):
        qs = super().get_queryset(request)
        return qs.select_related("study", "term")


@admin.register(models.Result)
class ResultAdmin(admin.ModelAdmin):
    model = models.Result
    form = forms.ResultForm
    list_display = (
        "id",
        "study",
        "design",
        "cause",
        "effect",
        "sort_order",
        "created",
        "last_updated",
    )
    list_filter = (
        ("study", admin.RelatedOnlyFieldListFilter),
        ("design", admin.RelatedOnlyFieldListFilter),
        ("cause", admin.RelatedOnlyFieldListFilter),
        ("effect", admin.RelatedOnlyFieldListFilter),
    )

    def get_queryset(self, request):
        qs = super().get_queryset(request)
<<<<<<< HEAD
        return qs.select_related("design", "cause", "effect")
=======
        return qs.select_related("study", "design", "cause", "effect")
>>>>>>> ab87e371
<|MERGE_RESOLUTION|>--- conflicted
+++ resolved
@@ -44,7 +44,6 @@
         return qs.select_related("study", "term")
 
 
-<<<<<<< HEAD
 class ResultInlineAdmin(admin.TabularInline):
     model = models.Result
     extra = 0
@@ -52,22 +51,14 @@
 
     @admin.display(description="Detailed edit link")
     def edit_link(self, instance):
-        return admin_edit_link(instance)
 
-
-=======
->>>>>>> ab87e371
+      
 @admin.register(models.Effect)
 class EffectAdmin(admin.ModelAdmin):
     form = forms.EffectForm
     list_display = ("id", "study", "term", "created", "last_updated")
-<<<<<<< HEAD
     search_fields = ("study__short_citation",)
     inlines = [ResultInlineAdmin]
-=======
-    list_filter = (("study", admin.RelatedOnlyFieldListFilter),)
-    search_fields = ("study__short_citation",)
->>>>>>> ab87e371
 
     def get_queryset(self, request):
         qs = super().get_queryset(request)
@@ -97,8 +88,4 @@
 
     def get_queryset(self, request):
         qs = super().get_queryset(request)
-<<<<<<< HEAD
-        return qs.select_related("design", "cause", "effect")
-=======
-        return qs.select_related("study", "design", "cause", "effect")
->>>>>>> ab87e371
+        return qs.select_related("design", "cause", "effect")