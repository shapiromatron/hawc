{% extends 'assessment-rooted.html' %}

{% block content %}
  <h2 class="d-inline-block">{{object.name}}</h2>
  <div class="float-right pb-2">
    <a id="design-update" class="btn btn-sm btn-primary" href="#" hx-get="{% url 'eco:design-update' object.pk %}" hx-target="#design-table"
       hx-swap="outerHTML">
      <i class="fa fa-pencil-square-o" aria-hidden="true"></i>&nbsp;Update design</a>
  </div>

  {% include "eco/fragments/_design_table.html" %}

  <div class="card my-4 mx-2">
    <div class="card-body">
<<<<<<< HEAD
        {% url 'eco:cause-htmx' object.pk 'create' as cause_create %}
        {% include "eco/fragments/_create_card.html" with title="Causes" hx_get=cause_create hx_target="#cause-empty-row" model="cause" %}
        <table class="table table-sm table-striped">
            {% bs4_colgroup '10,15,15,15,15,15,15' %}
            {% bs4_thead 'Name,Term,Species,Level,Level Units,Comment,Edit' %}
            <tbody>
                {% if causes %}
                    {% for object in causes %}
                        {% include "eco/fragments/cause_row.html" %}
                    {% endfor %}
                    {% include "eco/fragments/_create_one.html" with id="cause-empty-row" text="" %}
                {% else %}
                    {% include "eco/fragments/_create_one.html" with id="cause-empty-row" text="causes" %}
                {% endif %}
            </tbody>
        </table>
=======
      {% url 'eco:cause-create' object.pk as cause_create %}
      {% include "eco/fragments/_create_card.html" with title="Causes" hx_get=cause_create hx_target="#cause-empty-row" model="cause" %}
      <table class="table table-sm table-striped">
        {% bs4_colgroup '10,15,15,15,15,15,15' %}
        {% bs4_thead 'Name,Term,Species,Level,Level Units,Comment,Edit' %}
        <tbody>
          {% if causes %}
            {% for object in causes %}
              {% include "eco/fragments/cause_row.html" %}
            {% endfor %}
            {% include "eco/fragments/_create_one.html" with id="cause-empty-row" text="" %}
          {% else %}
            {% include "eco/fragments/_create_one.html" with id="cause-empty-row" text="causes" %}
          {% endif %}
        </tbody>
      </table>
>>>>>>> 042492c2
    </div>
  </div>

  <div class="card my-4 mx-2">
    <div class="card-body">
<<<<<<< HEAD
        {% url 'eco:effect-htmx' object.pk 'create' as effect_create %}
        {% include "eco/fragments/_create_card.html" with title="Effects" hx_get=effect_create hx_target="#effect-empty-row" model="effect" %}
        <table class="table table-sm table-striped">
            {% bs4_colgroup '10,15,15,15,15,15,15' %}
            {% bs4_thead 'Name,Term,Species,Units,As Reported,Comment,Edit' %}
            <tbody>
                {% if effects %}
                    {% for object in effects %}
                        {% include "eco/fragments/effect_row.html" %}
                    {% endfor %}
                    {% include "eco/fragments/_create_one.html" with id="effect-empty-row" text="" %}
                {% else %}
                    {% include "eco/fragments/_create_one.html" with id="effect-empty-row" text="effects" %}
                {% endif %}
            </tbody>
        </table>
=======
      {% url 'eco:effect-create' object.pk as effect_create %}
      {% include "eco/fragments/_create_card.html" with title="Effects" hx_get=effect_create hx_target="#effect-empty-row" model="effect" %}
      <table class="table table-sm table-striped">
        {% bs4_colgroup '10,15,15,15,15,15,15' %}
        {% bs4_thead 'Name,Term,Species,Units,As Reported,Comment,Edit' %}
        <tbody>
          {% if effects %}
            {% for object in effects %}
              {% include "eco/fragments/effect_row.html" %}
            {% endfor %}
            {% include "eco/fragments/_create_one.html" with id="effect-empty-row" text="" %}
          {% else %}
            {% include "eco/fragments/_create_one.html" with id="effect-empty-row" text="effects" %}
          {% endif %}
        </tbody>
      </table>
>>>>>>> 042492c2
    </div>
  </div>

  <div class="card my-4 mx-2">
    <div class="card-body">
<<<<<<< HEAD
        {% url 'eco:result-htmx' object.pk 'create' as result_create %}
        {% include "eco/fragments/_create_card.html" with title="Results" hx_get=result_create hx_target="#result-empty-row" model="result" %}
        <table class="table table-sm table-striped">
            {% bs4_colgroup '15,15,15,10,15,15,15' %}
            {% bs4_thead 'Name,Cause,Effect,Relationship Direction,Modifying Factors,Value,Edit' %}
            <tbody>
                {% if results %}
                    {% for object in results %}
                        {% include "eco/fragments/result_row.html" %}
                    {% endfor %}
                    {% include "eco/fragments/_create_one.html" with id="result-empty-row" text="" %}
                {% else %}
                    {% include "eco/fragments/_create_one.html" with id="result-empty-row" text="results" %}
                {% endif %}
            </tbody>
        </table>
=======
      {% url 'eco:result-create' object.pk as result_create %}
      {% include "eco/fragments/_create_card.html" with title="Results" hx_get=result_create hx_target="#result-empty-row" model="result" %}
      <table class="table table-sm table-striped">
        {% bs4_colgroup '15,15,15,10,15,15,15' %}
        {% bs4_thead 'Name,Cause,Effect,Relationship Direction,Modifying Factors,Value,Edit' %}
        <tbody>
          {% if results %}
            {% for object in results %}
              {% include "eco/fragments/result_row.html" %}
            {% endfor %}
            {% include "eco/fragments/_create_one.html" with id="result-empty-row" text="" %}
          {% else %}
            {% include "eco/fragments/_create_one.html" with id="result-empty-row" text="results" %}
          {% endif %}
        </tbody>
      </table>
>>>>>>> 042492c2
    </div>
  </div>

  <div class="well text-center">
    <a class="btn btn-light my-3" id="design-page-cancel" href="{{object.get_absolute_url}}"><i class="fa fa-fw fa-times"></i>Cancel</a>
  </div>
{% endblock %}<|MERGE_RESOLUTION|>--- conflicted
+++ resolved
@@ -12,7 +12,6 @@
 
   <div class="card my-4 mx-2">
     <div class="card-body">
-<<<<<<< HEAD
         {% url 'eco:cause-htmx' object.pk 'create' as cause_create %}
         {% include "eco/fragments/_create_card.html" with title="Causes" hx_get=cause_create hx_target="#cause-empty-row" model="cause" %}
         <table class="table table-sm table-striped">
@@ -29,30 +28,11 @@
                 {% endif %}
             </tbody>
         </table>
-=======
-      {% url 'eco:cause-create' object.pk as cause_create %}
-      {% include "eco/fragments/_create_card.html" with title="Causes" hx_get=cause_create hx_target="#cause-empty-row" model="cause" %}
-      <table class="table table-sm table-striped">
-        {% bs4_colgroup '10,15,15,15,15,15,15' %}
-        {% bs4_thead 'Name,Term,Species,Level,Level Units,Comment,Edit' %}
-        <tbody>
-          {% if causes %}
-            {% for object in causes %}
-              {% include "eco/fragments/cause_row.html" %}
-            {% endfor %}
-            {% include "eco/fragments/_create_one.html" with id="cause-empty-row" text="" %}
-          {% else %}
-            {% include "eco/fragments/_create_one.html" with id="cause-empty-row" text="causes" %}
-          {% endif %}
-        </tbody>
-      </table>
->>>>>>> 042492c2
     </div>
   </div>
 
   <div class="card my-4 mx-2">
     <div class="card-body">
-<<<<<<< HEAD
         {% url 'eco:effect-htmx' object.pk 'create' as effect_create %}
         {% include "eco/fragments/_create_card.html" with title="Effects" hx_get=effect_create hx_target="#effect-empty-row" model="effect" %}
         <table class="table table-sm table-striped">
@@ -69,30 +49,11 @@
                 {% endif %}
             </tbody>
         </table>
-=======
-      {% url 'eco:effect-create' object.pk as effect_create %}
-      {% include "eco/fragments/_create_card.html" with title="Effects" hx_get=effect_create hx_target="#effect-empty-row" model="effect" %}
-      <table class="table table-sm table-striped">
-        {% bs4_colgroup '10,15,15,15,15,15,15' %}
-        {% bs4_thead 'Name,Term,Species,Units,As Reported,Comment,Edit' %}
-        <tbody>
-          {% if effects %}
-            {% for object in effects %}
-              {% include "eco/fragments/effect_row.html" %}
-            {% endfor %}
-            {% include "eco/fragments/_create_one.html" with id="effect-empty-row" text="" %}
-          {% else %}
-            {% include "eco/fragments/_create_one.html" with id="effect-empty-row" text="effects" %}
-          {% endif %}
-        </tbody>
-      </table>
->>>>>>> 042492c2
     </div>
   </div>
 
   <div class="card my-4 mx-2">
     <div class="card-body">
-<<<<<<< HEAD
         {% url 'eco:result-htmx' object.pk 'create' as result_create %}
         {% include "eco/fragments/_create_card.html" with title="Results" hx_get=result_create hx_target="#result-empty-row" model="result" %}
         <table class="table table-sm table-striped">
@@ -109,24 +70,6 @@
                 {% endif %}
             </tbody>
         </table>
-=======
-      {% url 'eco:result-create' object.pk as result_create %}
-      {% include "eco/fragments/_create_card.html" with title="Results" hx_get=result_create hx_target="#result-empty-row" model="result" %}
-      <table class="table table-sm table-striped">
-        {% bs4_colgroup '15,15,15,10,15,15,15' %}
-        {% bs4_thead 'Name,Cause,Effect,Relationship Direction,Modifying Factors,Value,Edit' %}
-        <tbody>
-          {% if results %}
-            {% for object in results %}
-              {% include "eco/fragments/result_row.html" %}
-            {% endfor %}
-            {% include "eco/fragments/_create_one.html" with id="result-empty-row" text="" %}
-          {% else %}
-            {% include "eco/fragments/_create_one.html" with id="result-empty-row" text="results" %}
-          {% endif %}
-        </tbody>
-      </table>
->>>>>>> 042492c2
     </div>
   </div>
 
