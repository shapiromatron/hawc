{% extends 'assessment-rooted.html' %}

{% block content %}
  <h2 class="d-inline-block">{{object.name}}</h2>
  <div class="float-right pb-2">
    <a id="design-update" class="btn btn-sm btn-primary" href="#" hx-get="{% url 'eco:design-htmx' object.pk 'update' %}" hx-target="#design-table"
       hx-swap="outerHTML">
      <i class="fa fa-pencil-square-o" aria-hidden="true"></i>&nbsp;Update design</a>
  </div>

  {% include "eco/fragments/_design_table.html" %}

  <div class="card my-4 mx-2">
    <div class="card-body">
<<<<<<< HEAD
      {% url 'eco:cause-create' object.pk as cause_create %}
      {% include "eco/fragments/_create_card.html" with title="Causes" hx_get=cause_create hx_target=".cause-edit-row" model="cause" %}
=======
      {% url 'eco:cause-htmx' object.pk 'create' as cause_create %}
      {% include "eco/fragments/_create_card.html" with title="Causes" hx_get=cause_create hx_target="#cause-empty-row" model="cause" %}
>>>>>>> 17dd5362
      <table class="table table-sm table-striped">
        {% bs4_colgroup '10,15,15,15,15,15,15' %}
        {% bs4_thead 'Name,Term,Species,Level,Level Units,Comment,Edit' %}
        <tbody>
          {% if causes %}
            {% for object in causes %}
              {% include "eco/fragments/cause_row.html" %}
            {% endfor %}
            {% include "eco/fragments/_create_one.html" with class="cause-edit-row" text="" %}
          {% else %}
            {% include "eco/fragments/_create_one.html" with class="cause-edit-row" text="causes" %}
          {% endif %}
        </tbody>
      </table>
    </div>
  </div>

  <div class="card my-4 mx-2">
    <div class="card-body">
<<<<<<< HEAD
      {% url 'eco:effect-create' object.pk as effect_create %}
      {% include "eco/fragments/_create_card.html" with title="Effects" hx_get=effect_create hx_target=".effect-edit-row" model="effect" %}
=======
      {% url 'eco:effect-htmx' object.pk 'create' as effect_create %}
      {% include "eco/fragments/_create_card.html" with title="Effects" hx_get=effect_create hx_target="#effect-empty-row" model="effect" %}
>>>>>>> 17dd5362
      <table class="table table-sm table-striped">
        {% bs4_colgroup '10,15,15,15,15,15,15' %}
        {% bs4_thead 'Name,Term,Species,Units,As Reported,Comment,Edit' %}
        <tbody>
          {% if effects %}
            {% for object in effects %}
              {% include "eco/fragments/effect_row.html" %}
            {% endfor %}
            {% include "eco/fragments/_create_one.html" with class="effect-edit-row" text="" %}
          {% else %}
            {% include "eco/fragments/_create_one.html" with class="effect-edit-row" text="effects" %}
          {% endif %}
        </tbody>
      </table>
    </div>
  </div>

  <div class="card my-4 mx-2">
    <div class="card-body">
<<<<<<< HEAD
      {% url 'eco:result-create' object.pk as result_create %}
      {% include "eco/fragments/_create_card.html" with title="Results" hx_get=result_create hx_target=".result-edit-row" model="result" %}
=======
      {% url 'eco:result-htmx' object.pk 'create' as result_create %}
      {% include "eco/fragments/_create_card.html" with title="Results" hx_get=result_create hx_target="#result-empty-row" model="result" %}
>>>>>>> 17dd5362
      <table class="table table-sm table-striped">
        {% bs4_colgroup '15,15,15,10,15,15,15' %}
        {% bs4_thead 'Name,Cause,Effect,Relationship Direction,Modifying Factors,Value,Edit' %}
        <tbody>
          {% if results %}
            {% for object in results %}
              {% include "eco/fragments/result_row.html" %}
            {% endfor %}
            {% include "eco/fragments/_create_one.html" with class="result-edit-row" text="" %}
          {% else %}
            {% include "eco/fragments/_create_one.html" with class="result-edit-row" text="results" %}
          {% endif %}
        </tbody>
      </table>
    </div>
  </div>

  <div class="well text-center">
    <a class="btn btn-light my-3" id="design-page-cancel" href="{{object.get_absolute_url}}"><i class="fa fa-fw fa-times"></i>Cancel</a>
  </div>
{% endblock %}

{% block extrajs %}
  <script type="text/javascript">
    $(window).ready(function() {
      window.app.HAWCUtils.addScrollHTMX("eco-edit-row", "eco-obj-row");
    });
  </script>
{% endblock %}<|MERGE_RESOLUTION|>--- conflicted
+++ resolved
@@ -12,13 +12,8 @@
 
   <div class="card my-4 mx-2">
     <div class="card-body">
-<<<<<<< HEAD
-      {% url 'eco:cause-create' object.pk as cause_create %}
+      {% url 'eco:cause-htmx' object.pk 'create' as cause_create %}
       {% include "eco/fragments/_create_card.html" with title="Causes" hx_get=cause_create hx_target=".cause-edit-row" model="cause" %}
-=======
-      {% url 'eco:cause-htmx' object.pk 'create' as cause_create %}
-      {% include "eco/fragments/_create_card.html" with title="Causes" hx_get=cause_create hx_target="#cause-empty-row" model="cause" %}
->>>>>>> 17dd5362
       <table class="table table-sm table-striped">
         {% bs4_colgroup '10,15,15,15,15,15,15' %}
         {% bs4_thead 'Name,Term,Species,Level,Level Units,Comment,Edit' %}
@@ -38,13 +33,8 @@
 
   <div class="card my-4 mx-2">
     <div class="card-body">
-<<<<<<< HEAD
-      {% url 'eco:effect-create' object.pk as effect_create %}
+      {% url 'eco:effect-htmx' object.pk 'create' as effect_create %}
       {% include "eco/fragments/_create_card.html" with title="Effects" hx_get=effect_create hx_target=".effect-edit-row" model="effect" %}
-=======
-      {% url 'eco:effect-htmx' object.pk 'create' as effect_create %}
-      {% include "eco/fragments/_create_card.html" with title="Effects" hx_get=effect_create hx_target="#effect-empty-row" model="effect" %}
->>>>>>> 17dd5362
       <table class="table table-sm table-striped">
         {% bs4_colgroup '10,15,15,15,15,15,15' %}
         {% bs4_thead 'Name,Term,Species,Units,As Reported,Comment,Edit' %}
@@ -64,13 +54,8 @@
 
   <div class="card my-4 mx-2">
     <div class="card-body">
-<<<<<<< HEAD
-      {% url 'eco:result-create' object.pk as result_create %}
+      {% url 'eco:result-htmx' object.pk 'create' as result_create %}
       {% include "eco/fragments/_create_card.html" with title="Results" hx_get=result_create hx_target=".result-edit-row" model="result" %}
-=======
-      {% url 'eco:result-htmx' object.pk 'create' as result_create %}
-      {% include "eco/fragments/_create_card.html" with title="Results" hx_get=result_create hx_target="#result-empty-row" model="result" %}
->>>>>>> 17dd5362
       <table class="table table-sm table-striped">
         {% bs4_colgroup '15,15,15,10,15,15,15' %}
         {% bs4_thead 'Name,Cause,Effect,Relationship Direction,Modifying Factors,Value,Edit' %}
