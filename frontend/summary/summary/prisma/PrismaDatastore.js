import HAWCModal from "shared/utils/HAWCModal";
import h from "shared/utils/helpers";

class PrismaDatastore {
    constructor(settings, dataset) {
        this.settings = settings;
        this.dataset = dataset;
        this.createMaps();
        this.updateTagMap();
        this.sections = this.getDiagramSections();
        this.setRefs();
        this.settingsHash = h.hashString(JSON.stringify(this.settings));
        this.modal = new HAWCModal();
    }

    getDiagramSections() {
        const {sections, boxes} = this.settings;
        return sections
            .filter(section => section.label.length > 0)
            .map(section => {
                return {
                    label: section.label,
                    key: section.key,
                    block_layout: "list",
                    blocks: boxes
                        .filter(b => b.section === section.key)
                        .map(b => {
                            return {
                                label: b.label,
                                key: b.key,
                                tags: b.tag,
                                count: "unique_sum",
                                value: 123,
                            };
                        }),
                };
            });
    }

    getConnections() {
        return this.settings.arrows;
    }

    createMaps() {
        this.maps = {};

        this.maps.tagMap = this.dataset.reference_tag_pairs.reduce(
            (map, pair) =>
                map.set(
                    pair.tag_id,
                    map.has(pair.tag_id)
                        ? map.get(pair.tag_id).add(pair.reference_id)
                        : new Set([pair.reference_id])
                ),
            new Map()
        );

        this.maps.searchMap = this.dataset.reference_search_pairs.reduce(
            (map, pair) =>
                map.set(
                    pair.search_id,
                    map.has(pair.search_id)
                        ? map.get(pair.search_id).add(pair.reference_id)
                        : new Set([pair.reference_id])
                ),
            new Map()
        );
    }

<<<<<<< HEAD
    tag_lookup(tag) {
        let [type, id] = tag.split("_");
        if (type == "tag") {
            return this.maps.tagMap.get(Number(id)) || new Set();
        } else if (type == "search") {
            return this.maps.searchMap.get(Number(id)) || new Set();
        } else {
            return new Set();
=======
    updateTagMap() {
        let index = 0,
            recursivelyUpdate = () => {
                let tag = this.dataset.tags[index++],
                    nextTag = this.dataset.tags[index];
                while(nextTag && nextTag.depth == tag.depth + 1) {
                    recursivelyUpdate()
                    this.maps.tagMap.set(tag.id,(this.maps.tagMap.get(tag.id)||new Set()).union(this.maps.tagMap.get(nextTag.id)||new Set()))
                    nextTag = this.dataset.tags[index]
                }
            }
        while(index < this.dataset.tags.length){
            recursivelyUpdate();
        }
    }

    tag_lookup(tag){
        let [type,id] = tag.split("_")
        if(type == "tag") {
            return this.maps.tagMap.get(Number(id)) || new Set()
        }
        else if(type == "search") {
            return this.maps.searchMap.get(Number(id)) || new Set()
        }
        else {
            return new Set()
>>>>>>> ed73e823
        }
    }

    unique_sum(tags) {
        let refs = new Set();
        for (const tag of tags) {
            refs = refs.union(this.tag_lookup(tag));
        }
        return refs;
    }

    section_lookup(label) {
        return this.data.find(s => s.label == label);
    }

    block_sum(blocks) {
        let total = new Set();
        for (const block of blocks) {
            if (block.type == "include") {
                total = total.union(block.refs);
            } else if (block.type == "exclude") {
                total = total.difference(block.refs);
            }
        }
        return total;
    }

    setRefs() {
        for (const section of this.sections) {
            for (const block of section.blocks) {
                let block_tags = [];
                if (block.sub_blocks) {
                    for (const sub_block of block.sub_blocks) {
                        sub_block.refs = this.unique_sum(sub_block.tags);
                        sub_block.value = sub_block.refs.size;
                        block_tags.push(...(sub_block.tags || []));
                    }
                }
                if (block.count == null) {
                    continue;
                } else if (block.count == "unique_sum") {
                    block_tags.push(...(block.tags || []));
                    block.refs = this.unique_sum(block_tags);
                    block.value = block.refs.size;
                } else {
                    let prev_section = this.section_lookup(block.count);
                    block.refs = this.block_sum(prev_section.blocks);
                    block.value = block.refs.size;
                }
            }
        }
    }
}

export default PrismaDatastore;<|MERGE_RESOLUTION|>--- conflicted
+++ resolved
@@ -67,7 +67,27 @@
         );
     }
 
-<<<<<<< HEAD
+    updateTagMap() {
+        let index = 0,
+            recursivelyUpdate = () => {
+                let tag = this.dataset.tags[index++],
+                    nextTag = this.dataset.tags[index];
+                while (nextTag && nextTag.depth == tag.depth + 1) {
+                    recursivelyUpdate();
+                    this.maps.tagMap.set(
+                        tag.id,
+                        (this.maps.tagMap.get(tag.id) || new Set()).union(
+                            this.maps.tagMap.get(nextTag.id) || new Set()
+                        )
+                    );
+                    nextTag = this.dataset.tags[index];
+                }
+            };
+        while (index < this.dataset.tags.length) {
+            recursivelyUpdate();
+        }
+    }
+
     tag_lookup(tag) {
         let [type, id] = tag.split("_");
         if (type == "tag") {
@@ -76,34 +96,6 @@
             return this.maps.searchMap.get(Number(id)) || new Set();
         } else {
             return new Set();
-=======
-    updateTagMap() {
-        let index = 0,
-            recursivelyUpdate = () => {
-                let tag = this.dataset.tags[index++],
-                    nextTag = this.dataset.tags[index];
-                while(nextTag && nextTag.depth == tag.depth + 1) {
-                    recursivelyUpdate()
-                    this.maps.tagMap.set(tag.id,(this.maps.tagMap.get(tag.id)||new Set()).union(this.maps.tagMap.get(nextTag.id)||new Set()))
-                    nextTag = this.dataset.tags[index]
-                }
-            }
-        while(index < this.dataset.tags.length){
-            recursivelyUpdate();
-        }
-    }
-
-    tag_lookup(tag){
-        let [type,id] = tag.split("_")
-        if(type == "tag") {
-            return this.maps.tagMap.get(Number(id)) || new Set()
-        }
-        else if(type == "search") {
-            return this.maps.searchMap.get(Number(id)) || new Set()
-        }
-        else {
-            return new Set()
->>>>>>> ed73e823
         }
     }
 
