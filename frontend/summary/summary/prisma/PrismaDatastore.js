import HAWCModal from "shared/utils/HAWCModal";
import h from "shared/utils/helpers";

class PrismaDatastore {
    constructor(settings, dataset) {
        this.settings = settings;
        this.dataset = dataset;
        this.createMaps();
        this.updateTagMap();
        this.sections = this.getDiagramSections();
        this.setRefs();
        this.settingsHash = h.hashString(JSON.stringify(this.settings));
        this.modal = new HAWCModal();
    }

    getDiagramSections() {
        const {sections, boxes} = this.settings;
        return sections
            .filter(section => section.label.length > 0)
            .map(section => {
                return {
                    label: section.label,
                    key: section.key,
                    block_layout: "list",
                    blocks: boxes
                        .filter(b => b.section === section.key)
                        .map(b => {
                            return {
                                label: b.label,
                                key: b.key,
                                tags: b.tag,
                                count: "unique_sum",
                                value: 123,
                            };
                        }),
                };
            });
    }

    getConnections() {
        return this.settings.arrows;
    }

    createMaps() {
        this.maps = {};

        // for each reference-tag pair we are adding the reference id
        // to the set associated with the tag id in our tag map
        this.maps.tagMap = this.dataset.reference_tag_pairs.reduce(
            (map, pair) =>
                map.set(
                    pair.tag_id,
                    map.has(pair.tag_id)
                        ? map.get(pair.tag_id).add(pair.reference_id)
                        : new Set([pair.reference_id])
                ),
            new Map()
        );
<<<<<<< HEAD

=======
        // for each reference-search pair we are adding the reference id
        // to the set associated with the search id in our search map
>>>>>>> ecfc1f8a
        this.maps.searchMap = this.dataset.reference_search_pairs.reduce(
            (map, pair) =>
                map.set(
                    pair.search_id,
                    map.has(pair.search_id)
                        ? map.get(pair.search_id).add(pair.reference_id)
                        : new Set([pair.reference_id])
                ),
            new Map()
        );
    }

    updateTagMap() {
        let index = 0,
            recursivelyUpdate = () => {
                // this function recursively updates the map by
                // going to leaf nodes and working its way back.
                let tag = this.dataset.tags[index++],
                    nextTag = this.dataset.tags[index];
<<<<<<< HEAD
                while (nextTag && nextTag.depth == tag.depth + 1) {
                    recursivelyUpdate();
=======
                // while the next tag is a child of current tag...
                while (nextTag && nextTag.depth == tag.depth + 1) {
                    // update the child map through recursion
                    recursivelyUpdate();
                    // add the updated child map to the parent map
>>>>>>> ecfc1f8a
                    this.maps.tagMap.set(
                        tag.id,
                        (this.maps.tagMap.get(tag.id) || new Set()).union(
                            this.maps.tagMap.get(nextTag.id) || new Set()
                        )
                    );
<<<<<<< HEAD
=======
                    // move on to the next child candidate
>>>>>>> ecfc1f8a
                    nextTag = this.dataset.tags[index];
                }
            };
        while (index < this.dataset.tags.length) {
<<<<<<< HEAD
=======
            // recursively update each subtree with root parent
>>>>>>> ecfc1f8a
            recursivelyUpdate();
        }
    }

    tag_lookup(tag) {
<<<<<<< HEAD
        let [type, id] = tag.split("_");
        if (type == "tag") {
            return this.maps.tagMap.get(Number(id)) || new Set();
        } else if (type == "search") {
=======
        // the "tag" identifiers have the form "{type}_{id}",
        // where "type" can be tag or search
        // this function splits the identifier and uses the metadata
        // to retrieve the set of reference ids associated with it
        // from the relevant map
        let [type, id] = tag.split("_");
        if (type == "tag") {
            // possibility of set operations so always return set
            return this.maps.tagMap.get(Number(id)) || new Set();
        } else if (type == "search") {
            // possibility of set operations so always return set
>>>>>>> ecfc1f8a
            return this.maps.searchMap.get(Number(id)) || new Set();
        } else {
            return new Set();
        }
    }

    unique_sum(tags) {
<<<<<<< HEAD
=======
        // perform union operations on all the reference ids
        // associated with each tag in tags, thus performing
        // a "unique_sum"
>>>>>>> ecfc1f8a
        let refs = new Set();
        for (const tag of tags) {
            refs = refs.union(this.tag_lookup(tag));
        }
        return refs;
    }

    section_lookup(label) {
<<<<<<< HEAD
        return this.data.find(s => s.label == label);
    }

    block_sum(blocks) {
=======
        // find section by label
        return this.sections.find(s => s.label == label);
    }

    block_sum(blocks) {
        // compile a set of reference ids given
        // blocks to include and blocks to exclude.
>>>>>>> ecfc1f8a
        let total = new Set();
        for (const block of blocks) {
            if (block.type == "include") {
                total = total.union(block.refs);
            } else if (block.type == "exclude") {
                total = total.difference(block.refs);
            }
        }
        return total;
    }

    setRefs() {
        for (const section of this.sections) {
            for (const block of section.blocks) {
<<<<<<< HEAD
                let block_tags = [];
                if (block.sub_blocks) {
=======
                // set the reference ids and reference id count
                // on each block in each section
                let block_tags = [];
                if (block.sub_blocks) {
                    // if there are sub blocks include them in
                    // "unique_sum" calculation
>>>>>>> ecfc1f8a
                    for (const sub_block of block.sub_blocks) {
                        sub_block.refs = this.unique_sum(sub_block.tags);
                        sub_block.value = sub_block.refs.size;
                        block_tags.push(...(sub_block.tags || []));
                    }
                }
                if (block.count == null) {
                    continue;
                } else if (block.count == "unique_sum") {
<<<<<<< HEAD
=======
                    // perform "unique_sum" count
>>>>>>> ecfc1f8a
                    block_tags.push(...(block.tags || []));
                    block.refs = this.unique_sum(block_tags);
                    block.value = block.refs.size;
                } else {
<<<<<<< HEAD
=======
                    // perform count based on blocks in other section
>>>>>>> ecfc1f8a
                    let prev_section = this.section_lookup(block.count);
                    block.refs = this.block_sum(prev_section.blocks);
                    block.value = block.refs.size;
                }
            }
        }
    }
}

export default PrismaDatastore;<|MERGE_RESOLUTION|>--- conflicted
+++ resolved
@@ -56,12 +56,8 @@
                 ),
             new Map()
         );
-<<<<<<< HEAD
-
-=======
         // for each reference-search pair we are adding the reference id
         // to the set associated with the search id in our search map
->>>>>>> ecfc1f8a
         this.maps.searchMap = this.dataset.reference_search_pairs.reduce(
             (map, pair) =>
                 map.set(
@@ -81,45 +77,28 @@
                 // going to leaf nodes and working its way back.
                 let tag = this.dataset.tags[index++],
                     nextTag = this.dataset.tags[index];
-<<<<<<< HEAD
-                while (nextTag && nextTag.depth == tag.depth + 1) {
-                    recursivelyUpdate();
-=======
                 // while the next tag is a child of current tag...
                 while (nextTag && nextTag.depth == tag.depth + 1) {
                     // update the child map through recursion
                     recursivelyUpdate();
                     // add the updated child map to the parent map
->>>>>>> ecfc1f8a
                     this.maps.tagMap.set(
                         tag.id,
                         (this.maps.tagMap.get(tag.id) || new Set()).union(
                             this.maps.tagMap.get(nextTag.id) || new Set()
                         )
                     );
-<<<<<<< HEAD
-=======
                     // move on to the next child candidate
->>>>>>> ecfc1f8a
                     nextTag = this.dataset.tags[index];
                 }
             };
         while (index < this.dataset.tags.length) {
-<<<<<<< HEAD
-=======
             // recursively update each subtree with root parent
->>>>>>> ecfc1f8a
             recursivelyUpdate();
         }
     }
 
     tag_lookup(tag) {
-<<<<<<< HEAD
-        let [type, id] = tag.split("_");
-        if (type == "tag") {
-            return this.maps.tagMap.get(Number(id)) || new Set();
-        } else if (type == "search") {
-=======
         // the "tag" identifiers have the form "{type}_{id}",
         // where "type" can be tag or search
         // this function splits the identifier and uses the metadata
@@ -131,7 +110,6 @@
             return this.maps.tagMap.get(Number(id)) || new Set();
         } else if (type == "search") {
             // possibility of set operations so always return set
->>>>>>> ecfc1f8a
             return this.maps.searchMap.get(Number(id)) || new Set();
         } else {
             return new Set();
@@ -139,12 +117,9 @@
     }
 
     unique_sum(tags) {
-<<<<<<< HEAD
-=======
         // perform union operations on all the reference ids
         // associated with each tag in tags, thus performing
         // a "unique_sum"
->>>>>>> ecfc1f8a
         let refs = new Set();
         for (const tag of tags) {
             refs = refs.union(this.tag_lookup(tag));
@@ -153,12 +128,6 @@
     }
 
     section_lookup(label) {
-<<<<<<< HEAD
-        return this.data.find(s => s.label == label);
-    }
-
-    block_sum(blocks) {
-=======
         // find section by label
         return this.sections.find(s => s.label == label);
     }
@@ -166,7 +135,6 @@
     block_sum(blocks) {
         // compile a set of reference ids given
         // blocks to include and blocks to exclude.
->>>>>>> ecfc1f8a
         let total = new Set();
         for (const block of blocks) {
             if (block.type == "include") {
@@ -181,17 +149,12 @@
     setRefs() {
         for (const section of this.sections) {
             for (const block of section.blocks) {
-<<<<<<< HEAD
-                let block_tags = [];
-                if (block.sub_blocks) {
-=======
                 // set the reference ids and reference id count
                 // on each block in each section
                 let block_tags = [];
                 if (block.sub_blocks) {
                     // if there are sub blocks include them in
                     // "unique_sum" calculation
->>>>>>> ecfc1f8a
                     for (const sub_block of block.sub_blocks) {
                         sub_block.refs = this.unique_sum(sub_block.tags);
                         sub_block.value = sub_block.refs.size;
@@ -201,18 +164,12 @@
                 if (block.count == null) {
                     continue;
                 } else if (block.count == "unique_sum") {
-<<<<<<< HEAD
-=======
                     // perform "unique_sum" count
->>>>>>> ecfc1f8a
                     block_tags.push(...(block.tags || []));
                     block.refs = this.unique_sum(block_tags);
                     block.value = block.refs.size;
                 } else {
-<<<<<<< HEAD
-=======
                     // perform count based on blocks in other section
->>>>>>> ecfc1f8a
                     let prev_section = this.section_lookup(block.count);
                     block.refs = this.block_sum(prev_section.blocks);
                     block.value = block.refs.size;
