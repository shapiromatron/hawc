--- conflicted
+++ resolved
@@ -32,13 +32,10 @@
                                 count_filters: b.count_filters,
                                 count_include: b.count_include,
                                 count_exclude: b.count_exclude,
-<<<<<<< HEAD
                                 styling: b.use_style_overrides
                                     ? this.mapStyling(b.styling)
                                     : this.mapStyling(this.settings.box_styles),
-=======
                                 items: b.items,
->>>>>>> 7af78cdf
                             };
                         }),
                     ...(section.use_style_overrides && {styling: this.mapStyling(section.styling)}),
