import * as d3 from "d3";
import * as d3Arrow from "d3-arrow";
import _ from "lodash";
import React from "react";
import ReactDOM from "react-dom";
import VisualToolbar from "shared/components/VisualToolbar";
import HAWCModal from "shared/utils/HAWCModal";
import HAWCUtils from "shared/utils/HAWCUtils";
import h from "shared/utils/helpers";

const NAMESPACE = "http://www.w3.org/2000/svg",
    WORKSPACE_START_X = 20,
    WORKSPACE_START_Y = 20,
    getGroup = function(id) {
        let group = document.getElementById(id);
        if (!group) {
            return undefined;
        }
        let rect = document.getElementById(id + "-box"),
            text = $(document.getElementById(group.id)).children("text"),
            parent = group.parentElement.closest(".node"),
            previous = document.getElementById(group.getAttribute("previous")),
            children = $(document.getElementById(group.id)).children(".node"),
            styling = JSON.parse(group.getAttribute("data-styling")),
            isVertical = group.getAttribute("is-vertical");
        return {
            id,
            group,
            rect,
            text,
            styling,
            isVertical: isVertical == "true",
            parent: getGroup(parent?.id),
            previous: getGroup(previous?.id),
            children,
        };
    },
    updateNodeTextAttributes = function(node, attr = {}) {
        // update attributes to all text elements within a node
        node = getGroup(node.id);
        for (let text of node.text) {
            for (const [key, value] of Object.entries(attr)) {
                text.setAttribute(key, value);
            }
        }
    },
    makeGroupTextVisible = function(node) {
        for (let child of node.children) {
            child = getGroup(child.id);
            makeGroupTextVisible(child);
        }
        updateNodeTextAttributes(node, {display: "inline"});
    },
    nodeOnClick = function(e) {
        let id = e.target.parentNode.id.replace(new RegExp("-box" + "$"), "");
        id = id.replace(new RegExp("-text" + "$"), "");
        let node = getGroup(id);
        alert(node);
    },
    connectPoints = function(svg, STYLE_DEFAULT, id, xy1, xy2, arrowhead = true, styling = {}) {
        for (const [key, value] of Object.entries(STYLE_DEFAULT)) {
            if (!styling[key]) styling[key] = value;
        }
        let arrowType = "arrow" + styling["arrow-type"];
        let arrow = d3Arrow[arrowType]().id(id);
        if (arrowhead) {
            arrow
                .attr("stroke", styling["arrow-color"])
                .attr("stroke-width", styling["arrow-width"]);
        } else {
            arrow.attr("fill", "transparent").attr("stroke", "transparent");
        }
        d3.select(svg).call(arrow);
        d3.select(svg)
            .append("polyline")
            .attr("marker-end", `url(#${id})`)
            .attr("points", [xy1, xy2])
            .attr("stroke", styling["arrow-color"])
            .attr("stroke-width", styling["arrow-width"]);
    };

class PrismaPlot {
    // Examples
    // https://hero.epa.gov/hero/index.cfm/litflow/viewProject/project_id/2489
    // https://hawcproject.org/summary/visual/assessment/405/eFigure-1-Reference-Flow-Diagram/
    // https://www.bmj.com/content/372/bmj.n71
    // https://www.ncbi.nlm.nih.gov/pmc/articles/PMC8958186/figure/cl21230-fig-0003/
    constructor(store, options) {
        this.modal = new HAWCModal();
        this.store = store;
        this.options = options;
    }

    render(div) {
        this.plot_div = $(div);
        this.setDefaults();
        this.buildRootSvg();
        this.buildSections();
        this.applyPostStyling();
        this.buildConnections();
        this.setOverallDimensions();
        this.addResizeAndToolbar();
    }

    resizeNodes(node) {
        // should only be vertical adjustments
        node = getGroup(node.id);
        makeGroupTextVisible(node);
        let nodeSpacing = parseFloat(node.styling["spacing-vertical"]);

        // adjust position of vertical nodes when the previous node is part of a separate group
        if (node.isVertical && !node.parent) {
            let prevNodeGroup = node.previous;
            while (prevNodeGroup.parent) {
                prevNodeGroup = prevNodeGroup.parent;
            }
            prevNodeGroup = prevNodeGroup.group.getBBox();
            node.rect.setAttribute("y", prevNodeGroup.y + prevNodeGroup.height + nodeSpacing);
            updateNodeTextAttributes(node, {
                y: prevNodeGroup.y + prevNodeGroup.height + nodeSpacing + this.TEXT_OFFSET_Y,
            });
        }

        // wrap and push down all immediate text elements
        let width = node.rect.getBBox().width - parseFloat(node.styling["text-padding-x"]) - 5;
        for (let i = 0; i < node.text.length; i++) {
            HAWCUtils.wrapText(node.text[i], width);
            for (let j = i + 1; j < node.text.length; j++) {
                let bb = node.text[j - 1].getBBox(),
                    previousTextY = bb.y + bb.height;
                node.text[j].setAttribute("y", previousTextY + this.TEXT_OFFSET_Y);
            }
        }

        // push children down
        for (let child of node.children) {
            child = getGroup(child.id);
            if (child.isVertical) {
                let prevChildBBox = child.previous.group.getBBox(),
                    prevChildNodeSpacing = parseFloat(child.previous.styling["spacing-vertical"]);

                child.rect.setAttribute(
                    "y",
                    prevChildBBox.y + prevChildBBox.height + prevChildNodeSpacing
                );
                updateNodeTextAttributes(child, {
                    y:
                        prevChildBBox.y +
                        prevChildBBox.height +
                        prevChildNodeSpacing +
                        this.TEXT_OFFSET_Y,
                });
            } else if (child.previous) {
                let prevBBox = child.previous.rect.getBBox();
                child.rect.setAttribute("y", prevBBox.y);
                updateNodeTextAttributes(child, {y: prevBBox.y + this.TEXT_OFFSET_Y});
            } else {
                let prevChildBBox = node.text[node.text.length - 1].getBBox();
                child.rect.setAttribute("y", prevChildBBox.y + prevChildBBox.height + 15);
                updateNodeTextAttributes(child, {
                    y: prevChildBBox.y + prevChildBBox.height + this.TEXT_OFFSET_Y + 15,
                });
            }
            this.resizeNodes(child);
        }

        // rect visual height adjustment
        if (node.rect.getAttribute("fixed-height") == "true") {
            //return node;
        } else if (Math.floor(node.group.getBBox().height) <= this.MIN_HEIGHT) {
            node.rect.setAttribute("height", this.MIN_HEIGHT);
        } else {
            node.rect.setAttribute("height", node.group.getBBox().height + 15);
        }
        return node;
    }

    createRectangleWithText(id = "", text = "", x = 0, y = 0, styling = {}) {
        // return a group with rect and text child elements
        for (const [key, value] of Object.entries(this.STYLE_DEFAULT)) {
            if (!styling[key]) styling[key] = value;
        }

        let group = document.createElementNS(NAMESPACE, "g");
        group.setAttribute("id", id);
        group.setAttribute("class", "node");
        group.setAttribute("data-styling", JSON.stringify(styling));

        let rect = document.createElementNS(NAMESPACE, "rect");
        rect.setAttribute("x", x);
        rect.setAttribute("y", y);
        rect.setAttribute("class", "node-rect");
        rect.setAttribute("id", id + "-box");
        if (styling.width == 0) {
            rect.setAttribute("width", this.MAX_WIDTH);
            rect.setAttribute("fixed-width", false);
        } else {
            rect.setAttribute("width", styling.width);
            rect.setAttribute("fixed-width", true);
        }
        if (styling.height == 0) {
            rect.setAttribute("height", this.MIN_HEIGHT);
            rect.setAttribute("fixed-height", false);
        } else {
            rect.setAttribute("height", styling.height);
            rect.setAttribute("fixed-height", true);
        }
        rect.setAttribute("rx", styling.rx);
        rect.setAttribute("ry", styling.ry);
        rect.style["fill"] = styling["bg-color"];
        rect.style["stroke"] = styling["stroke"];
        rect.style["stroke-width"] = styling["stroke-width"];

        group.appendChild(rect);
        return {
            id,
            group,
            rect,
            text,
            styling,
        };
    }

    addTextToNode(node, id, text, styling = {}) {
        for (const [key, value] of Object.entries(this.STYLE_DEFAULT)) {
            if (!styling[key]) styling[key] = value;
        }

        node = getGroup(node.id);
        let x = node.rect.getBBox().x;
        let y = node.rect.getBBox().y;

        let textElement = document.createElementNS(NAMESPACE, "text");
        textElement.setAttribute(
            "x",
            x + this.TEXT_OFFSET_X + parseFloat(styling["text-padding-x"])
        );
        textElement.setAttribute("y", y + this.TEXT_OFFSET_Y);
        textElement.setAttribute("display", "none");
        textElement.setAttribute("id", id);
        textElement.setAttribute(
            "font-size",
            this.TEXT_SIZE + parseFloat(styling["text-size"]) + "em"
        );
        textElement.setAttribute("font-weight", styling["text-style"]);
        textElement.style["fill"] = styling["text-color"];
        textElement.innerHTML = text;

        node.group.appendChild(textElement);
        return textElement;
    }

    addNodeToHTML(node, parent = undefined) {
        if (parent) {
            document.getElementById(parent.id).append(node.group);
        } else {
            this.svg.append(node.group);
        }
        let txtEle = this.addTextToNode(node, node.id + "-text", node.text, node.styling);
        node.text = txtEle;

        node.rect.onclick = nodeOnClick.bind(this);
        txtEle.onclick = nodeOnClick.bind(this);
        return node;
    }

    drawConnection(connection) {
        // https://github.com/HarryStevens/d3-arrow
        // https://observablehq.com/d/7759e56ba89ced03
        const id = connection.key,
            styling = _.clone(this.store.settings.styles),
            node1BBox = getGroup(connection.src).rect.getBBox(),
            node2BBox = getGroup(connection.dst).rect.getBBox(),
            svg = this.svg,
            DEF = this.STYLE_DEFAULT;

        // add overrides (TODO - this isn't working yet, to fix)
        if (connection.styling) {
            _.merge(styling, connection.styling);
        }

        let xMidpoint, yMidpoint, node1XY, node1Midpoint, node2Midpoint, node2XY;
        // same x = vertical
        if (node1BBox.x == node2BBox.x || styling["arrow-force-vertical"] == true) {
            yMidpoint = (node2BBox.y - (node1BBox.y + node1BBox.height)) / 2;
            yMidpoint = node1BBox.y + node1BBox.height + yMidpoint;
            node1XY = [node1BBox.x + node1BBox.width / 2, node1BBox.y + node1BBox.height];
            node1Midpoint = [node1BBox.x + node1BBox.width / 2, yMidpoint];
            node2Midpoint = [node2BBox.x + node2BBox.width / 2, yMidpoint];
            node2XY = [node2BBox.x + node2BBox.width / 2, node2BBox.y];
        } else {
            xMidpoint = (node2BBox.x - (node1BBox.x + node1BBox.width)) / 2;
            xMidpoint = node1BBox.x + node1BBox.width + xMidpoint;
            node1XY = [node1BBox.x + node1BBox.width, node1BBox.y + node1BBox.height / 2];
            node1Midpoint = [xMidpoint, node1BBox.y + node1BBox.height / 2];
            node2Midpoint = [xMidpoint, node2BBox.y + node2BBox.height / 2];
            node2XY = [node2BBox.x, node2BBox.y + node2BBox.height / 2];
        }
        connectPoints(svg, DEF, id + "_1", node1XY, node1Midpoint, false, styling);
        connectPoints(svg, DEF, id + "_2", node1Midpoint, node2Midpoint, false, styling);
        connectPoints(svg, DEF, id + "_3", node2Midpoint, node2XY, true, styling);
    }

    createNewVerticalNode(prevNode, id, text, group = false, styling = {}) {
        prevNode = getGroup(prevNode.id);
        let prevBBox = prevNode.rect.getBBox();
        let nodeSpacing = styling["spacing-vertical"]
            ? parseFloat(styling["spacing-vertical"])
            : this.SPACING_V;
        let y = prevBBox.y + prevBBox.height + nodeSpacing;

        let verticalNode = this.createRectangleWithText(id, text, prevBBox.x, y, styling);
        verticalNode.group.setAttribute("previous", prevNode.id);
        verticalNode.group.setAttribute("is-vertical", true);

        if (group) {
            return this.addNodeToHTML(verticalNode, prevNode.parent);
        }
        return this.addNodeToHTML(verticalNode);
    }

    createNewHorizontalNode(prevNode, id, text, group = false, styling = {}) {
        // group nodes if prevNode has a parent
        prevNode = getGroup(prevNode.id);
        let prevBBox = prevNode.rect.getBBox();
        let x;
        let nodeSpacing = styling["spacing-horizontal"]
            ? parseFloat(styling["spacing-horizontal"])
            : this.SPACING_H;
        if (prevNode.parent && !group) {
            x = prevNode.parent.rect.getBBox().width + nodeSpacing;
        } else {
            x = prevBBox.x + prevBBox.width + nodeSpacing;
        }
        let horizontalNode = this.createRectangleWithText(id, text, x, prevBBox.y, styling);
        horizontalNode.group.setAttribute("previous", prevNode.id);
        horizontalNode = this.addNodeToHTML(horizontalNode, prevNode.parent);

        if (group) {
            let parent = prevNode.parent;
            while (parent) {
                if (parent.styling["width"] == "0") {
                    let parentAdjustedWidth = parent.group.getBBox().width + 15;
                    parent.rect.setAttribute("width", parentAdjustedWidth);
                }
                parent = getGroup(parent.id).parent;
            }
        }
        return horizontalNode;
    }

    createChildNode(parent, id, text, styling = {}) {
        let pad = 15,
            parentBBox = parent.rect.getBBox(),
            childAdjustedY = parentBBox.y + pad,
            childAdjustedX = parentBBox.x + pad,
            child = this.createRectangleWithText(id, text, childAdjustedX, childAdjustedY, styling),
            currentParent = parent;
        while (currentParent) {
            if (currentParent.styling["width"] == "0") {
                parentBBox = currentParent.rect.getBBox();
                let parentAdjustedWidth = parentBBox.width + pad * 2;
                currentParent.rect.setAttribute("width", parentAdjustedWidth);
            }
            currentParent = getGroup(currentParent.id).parent;
        }

        return this.addNodeToHTML(child, parent);
    }

<<<<<<< HEAD
=======
    nodeOnClick(e) {
        let id = e.target.parentNode.id.replace(new RegExp("-box" + "$"), "");
        id = id.replace(new RegExp("-text" + "$"), "");
        // use id to get reference id list
        let refs = this.getRefs(id);
        // fetch html from url
        const detailEl = document.getElementById(`${this.store.settingsHash}-detail-section`);
        // detailHeader = document.getElementById(`${this.store.settingsHash}-detail-header`);
        detailEl.innerText = "Loading...";
        const formData = new FormData();
        formData.append("ids", refs.join(","));
        // TODO: change detail header to the text of the clicked node
        fetch(this.store.dataset.url, h.fetchPostForm(this.options.csrf, formData))
            .then(resp => resp.text())
            .then(html => (detailEl.innerHTML = html));
    }

    getRefs(id) {
        // TODO: right now we use hard coded IDs. We want to get all the refs from the given object/its children
        return [6, 7, 8, 12];
    }

>>>>>>> cc79d0f4
    createCard(parent, text, styling = {}) {
        // child node with its own styling defaults; also checks if card can fit on row
        const CARD_DEFAULT = {
            width: "100",
            "spacing-horizontal": "20",
            "spacing-vertical": "10",
        };
        // first inherit from card default then style default
        for (const [key, value] of Object.entries(CARD_DEFAULT)) {
            if (!styling[key]) styling[key] = value;
        }

        let allCards = $(document.getElementById(parent.group.id)).children(".node"),
            prevNode = allCards.length > 0 ? allCards[allCards.length - 1] : parent,
            id = parent.id + "_" + allCards.length;
        prevNode = getGroup(prevNode.id);

        this.cardrowlength++;
        if (allCards.length > 0) {
            let parentPosition = parent.rect.getBBox().x + parent.rect.getBBox().width,
                prevCardPosition = prevNode.rect.getBBox().x + prevNode.rect.getBBox().width,
                cardPosition =
                    prevCardPosition +
                    parseFloat(styling["spacing-horizontal"]) +
                    parseFloat(styling["width"]);

            if (cardPosition < parentPosition) {
                return this.createNewHorizontalNode(prevNode, id, text, true, styling);
            } else {
                // new row
                prevNode = allCards[allCards.length - this.cardrowlength];
                this.cardrowlength = 0;
                return this.createNewVerticalNode(prevNode, id, text, true, styling);
            }
        }
        this.cardrowlength = 0;
        return this.createChildNode(parent, id, text, styling);
    }

    drawList(node, col) {
        // helper function for parsing the data structure
        // handles list/card layouts at the section and block level
        if (col.box_layout !== "list") {
            return;
        }

        _.each(col.items, (item, i) => {
            let blockStyle = {},
                subblockId = item.key,
                subblockText = `• ${item.label}: ${item.value}`;

            blockStyle["text-padding-x"] = blockStyle["text-padding-x"] || 5;

<<<<<<< HEAD
            let txtEle = this.addTextToNode(node, subblockId, subblockText, blockStyle);
            txtEle.onclick = e => {
                alert(item);
            };
        });
=======
                let txtEle = this.addTextToNode(currentNode, subblockId, subblockText, blockStyle);
                txtEle.onclick = this.nodeOnClick.bind(this);
            }
        } else {
            for (let subblock of blocks) {
                let blockStyle = subblock.styling ?? {};
                this.createCard(currentNode, subblock.label, blockStyle);
            }
        }
>>>>>>> cc79d0f4
    }

    addResizeAndToolbar() {
        const nativeSize = {
                width: this.w + 40,
                height: this.h + 40,
            },
            div = $("<div>")
                .css({
                    position: "relative",
                    display: "block",
                    top: "-30px",
                    left: "-3px",
                })
                .appendTo(this.plot_div);

        d3.select(this.svg)
            .attr("preserveAspectRatio", "xMidYMin meet")
            .attr("viewBox", `0 0 ${nativeSize.width} ${nativeSize.height}`);

        ReactDOM.render(<VisualToolbar svg={this.svg} nativeSize={nativeSize} />, div[0]);
    }

    buildRootSvg() {
        this.plot_div.empty();
        this.svg = d3
            .select(this.plot_div[0])
            .append("svg")
            .attr("role", "image")
            .attr("aria-label", "A PRISMA diagram.")
            .attr("class", "d3")
            .attr("id", "svg-root")
            .node();
    }

    buildSections() {
        const diagramSections = this.store.sections;
        let parent = null;
        _.each(diagramSections, section => {
            let blockId = section.key,
                blockBoxInfo = section.label,
                sectionStyle = section.styling ?? {};

            if (!parent) {
                let initialNode = this.createRectangleWithText(
                    blockId,
                    blockBoxInfo,
                    WORKSPACE_START_X,
                    WORKSPACE_START_Y,
                    sectionStyle
                );
                parent = this.addNodeToHTML(initialNode);
            } else {
                parent = this.createNewVerticalNode(
                    parent,
                    blockId,
                    blockBoxInfo,
                    false,
                    sectionStyle
                );
            }
            this.drawBlocks(parent, section);
            this.resizeNodes(parent);
        });
    }

    drawBlocks(parent, section) {
        let node, child, sibling;
        _.each(section.blocks, (block, j) => {
            let id = block.key,
                boxInfo = `${block.label}: ${block.value}`,
                blockStyle = block.styling ?? {};

            if (j > 0) {
                let previous = sibling || child;
                node = this.createNewHorizontalNode(previous, id, boxInfo, true, blockStyle);
                sibling = node;
            } else {
                node = this.createChildNode(parent, id, boxInfo, blockStyle);
                child = node;
                sibling = undefined;
            }
            this.drawList(node, block);
        });
    }

    buildConnections() {
        this.store.getConnections().forEach(connection => {
            this.drawConnection(connection);
        });
    }

    setDefaults() {
        const {styles, arrow_styles} = this.store.settings;
        this.MAX_WIDTH = 300; // box dimensions
        this.MIN_HEIGHT = 100;
        this.SPACING_V = 100; // distance between boxes
        this.SPACING_H = 120;
        this.TEXT_OFFSET_X = 10;
        this.TEXT_OFFSET_Y = 20;
        this.TEXT_SIZE = 1.1;
        this.STYLE_DEFAULT = {
            x: "0", // +- centered around current box position (moves relevant text as well)
            y: "0",
            width: "0", // non-0 value for fixed
            height: "0",
            "spacing-horizontal": this.SPACING_H,
            "spacing-vertical": this.SPACING_V,
            "text-padding-x": "0", // +- centered around global text offset values
            "text-padding-y": "0",
            "text-color": "black",
            "text-style": "normal", // or "bold"
            "text-size": "0", // always appends "em" unit, +- centered around global text size
            "bg-color": "white",
            stroke: styles.stroke_color, // box border color
            "stroke-width": styles.stroke_width, // box border width
            rx: styles.stroke_radius, // box rounded edge horizontal
            ry: styles.stroke_radius, // box rounded edge vertical
            "arrow-color": arrow_styles["stroke_color"],
            "arrow-width": arrow_styles["stroke_width"],
            "arrow-type": arrow_styles["arrow_type"],
            "arrow-force-vertical": arrow_styles["force_vertical"],
        };
        this.cardrowlength = -1;
    }

    applyPostStyling() {
        // styling applied after the diagram is draw but before arrows are calculated
        // general box position, text-padding-y
        let allNodes = document.getElementsByClassName("node");
        for (let node of allNodes) {
            node = getGroup(node.id);

            // re-position boxes
            let nodePadX = JSON.parse(node.styling["x"]);
            let nodePadY = JSON.parse(node.styling["y"]);
            node.rect.setAttribute("x", node.rect.getBBox().x + nodePadX);
            node.rect.setAttribute("y", node.rect.getBBox().y + nodePadY);

            // text padding y styling
            let textPaddingY = JSON.parse(node.styling["text-padding-y"]);
            for (let txt of node.text) {
                let tspanArray = $(document.getElementById(txt.id)).children("tspan");
                for (let tspan of tspanArray) {
                    let currentY = parseFloat(tspan.getAttribute("y"));
                    tspan.setAttribute("x", parseFloat(tspan.getAttribute("x")) + nodePadX);
                    tspan.setAttribute("y", currentY + nodePadY + parseFloat(textPaddingY));
                }
            }
        }
    }

    setOverallDimensions() {
        const {sections} = this.store;
        if (sections.length === 0) {
            this.w = 10;
            this.h = 10;
            return;
        }
        const bbs = sections.map(section =>
                d3
                    .select(document.getElementById(section.key))
                    .node()
                    .getBBox()
            ),
            hPadding = Math.max(sections.length - 1, 0) * this.SPACING_H;
        this.w = _.max(bbs.map(bb => bb.width));
        this.h = _.sum(bbs.map(bb => bb.height)) + hPadding;
    }
}

export default PrismaPlot;<|MERGE_RESOLUTION|>--- conflicted
+++ resolved
@@ -51,11 +51,21 @@
         }
         updateNodeTextAttributes(node, {display: "inline"});
     },
-    nodeOnClick = function(e) {
-        let id = e.target.parentNode.id.replace(new RegExp("-box" + "$"), "");
-        id = id.replace(new RegExp("-text" + "$"), "");
-        let node = getGroup(id);
-        alert(node);
+    nodeOnClick = function(e, plot, item) {
+        e.stopPropagation();
+        // use id to get reference id list
+        let refs = item.refs;
+        // fetch html from url
+        const detailEl = document.getElementById(`${plot.store.settingsHash}-detail-section`),
+            formData = new FormData();
+        detailEl.innerText = "Loading...";
+        formData.append("ids", Array(...refs).join(","));
+        // TODO: change detail header to the text of the clicked node
+        // TODO: change on csrf
+        // TODO: implement for cards, not lists
+        fetch(plot.store.dataset.url, h.fetchPostForm("csrf", formData))
+            .then(resp => resp.text())
+            .then(html => (detailEl.innerHTML = html));
     },
     connectPoints = function(svg, STYLE_DEFAULT, id, xy1, xy2, arrowhead = true, styling = {}) {
         for (const [key, value] of Object.entries(STYLE_DEFAULT)) {
@@ -256,11 +266,13 @@
         } else {
             this.svg.append(node.group);
         }
-        let txtEle = this.addTextToNode(node, node.id + "-text", node.text, node.styling);
+        let txtEle = this.addTextToNode(node, node.id + "-text", node.text, node.styling),
+            handleClick = e => {
+                nodeOnClick(e, this, node);
+            };
         node.text = txtEle;
-
-        node.rect.onclick = nodeOnClick.bind(this);
-        txtEle.onclick = nodeOnClick.bind(this);
+        node.rect.onclick = handleClick;
+        txtEle.onclick = handleClick;
         return node;
     }
 
@@ -368,70 +380,6 @@
         return this.addNodeToHTML(child, parent);
     }
 
-<<<<<<< HEAD
-=======
-    nodeOnClick(e) {
-        let id = e.target.parentNode.id.replace(new RegExp("-box" + "$"), "");
-        id = id.replace(new RegExp("-text" + "$"), "");
-        // use id to get reference id list
-        let refs = this.getRefs(id);
-        // fetch html from url
-        const detailEl = document.getElementById(`${this.store.settingsHash}-detail-section`);
-        // detailHeader = document.getElementById(`${this.store.settingsHash}-detail-header`);
-        detailEl.innerText = "Loading...";
-        const formData = new FormData();
-        formData.append("ids", refs.join(","));
-        // TODO: change detail header to the text of the clicked node
-        fetch(this.store.dataset.url, h.fetchPostForm(this.options.csrf, formData))
-            .then(resp => resp.text())
-            .then(html => (detailEl.innerHTML = html));
-    }
-
-    getRefs(id) {
-        // TODO: right now we use hard coded IDs. We want to get all the refs from the given object/its children
-        return [6, 7, 8, 12];
-    }
-
->>>>>>> cc79d0f4
-    createCard(parent, text, styling = {}) {
-        // child node with its own styling defaults; also checks if card can fit on row
-        const CARD_DEFAULT = {
-            width: "100",
-            "spacing-horizontal": "20",
-            "spacing-vertical": "10",
-        };
-        // first inherit from card default then style default
-        for (const [key, value] of Object.entries(CARD_DEFAULT)) {
-            if (!styling[key]) styling[key] = value;
-        }
-
-        let allCards = $(document.getElementById(parent.group.id)).children(".node"),
-            prevNode = allCards.length > 0 ? allCards[allCards.length - 1] : parent,
-            id = parent.id + "_" + allCards.length;
-        prevNode = getGroup(prevNode.id);
-
-        this.cardrowlength++;
-        if (allCards.length > 0) {
-            let parentPosition = parent.rect.getBBox().x + parent.rect.getBBox().width,
-                prevCardPosition = prevNode.rect.getBBox().x + prevNode.rect.getBBox().width,
-                cardPosition =
-                    prevCardPosition +
-                    parseFloat(styling["spacing-horizontal"]) +
-                    parseFloat(styling["width"]);
-
-            if (cardPosition < parentPosition) {
-                return this.createNewHorizontalNode(prevNode, id, text, true, styling);
-            } else {
-                // new row
-                prevNode = allCards[allCards.length - this.cardrowlength];
-                this.cardrowlength = 0;
-                return this.createNewVerticalNode(prevNode, id, text, true, styling);
-            }
-        }
-        this.cardrowlength = 0;
-        return this.createChildNode(parent, id, text, styling);
-    }
-
     drawList(node, col) {
         // helper function for parsing the data structure
         // handles list/card layouts at the section and block level
@@ -446,23 +394,11 @@
 
             blockStyle["text-padding-x"] = blockStyle["text-padding-x"] || 5;
 
-<<<<<<< HEAD
             let txtEle = this.addTextToNode(node, subblockId, subblockText, blockStyle);
             txtEle.onclick = e => {
-                alert(item);
+                nodeOnClick(e, this, item);
             };
         });
-=======
-                let txtEle = this.addTextToNode(currentNode, subblockId, subblockText, blockStyle);
-                txtEle.onclick = this.nodeOnClick.bind(this);
-            }
-        } else {
-            for (let subblock of blocks) {
-                let blockStyle = subblock.styling ?? {};
-                this.createCard(currentNode, subblock.label, blockStyle);
-            }
-        }
->>>>>>> cc79d0f4
     }
 
     addResizeAndToolbar() {
@@ -530,20 +466,24 @@
     }
 
     drawBlocks(parent, section) {
-        let node, child, sibling;
+        let node, lastHorizontalNode;
         _.each(section.blocks, (block, j) => {
             let id = block.key,
                 boxInfo = `${block.label}: ${block.value}`,
                 blockStyle = block.styling ?? {};
 
             if (j > 0) {
-                let previous = sibling || child;
-                node = this.createNewHorizontalNode(previous, id, boxInfo, true, blockStyle);
-                sibling = node;
+                node = this.createNewHorizontalNode(
+                    lastHorizontalNode,
+                    id,
+                    boxInfo,
+                    true,
+                    blockStyle
+                );
+                lastHorizontalNode = node;
             } else {
                 node = this.createChildNode(parent, id, boxInfo, blockStyle);
-                child = node;
-                sibling = undefined;
+                lastHorizontalNode = node;
             }
             this.drawList(node, block);
         });
