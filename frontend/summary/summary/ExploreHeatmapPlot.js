--- conflicted
+++ resolved
@@ -1,20 +1,10 @@
 import _ from "lodash";
 import d3 from "d3";
-<<<<<<< HEAD
 import {autorun, toJS} from "mobx";
-=======
-import {autorun} from "mobx";
->>>>>>> 0a37ca7a
 import D3Visualization from "./D3Visualization";
 import h from "shared/utils/helpers";
 import HAWCModal from "utils/HAWCModal";
 import HAWCUtils from "utils/HAWCUtils";
-
-import React from "react";
-import ReactDOM from "react-dom";
-import HeatmapDatastore from "./heatmap/HeatmapDatastore";
-import DatasetTable from "./heatmap/DatasetTable";
-import FilterWidgetContainer from "./heatmap/FilterWidgetContainer";
 
 import React from "react";
 import ReactDOM from "react-dom";
@@ -30,22 +20,11 @@
         this.store = new HeatmapDatastore(data.settings, data.dataset);
         this.dataset = data.dataset;
         this.settings = data.settings;
-<<<<<<< HEAD
-=======
         this.options = options || {};
->>>>>>> 0a37ca7a
         this.generate_properties();
     }
 
     render($div) {
-<<<<<<< HEAD
-        // Create svg container
-        $div.html(`<div class="row-fluid">
-            <div class="span9 heatmap-viz"></div>
-            <div class="span3 heatmap-filters"></div>
-            <div class="span9 heatmap-tables"></div>
-            <div style="position:absolute;" id="exp_heatmap_tooltip"></div>
-=======
         const hasFilters = this.settings.filter_widgets.length > 0,
             text1 = hasFilters
                 ? `<div class="span9 heatmap-viz"></div><div class="span3 heatmap-filters"></div>`
@@ -55,7 +34,6 @@
         $div.html(`<div class="row-fluid">
             ${text1}
             <div class="${hasFilters ? "span9" : "span12"} heatmap-tables"></div>
->>>>>>> 0a37ca7a
         </div>`);
 
         const viz = $div.find(".heatmap-viz")[0],
@@ -68,21 +46,14 @@
         this.set_trigger_resize();
         this.add_menu();
         ReactDOM.render(<DatasetTable store={this.store} />, tbl);
-<<<<<<< HEAD
-        ReactDOM.render(<FilterWidgetContainer store={this.store} />, filters);
-=======
+
         if (hasFilters) {
             ReactDOM.render(<FilterWidgetContainer store={this.store} />, filters);
         }
->>>>>>> 0a37ca7a
     }
 
     set_trigger_resize() {
         var self = this,
-<<<<<<< HEAD
-            w = this.w + this.settings.padding.left + this.settings.padding.right,
-            h = this.h + this.settings.padding.top + this.settings.padding.bottom,
-=======
             w =
                 this.w +
                 this.settings.padding.left +
@@ -93,7 +64,6 @@
                 this.settings.padding.top +
                 this.y_axis_label_padding +
                 this.settings.padding.bottom,
->>>>>>> 0a37ca7a
             chart = $(this.svg),
             container = chart.parent();
 
@@ -132,21 +102,18 @@
     generate_properties() {
         // `this.padding` required for D3Plot
         this.padding = this.settings.padding;
-<<<<<<< HEAD
-
-        this.x_domain = this.settings.x_fields.map(e => _.keys(this.store.intersection[e.column]));
-        this.y_domain = this.settings.y_fields.map(e => _.keys(this.store.intersection[e.column]));
-        this.x_steps = this.store.scales.x.length;
-        this.y_steps = this.store.scales.y.length;
+
+        const {compress_x, compress_y} = this.settings,
+            {scales, totals} = this.store;
+        this.x_steps = scales.x.filter((d, i) => (compress_x ? totals.x[i] > 0 : true)).length;
+        this.y_steps = scales.y.filter((d, i) => (compress_y ? totals.y[i] > 0 : true)).length;
 
         this.w = this.settings.cell_width * this.x_steps;
         this.h = this.settings.cell_height * this.y_steps;
 
-        // set colorscale
-        this.color_scale = d3.scale
-            .linear()
-            .domain([0, d3.max(this.store.matrixDataset, d => d.rows.length)])
-            .range(this.settings.color_range);
+        // calculated padding based on labels
+        this.x_axis_label_padding = 0;
+        this.y_axis_label_padding = 0;
     }
 
     bind_tooltip(selection, type) {
@@ -181,151 +148,6 @@
     }
 
     select_cells(selection) {}
-
-    build_axes() {
-        let generate_ticks = (domain, fields) => {
-                let ticks = [];
-
-                for (let i = 0; i < domain.length; i++) {
-                    let tick = domain[i].map(e => {
-                        return {label: e, filters: [{[fields[i].column]: e}]};
-                    });
-                    if (i == 0) {
-                        ticks.push(tick);
-                    } else {
-                        tick = ticks[i - 1]
-                            .map(a =>
-                                tick.map(b => {
-                                    return _.assign({}, b, {filters: b.filters.concat(a.filters)});
-                                })
-                            )
-                            .flat();
-                        ticks.push(tick);
-                    }
-                }
-                return ticks;
-            },
-            x_domains = generate_ticks(this.x_domain, toJS(this.settings.x_fields)).reverse(),
-            y_domains = generate_ticks(this.y_domain, toJS(this.settings.y_fields)).reverse(),
-            x_axis_offset = 0,
-            y_axis_offset = 0,
-            label_padding = 6,
-            self = this;
-
-        /// Build x axes
-        // For each axis...
-        for (let i = 0; i < x_domains.length; i++) {
-            let axis = this.vis
-                    .append("g")
-                    .attr("transform", `translate(0,${this.h + x_axis_offset})`),
-                domain = x_domains[i],
-                band = this.w / domain.length,
-                mid = band / 2,
-                max = 0;
-            // For each tick...
-            for (let j = 0; j < domain.length; j++) {
-                let label = axis.append("g");
-                label
-                    .append("text")
-                    .attr("transform", `rotate(${this.settings.x_rotate})`)
-                    .text(domain[j].label);
-                let box = label.node().getBBox(),
-                    label_offset = mid - box.width / 2;
-                label.attr(
-                    "transform",
-                    `translate(${label_offset - box.x},${label_padding - box.y})`
-                );
-                max = Math.max(box.height, max);
-                mid += band;
-            }
-            max += label_padding * 2;
-            this.settings.padding.bottom += max;
-            x_axis_offset += max;
-
-            // Adds a box around tick labels
-            let bbox_group = axis.append("g");
-            for (let j = 0; j < domain.length; j++) {
-                let bbox = bbox_group
-                    .append("polyline")
-                    .datum(domain[j])
-                    .attr(
-                        "points",
-                        `${band * j},${max} ${band * j},0 ${band * (j + 1)},0 ${band *
-                            (j + 1)},${max}`
-                    )
-                    .attr("fill", "transparent")
-                    .attr("stroke", this.settings.show_axis_border ? "black" : null)
-                    .on("click", d => {
-                        const cells = self.get_matching_cells("x_filters", d.filters);
-                        this.store.setTableDataFilters(new Set(cells));
-                    });
-
-                this.bind_tooltip(bbox, "axis");
-            }
-        }
-
-        /// Build y axes
-        // For each axis...
-        for (let i = 0; i < y_domains.length; i++) {
-            let axis = this.vis.append("g").attr("transform", `translate(${-y_axis_offset},0)`),
-                domain = y_domains[i],
-                band = this.h / domain.length,
-                mid = band / 2,
-                max = 0;
-            // For each tick...
-            for (let j = 0; j < domain.length; j++) {
-                let label = axis.append("g");
-                label
-                    .append("text")
-                    .attr("transform", `rotate(${this.settings.y_rotate})`)
-                    .text(domain[j].label);
-                let box = label.node().getBBox(),
-                    label_offset = mid - box.height / 2;
-                label.attr(
-                    "transform",
-                    `translate(${-box.width - box.x - label_padding},${label_offset - box.y})`
-                );
-                max = Math.max(box.width, max);
-                mid += band;
-            }
-            max += label_padding * 2;
-            this.settings.padding.left += max;
-            y_axis_offset += max;
-
-            // Adds a box around tick labels
-            let bbox_group = axis.append("g");
-            for (let j = 0; j < domain.length; j++) {
-                let bbox = bbox_group
-                    .append("polyline")
-                    .datum(domain[j])
-                    .attr(
-                        "points",
-                        `${-max},${band * j} 0,${band * j} 0,${band * (j + 1)} ${-max},${band *
-                            (j + 1)}`
-                    )
-                    .attr("fill", "transparent")
-                    .attr("stroke", this.settings.show_axis_border ? "black" : null)
-                    .on("click", d => {
-                        const cells = this.get_matching_cells("y_filters", d.filters);
-                        this.store.setTableDataFilters(new Set(cells));
-                    });
-                this.bind_tooltip(bbox, "axis");
-            }
-        }
-=======
-
-        const {compress_x, compress_y} = this.settings,
-            {scales, totals} = this.store;
-        this.x_steps = scales.x.filter((d, i) => (compress_x ? totals.x[i] > 0 : true)).length;
-        this.y_steps = scales.y.filter((d, i) => (compress_y ? totals.y[i] > 0 : true)).length;
-
-        this.w = this.settings.cell_width * this.x_steps;
-        this.h = this.settings.cell_height * this.y_steps;
-
-        // calculated padding based on labels
-        this.x_axis_label_padding = 0;
-        this.y_axis_label_padding = 0;
-    }
 
     build_axes() {
         let xDomains = this.settings.x_fields.map(d => d.column),
@@ -347,22 +169,23 @@
         // build x-axis
         let yOffset = 0,
             {cell_width, show_axis_border} = this.store.settings;
-        _.reverse(xDomains).map(domain => {
+        for (let i = 0; i < xs[0].length; i++) {
             let axis = xAxis.append("g").attr("transform", `translate(0,${yOffset})`),
-                lastItem = xs[0][domain],
+                lastItem = xs[0][i],
                 itemStartIndex = 0,
                 numItems = 0,
                 borderData = [];
 
-            for (let i = 0; i <= xs.length; i++) {
-                thisItem = i < xs.length ? xs[i][domain] : null;
-                if (thisItem !== lastItem) {
-                    let label = axis.append("g");
+            for (let j = 0; j <= xs.length; j++) {
+                thisItem = j < xs.length ? xs[j][i] : null;
+                if (!_.isMatch(thisItem, lastItem)) {
+                    let label = axis.append("g"),
+                        key = _.keys(lastItem)[0];
 
                     label
                         .append("text")
                         .attr("transform", `rotate(${this.settings.x_tick_rotate})`)
-                        .text(lastItem);
+                        .text(lastItem[key]);
 
                     let box = label.node().getBBox(),
                         label_offset =
@@ -380,7 +203,7 @@
                         width: numItems * cell_width,
                     });
 
-                    itemStartIndex = i;
+                    itemStartIndex = j;
                     numItems = 0;
                 }
                 numItems += 1;
@@ -406,25 +229,26 @@
                     .attr("stroke", "black");
             }
             yOffset = newYOffset;
-        });
+        }
 
         // build y-axis
         let xOffset = 0,
             {cell_height} = this.store.settings;
-        _.reverse(yDomains).map(domain => {
+        for (let i = 0; i < ys[0].length; i++) {
             let axis = yAxis.append("g").attr("transform", `translate(${-xOffset},0)`),
-                lastItem = ys[0][domain],
+                lastItem = ys[0][i],
                 itemStartIndex = 0,
                 numItems = 0,
                 borderData = [];
-            for (let i = 0; i <= ys.length; i++) {
-                thisItem = i < ys.length ? ys[i][domain] : null;
-                if (thisItem !== lastItem) {
-                    let label = axis.append("g");
+            for (let j = 0; j <= ys.length; j++) {
+                thisItem = j < ys.length ? ys[j][i] : null;
+                if (!_.isMatch(thisItem, lastItem)) {
+                    let label = axis.append("g"),
+                        key = _.keys(lastItem)[0];
                     label
                         .append("text")
                         .attr("transform", `rotate(${this.settings.y_tick_rotate})`)
-                        .text(lastItem);
+                        .text(lastItem[key]);
                     let box = label.node().getBBox(),
                         label_offset =
                             itemStartIndex * cell_height +
@@ -440,7 +264,7 @@
                         height: numItems * cell_height,
                     });
 
-                    itemStartIndex = i;
+                    itemStartIndex = j;
                     numItems = 0;
                 }
                 numItems += 1;
@@ -465,11 +289,10 @@
                     .attr("stroke", "black");
             }
             xOffset = newXOffset;
-        });
+        }
 
         this.x_axis_label_padding = yAxis.node().getBoundingClientRect().width;
         this.y_axis_label_padding = xAxis.node().getBoundingClientRect().height;
->>>>>>> 0a37ca7a
     }
 
     add_grid() {
@@ -507,28 +330,6 @@
             isDev = this.options.dev;
 
         // Plot title
-<<<<<<< HEAD
-        if (this.settings.plot_title.length > 0) {
-            this.vis
-                .append("text")
-                .attr("id", "exp_heatmap_title")
-                .attr("class", "exp_heatmap_label")
-                .attr("x", this.w / 2)
-                .attr("y", -this.label_margin / 2)
-                .text(this.settings.plot_title);
-            this.settings.padding.top += this.label_margin;
-        }
-
-        // X axis
-        if (this.settings.x_label.length > 0) {
-            this.settings.padding.bottom += this.label_margin;
-            this.vis
-                .append("text")
-                .attr("class", "exp_heatmap_label")
-                .attr("x", this.w / 2)
-                .attr("y", this.h + this.settings.padding.bottom - this.label_margin / 2)
-                .text(this.settings.x_label);
-=======
         if (this.settings.title.text.length > 0) {
             let titleSettings = this.settings.title,
                 x =
@@ -579,25 +380,9 @@
                     })
                 );
             }
->>>>>>> 0a37ca7a
         }
 
         // Y axis
-<<<<<<< HEAD
-        if (this.settings.y_label.length > 0) {
-            this.settings.padding.left += this.label_margin;
-            this.vis
-                .append("text")
-                .attr("class", "exp_heatmap_label")
-                .attr("x", 0)
-                .attr("y", 0)
-                .attr(
-                    "transform",
-                    `translate(${-(this.settings.padding.left - this.label_margin / 2)},${this.h /
-                        2}) rotate(-90)`
-                )
-                .text(this.settings.y_label);
-=======
         if (this.settings.y_label.text.length > 0) {
             let yLabelSettings = this.settings.y_label,
                 x =
@@ -623,27 +408,16 @@
                     })
                 );
             }
->>>>>>> 0a37ca7a
         }
     }
 
     update_plot = data => {
         const self = this,
-<<<<<<< HEAD
-            tooltip_x_offset = 20,
-            tooltip_y_offset = 20;
-
-        this.cells_data = this.cells.selectAll("g").data(data);
-
-        // add cell group and interactivity
-        this.cells_enter = this.cells_data
-=======
             cells_data = this.cells.selectAll("g").data(data),
             {tableDataFilters, maxValue, colorScale} = this.store;
 
         // add cell group and interactivity
         this.cells_enter = cells_data
->>>>>>> 0a37ca7a
             .enter()
             .append("g")
             .attr("class", "exp_heatmap_cell")
@@ -651,30 +425,18 @@
                 d3.selectAll(".exp_heatmap_cell_block")
                     .style("stroke", "none")
                     .style("stroke-width", 2);
-<<<<<<< HEAD
-                d3.select(this)
-                    .select("rect")
-                    .style("stroke", "black")
-                    .style("stroke-width", 2);
-
-                self.store.setTableDataFilters(d);
-            });
-        this.bind_tooltip(this.cells_enter, "cell");
-=======
-
                 if (d.rows.length > 0) {
                     d3.select(this)
                         .select("rect")
                         .style("stroke", "black")
                         .style("stroke-width", 2);
 
-                    self.store.updateTableDataFilters(d);
+                    self.store.setTableDataFilters(d);
                 } else {
-                    self.store.updateTableDataFilters(null);
+                    self.store.setTableDataFilters(new Set());
                 }
             })
             .on("mouseover", null);
->>>>>>> 0a37ca7a
 
         // add cell fill
         this.cells_enter
@@ -693,23 +455,6 @@
             .attr("y", d => this.y_scale(d.y_step) + this.y_scale.rangeBand() / 2);
 
         // enter/update
-<<<<<<< HEAD
-        this.cells_data
-            .select(".exp_heatmap_cell_block")
-            .transition()
-            .style("fill", d => this.color_scale(d.rows.length));
-
-        this.cells_data
-            .select(".exp_heatmap_cell_text")
-            .transition()
-            .style("fill", d => {
-                let {r, g, b} = d3.rgb(this.color_scale(d.rows.length));
-                ({r, g, b} = h.getTextContrastColor(r, g, b));
-                return d3.rgb(r, g, b);
-            })
-            .style("display", d => (d.rows.length == 0 ? "none" : null))
-            .text(d => d.rows.length);
-=======
         cells_data
             .select(".exp_heatmap_cell_block")
             .transition()
@@ -722,7 +467,6 @@
                         : d.rows.length / 3;
                 return colorScale(value);
             });
->>>>>>> 0a37ca7a
 
         cells_data
             .select(".exp_heatmap_cell_text")
@@ -774,11 +518,6 @@
         // Draw labels
         this.build_labels();
 
-<<<<<<< HEAD
-        // Set plot dimensions and viewbox
-        let w = this.w + this.settings.padding.left + this.settings.padding.right,
-            h = this.h + this.settings.padding.top + this.settings.padding.bottom;
-=======
         // Set plot dimensions and viewBox
         let w =
                 this.settings.padding.left +
@@ -791,7 +530,6 @@
                 this.y_axis_label_padding +
                 this.settings.padding.bottom;
 
->>>>>>> 0a37ca7a
         d3.select(this.svg)
             .attr("width", w)
             .attr("height", h)
@@ -800,13 +538,9 @@
         // Position plot
         this.vis.attr(
             "transform",
-<<<<<<< HEAD
-            `translate(${this.settings.padding.left},${this.settings.padding.top})`
-=======
             `translate(${this.settings.padding.left + this.x_axis_label_padding},${
                 this.settings.padding.top
             })`
->>>>>>> 0a37ca7a
         );
     }
 }
