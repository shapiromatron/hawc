--- conflicted
+++ resolved
@@ -156,12 +156,7 @@
                 tempText.remove();
                 return {width: maxWidth, height: maxHeight};
             },
-<<<<<<< HEAD
-            {x_tick_rotate, y_tick_rotate, autorotate_tick_labels} = settings;
-=======
-            {x_tick_rotate, autorotate_tick_labels} = settings,
-            autorotate_wrap = 150;
->>>>>>> e28e734e
+            {x_tick_rotate, autorotate_tick_labels} = settings;
 
         if (autorotate_tick_labels) {
             const xMax = get_max_tick_dimensions(xs, settings.x_fields),
