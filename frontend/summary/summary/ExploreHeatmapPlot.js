--- conflicted
+++ resolved
@@ -20,16 +20,6 @@
 
     render_plot($div) {
         this.plot_div = $div;
-<<<<<<< HEAD
-        this.set_padding();
-        this.set_color_scale();
-        this.build_plot_skeleton(false);
-        this.build_plot();
-        this.build_axes();
-        this.build_labels();
-        this.add_menu();
-        this.trigger_resize();
-=======
         this.set_color_scale();
         this.build_plot();
         this.build_axes();
@@ -83,7 +73,6 @@
         };
         $(window).resize(this.trigger_resize);
         this.trigger_resize(false);
->>>>>>> 06e73e0b
     }
 
     set_color_scale() {
@@ -97,23 +86,6 @@
                 ),
             ])
             .range(this.color_range);
-<<<<<<< HEAD
-    }
-
-    set_padding() {
-        this.padding = {top: 0, left: 0, bottom: 0, right: 200};
-        this.horizontal_margin = 200;
-        this.vertical_margin = 50;
-        this.label_margin = 50;
-
-        if (this.plot_title.length > 0) this.padding.top += this.label_margin;
-        if (this.x_label.length > 0) this.padding.bottom += this.label_margin;
-        if (this.y_label.length > 0) this.padding.left += this.label_margin;
-
-        this.padding.bottom += this.x_fields.length * this.vertical_margin;
-        this.padding.left += this.y_fields.length * this.horizontal_margin;
-=======
->>>>>>> 06e73e0b
     }
 
     generate_properties(data) {
@@ -153,11 +125,6 @@
         );
         this.x_steps = this.x_domain.reduce((total, element) => total * element.length, 1);
         this.y_steps = this.y_domain.reduce((total, element) => total * element.length, 1);
-<<<<<<< HEAD
-        this.cell_width = 100;
-        this.cell_height = 100;
-=======
->>>>>>> 06e73e0b
         this.w = this.cell_width * this.x_steps;
         this.h = this.cell_height * this.y_steps;
         this.xy_map = this.create_map();
@@ -238,11 +205,7 @@
             )
             .style("vertical-align", "top")
             .style("display", "inline-block")
-<<<<<<< HEAD
-            .style("overflow", "scroll");
-=======
             .style("overflow", "auto");
->>>>>>> 06e73e0b
 
         this.blacklist_table = this.blacklist_container
             .append("table")
@@ -265,13 +228,9 @@
         // Fill in table body
         this.blacklist_table.append("tbody");
 
-<<<<<<< HEAD
-        let button_func = () => {
-=======
         d3.select(this.modal.getBody()[0]).append("table");
 
         let button_func = d => {
->>>>>>> 06e73e0b
             d3.event.stopPropagation();
             this.modal
                 .addHeader(`<h4>Test</h4>`)
@@ -291,45 +250,13 @@
                 d3.select(this).style("text-decoration", func(d) ? "line-through" : null);
             })
             .append("button")
-<<<<<<< HEAD
-            .attr("class", "btn pull-right")
-            .on("click", button_func)
-            .text("test");
-=======
             .attr("class", "btn btn-mini pull-right")
             .on("click", button_func)
             .html("<i class='icon-eye-open'></i>");
->>>>>>> 06e73e0b
 
         this.blacklist_table.selectAll("th").attr("colspan", 2);
         this.blacklist_table.selectAll("td").attr("colspan", 2);
 
-<<<<<<< HEAD
-        let mass_select = this.blacklist_table.select("tbody").insert("tr", ":first-child"),
-            select_all = mass_select
-                .append("td")
-                .style("width", "50%")
-                .on("click", d => {
-                    this.blacklist_table.selectAll("tbody>tr+tr>td").style("text-decoration", null);
-                    this.blacklist = [];
-                    this.xy_map = this.create_map();
-                    this.update_plot();
-                })
-                .text("All"),
-            select_none = mass_select
-                .append("td")
-                .style("width", "50%")
-                .on("click", d => {
-                    this.blacklist_table
-                        .selectAll("tbody>tr+tr>td")
-                        .style("text-decoration", "line-through");
-                    this.blacklist = this.blacklist_domain.slice();
-                    this.xy_map = this.create_map();
-                    this.update_plot();
-                })
-                .text("None");
-
-=======
         let mass_select = this.blacklist_table.select("tbody").insert("tr", ":first-child");
         // Select all
         mass_select
@@ -357,7 +284,6 @@
             .text("None");
 
         // Have resize trigger also resize blacklist div
->>>>>>> 06e73e0b
         let old_trigger = this.trigger_resize;
         this.trigger_resize = forceResize => {
             old_trigger(forceResize);
@@ -386,11 +312,7 @@
                     200
                 )}px`
             )
-<<<<<<< HEAD
-            .style("overflow", "scroll");
-=======
             .style("overflow", "auto");
->>>>>>> 06e73e0b
 
         this.detail_table = this.detail_container
             .append("table")
@@ -443,58 +365,6 @@
                 }
                 return ticks;
             },
-<<<<<<< HEAD
-            x_domains = generate_ticks(this.x_domain),
-            y_domains = generate_ticks(this.y_domain);
-
-        let x_axes = x_domains.map((element, index) => {
-                return d3.svg
-                    .axis()
-                    .scale(
-                        d3.scale
-                            .ordinal()
-                            .domain(_.range(0, element.length))
-                            .rangeBands([0, this.w])
-                    )
-
-                    .tickFormat(d => x_domains[index][d])
-                    .outerTickSize(2)
-                    .innerTickSize(10)
-                    .orient("bottom");
-            }),
-            y_axes = y_domains.map((element, index) => {
-                return d3.svg
-                    .axis()
-                    .scale(
-                        d3.scale
-                            .ordinal()
-                            .domain(_.range(0, element.length))
-                            .rangeBands([0, this.h])
-                    )
-                    .tickFormat(d => y_domains[index][d])
-                    .outerTickSize(2)
-                    .innerTickSize(10)
-                    .orient("left");
-            });
-
-        let x_axes_group = this.vis.append("g").attr("transform", `translate(0,${this.h})`),
-            y_axes_group = this.vis.append("g");
-
-        for (let i = 0; i < x_axes.length; i++) {
-            x_axes_group
-                .append("g")
-                .attr("class", "exp_heatmap_axis")
-                .attr("transform", `translate(0,${this.vertical_margin * (x_axes.length - 1 - i)})`)
-                .call(x_axes[i]);
-        }
-
-        for (let i = 0; i < y_axes.length; i++) {
-            y_axes_group
-                .append("g")
-                .attr("class", "exp_heatmap_axis")
-                .attr("transform", `translate(${this.horizontal_margin * i},0)`)
-                .call(y_axes[i]);
-=======
             x_domains = generate_ticks(this.x_domain).reverse(),
             y_domains = generate_ticks(this.y_domain).reverse(),
             x_axis_offset = 0,
@@ -613,16 +483,12 @@
                 .attr("x2", this.w)
                 .attr("y2", y_band * i)
                 .style("stroke", "black");
->>>>>>> 06e73e0b
         }
     }
 
     build_labels() {
-<<<<<<< HEAD
-=======
         this.label_margin = 50;
 
->>>>>>> 06e73e0b
         // Plot title
         if (this.plot_title.length > 0) {
             this.vis
@@ -632,18 +498,12 @@
                 .attr("x", this.w / 2)
                 .attr("y", -this.label_margin / 2)
                 .text(this.plot_title);
-<<<<<<< HEAD
-=======
             this.padding.top += this.label_margin;
->>>>>>> 06e73e0b
         }
 
         // X axis
         if (this.x_label.length > 0) {
-<<<<<<< HEAD
-=======
             this.padding.bottom += this.label_margin;
->>>>>>> 06e73e0b
             this.vis
                 .append("text")
                 .attr("class", "exp_heatmap_label")
@@ -653,10 +513,7 @@
         }
         // Y axis
         if (this.y_label.length > 0) {
-<<<<<<< HEAD
-=======
             this.padding.left += this.label_margin;
->>>>>>> 06e73e0b
             this.vis
                 .append("text")
                 .attr("class", "exp_heatmap_label")
@@ -742,9 +599,6 @@
         this.cells_data.exit().remove();
     };
 
-<<<<<<< HEAD
-    build_plot() {
-=======
     build_plot($div) {
         //clear plot div and and append new svg object
         this.plot_div.empty();
@@ -756,7 +610,6 @@
             .append("g");
         this.svg = this.vis[0][0].parentNode;
 
->>>>>>> 06e73e0b
         // Scales for x axis, y axis, and cell color
         this.x_scale = d3.scale
             .ordinal()
