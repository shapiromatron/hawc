--- conflicted
+++ resolved
@@ -81,7 +81,6 @@
         this.trigger_resize(false);
     }
 
-<<<<<<< HEAD
     generate_properties() {
         // `this.padding` required for D3Plot
         this.padding = this.settings.padding;
@@ -90,284 +89,17 @@
         this.y_domain = this.settings.y_fields.map(e => _.keys(this.store.intersection[e.column]));
         this.x_steps = this.store.scales.x.length;
         this.y_steps = this.store.scales.y.length;
-=======
-    set_color_scale() {
-        this.color_scale = d3.scale
-            .linear()
-            .domain([
-                0,
-                this.cell_map.reduce(
-                    (current_max, element) =>
-                        Math.max(
-                            current_max,
-                            this.cell_dataset(element.x_filter, element.y_filter).length
-                        ),
-                    0
-                ),
-            ])
-            .range(this.settings.color_range);
-    }
-
-    select_dataset() {
-        if (this.selected_cells.length == 0) return this.filtered_dataset;
-        return _.filter(this.filtered_dataset, e => {
-            for (let cell of this.selected_cells) {
-                if (_.isMatch(e, cell.x_filter) && _.isMatch(e, cell.y_filter)) return true;
-            }
-            return false;
-        });
-    }
-
-    generate_properties(data) {
-        this.settings = data.settings;
-        this.padding = _.assign({}, this.settings.padding);
-        this.show_grid = true;
-        this.show_axis_border = true;
-
-        // From constructor parameters
-        this.dataset = data.dataset;
-        this.filtered_dataset = this.dataset;
-        this.selected_cells = [];
-        this.blacklist = [];
-
-        this.blacklist_domain = _.chain(this.dataset)
-            .map(d => d[this.blacklist_field])
-            .uniq()
-            .sort()
-            .value();
-
-        this.x_domain = this.settings.x_fields.map(e =>
-            _.chain(this.dataset)
-                .map(d => d[e])
-                .uniq()
-                .sort()
-                .value()
-        );
-        this.y_domain = this.settings.y_fields.map(e =>
-            _.chain(this.dataset)
-                .map(d => d[e])
-                .uniq()
-                .sort()
-                .reverse()
-                .value()
-        );
-        this.x_steps = this.x_domain.reduce((total, element) => total * element.length, 1);
-        this.y_steps = this.y_domain.reduce((total, element) => total * element.length, 1);
+
         this.w = this.settings.cell_width * this.x_steps;
         this.h = this.settings.cell_height * this.y_steps;
-        this.cell_map = this.create_map();
-    }
-
-    build_container($div) {
-        // Create svg container
-        this.viz_container = d3.select($div.html("")[0]);
-        this.svg_blacklist_container = this.viz_container
-            .append("div")
-            .style("white-space", "nowrap");
-        this.svg_container = this.svg_blacklist_container
-            .append("div")
-            .style("display", "inline-block")
-            .style("width", "80%")
-            .style("vertical-align", "top")
-            .attr("id", "exp_heatmap_svg_container");
-    }
-
-    create_map = () => {
-        let _step_domain = (domain, field, depth) => {
-                if (depth == domain.length - 1) {
-                    return domain[depth].map((element, index) => {
-                        return {filter: {[field[depth]]: element}, step: index};
-                    });
-                } else {
-                    return domain[depth]
-                        .map((element, index) => {
-                            let inner = _step_domain(domain, field, depth + 1);
-                            return inner.map((inner_element, inner_index) => {
-                                inner_element["filter"][field[depth]] = element;
-                                inner_element["step"] += index * inner.length;
-                                return inner_element;
-                            });
-                        })
-                        .flat();
-                }
-            },
-            x_map =
-                this.x_domain.length == 0
-                    ? []
-                    : _step_domain(this.x_domain, this.settings.x_fields, 0),
-            y_map =
-                this.y_domain.length == 0
-                    ? []
-                    : _step_domain(this.y_domain, this.settings.y_fields, 0),
-            xy_map = x_map
-                .map(x_element => {
-                    return y_map.map(y_element => {
-                        let new_element = {
-                            x_filter: x_element.filter,
-                            y_filter: y_element.filter,
-                            x_step: x_element.step,
-                            y_step: y_element.step,
-                        };
-                        return new_element;
-                    });
-                })
-                .flat();
-
-        return xy_map;
-    };
->>>>>>> 0baba656
-
-        this.w = this.settings.cell_width * this.x_steps;
-        this.h = this.settings.cell_height * this.y_steps;
-
-<<<<<<< HEAD
-        // set colorscale
+
+        // set color scale
         this.color_scale = d3.scale
             .linear()
             .domain([0, d3.max(this.store.matrixDataset, d => d.rows.length)])
             .range(this.settings.color_range);
     }
 
-=======
-        let self = this,
-            blacklist_select = this.blacklist_container.append("div").attr("class", "btn-group"),
-            blacklist_input = this.blacklist_container.append("div"),
-            blacklist_enter = blacklist_input
-                .selectAll("input")
-                .data(this.blacklist_domain)
-                .enter()
-                .append("div"),
-            blacklist_label = blacklist_enter.append("label"),
-            detail_handler = d => {
-                this.modal
-                    .addHeader(`<h4>${d}</h4>`)
-                    .addFooter("")
-                    .show();
-            };
-
-        // Button to check all boxes
-        blacklist_select
-            .append("button")
-            .attr("class", "btn")
-            .text("All")
-            .on("click", () => {
-                blacklist_input.selectAll("label").each(function() {
-                    d3.select(this)
-                        .select("input")
-                        .property("checked", true);
-                });
-                blacklist_input.node().dispatchEvent(new Event("change"));
-            });
-        // Button to uncheck all boxes
-        blacklist_select
-            .append("button")
-            .attr("class", "btn")
-            .text("None")
-            .on("click", () => {
-                blacklist_input.selectAll("label").each(function() {
-                    d3.select(this)
-                        .select("input")
-                        .property("checked", false);
-                });
-                blacklist_input.node().dispatchEvent(new Event("change"));
-            });
-
-        // Before each label is a detail button
-        blacklist_enter
-            .insert("button", ":first-child")
-            .attr("class", "btn btn-mini pull-left")
-            .on("click", detail_handler)
-            .html("<i class='icon-eye-open'></i>");
-
-        // Each label has a checkbox and the value of the blacklisted item
-        blacklist_label
-            .append("input")
-            .attr("type", "checkbox")
-            .property("checked", true);
-        blacklist_label.append("span").text(d => d);
-        blacklist_input.on("change", function() {
-            self.blacklist = [];
-            d3.select(this)
-                .selectAll("label")
-                .each(function(d) {
-                    if (
-                        !d3
-                            .select(this)
-                            .select("input")
-                            .property("checked")
-                    )
-                        self.blacklist.push(d);
-                });
-            self.filter_dataset();
-            self.update_plot();
-            self.fill_detail_table(self.select_dataset());
-        });
-    }
-
-    build_detail_box() {
-        // Create detail container
-        this.detail_container = this.viz_container
-            .append("div")
-            .attr("class", "exp_heatmap_container")
-            .style("width", "100%")
-            .style(
-                "height",
-                `${Math.max(
-                    h.getHawcContentSize().height -
-                        $(this.svg)
-                            .parent()
-                            .height(),
-                    200
-                )}px`
-            )
-            .style("overflow", "auto");
-
-        // Create detail table
-        this.detail_table = this.detail_container
-            .append("table")
-            .attr("class", "table table-striped table-bordered");
-
-        // Create the table header
-        this.detail_table
-            .append("thead")
-            .append("tr")
-            .selectAll("th")
-            .data(this.settings.all_fields)
-            .enter()
-            .append("th")
-            .text(d => d);
-
-        // Fill in table body
-        this.detail_table.append("tbody");
-        this.fill_detail_table(this.select_dataset());
-    }
-
-    filter_dataset() {
-        if (this.blacklist.length > 0) {
-            this.filtered_dataset = _.filter(
-                this.dataset,
-                e => !_.includes(this.blacklist, e[this.blacklist_field])
-            );
-        } else {
-            this.filtered_dataset = this.dataset;
-        }
-    }
-
-    fill_detail_table = data => {
-        // Fills detail table
-        let rows = this.detail_table
-            .select("tbody")
-            .selectAll("tr")
-            .data(data);
-        rows.enter().append("tr");
-        rows.exit().remove();
-        let row_data = rows.selectAll("td").data(d => this.settings.all_fields.map(e => d[e]));
-        row_data.enter().append("td");
-        row_data.exit().remove();
-        row_data.text(d => d);
-    };
-
->>>>>>> 0baba656
     build_axes() {
         let generate_ticks = domain => {
                 if (domain.length == 0) return [];
@@ -404,11 +136,7 @@
                 let label = axis.append("g");
                 label
                     .append("text")
-<<<<<<< HEAD
-                    .attr("transform", `rotate(${this.settings.x_rotate})`)
-=======
                     .attr("transform", `rotate(${this.settings.x_tick_rotate})`)
->>>>>>> 0baba656
                     .text(domain[j]);
                 let box = label.node().getBBox(),
                     label_offset = mid - box.width / 2;
@@ -456,11 +184,7 @@
                 let label = axis.append("g");
                 label
                     .append("text")
-<<<<<<< HEAD
-                    .attr("transform", `rotate(${this.settings.y_rotate})`)
-=======
                     .attr("transform", `rotate(${this.settings.y_tick_rotate})`)
->>>>>>> 0baba656
                     .text(domain[j]);
                 let box = label.node().getBBox(),
                     label_offset = mid - box.height / 2;
@@ -528,38 +252,10 @@
 
     build_labels() {
         // Plot title
-<<<<<<< HEAD
-        if (this.settings.plot_title.length > 0) {
-            this.vis
-                .append("text")
-                .attr("id", "exp_heatmap_title")
-                .attr("class", "exp_heatmap_label")
-                .attr("x", this.w / 2)
-                .attr("y", -this.label_margin / 2)
-                .text(this.settings.plot_title);
-            this.settings.padding.top += this.label_margin;
-        }
-
-        // X axis
-        if (this.settings.x_label.length > 0) {
-            this.settings.padding.bottom += this.label_margin;
-            this.vis
-                .append("text")
-                .attr("class", "exp_heatmap_label")
-                .attr("x", this.w / 2)
-                .attr("y", this.h + this.settings.padding.bottom - this.label_margin / 2)
-                .text(this.settings.x_label);
-        }
-        // Y axis
-        if (this.settings.y_label.length > 0) {
-            this.settings.padding.left += this.label_margin;
-            this.vis
-=======
         if (this.settings.title.text.length > 0) {
             d3.select(this.svg)
                 .append("text")
-                .attr("id", "exp_heatmap_title")
-                .attr("class", "exp_heatmap_label")
+                .attr("class", "exp_heatmap_title exp_heatmap_label")
                 .attr(
                     "transform",
                     `translate(${this.settings.title.x},${this.settings.title.y}) rotate(${this.settings.title.rotate})`
@@ -578,24 +274,17 @@
                 )
                 .text(this.settings.x_label.text);
         }
+
         // Y axis
         if (this.settings.y_label.text.length > 0) {
             d3.select(this.svg)
->>>>>>> 0baba656
                 .append("text")
                 .attr("class", "exp_heatmap_label")
                 .attr(
                     "transform",
-<<<<<<< HEAD
-                    `translate(${-(this.settings.padding.left - this.label_margin / 2)},${this.h /
-                        2}) rotate(-90)`
-                )
-                .text(this.settings.y_label);
-=======
                     `translate(${this.settings.y_label.x},${this.settings.y_label.y}) rotate(${this.settings.y_label.rotate})`
                 )
                 .text(this.settings.y_label.text);
->>>>>>> 0baba656
         }
     }
 
@@ -689,7 +378,7 @@
         // Draw labels
         this.build_labels();
 
-        // Set plot dimensions and viewbox
+        // Set plot dimensions and viewBox
         let w = this.w + this.settings.padding.left + this.settings.padding.right,
             h = this.h + this.settings.padding.top + this.settings.padding.bottom;
         d3.select(this.svg)
