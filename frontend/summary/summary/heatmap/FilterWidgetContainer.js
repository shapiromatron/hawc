import _ from "lodash";
import React, {Component} from "react";
import PropTypes from "prop-types";
import {inject, observer} from "mobx-react";

<<<<<<< HEAD
import h from "shared/utils/helpers";
=======
import {NULL_VALUE} from "../../summary/constants";
import DataPivotExtension from "summary/dataPivot/DataPivotExtension";
>>>>>>> e28e734e

@observer
class FilterWidget extends Component {
    constructor(props) {
        super(props);
        this.renderItem = this.renderItem.bind(this);
    }
    render() {
        const {widget, numWidgets} = this.props,
            {colorScale, maxValue} = this.props.store,
            maxHeight = `${Math.floor((1 / numWidgets) * 100)}vh`,
            {selectAllFilterWidget, selectNoneFilterWidget} = this.props.store,
            data = this.props.store.getTableData,
            availableItems = _.chain(data)
                .map(d => d[widget.column])
                .map(d => (widget.delimiter && d ? d.split(widget.delimiter) : d))
                .flatten()
                .uniq()
                .value(),
            itemStore = this.props.store.filterWidgetState[widget.column],
            hiddenItems = _.chain(itemStore)
                .keys()
                .filter(d => itemStore[d] === false)
                .value(),
<<<<<<< HEAD
            filterWidgetExtension = this.props.store.extensions.filterWidgets[widget.column],
            items = [...availableItems, ...hiddenItems].sort();
=======
            showClickEvent = widget.on_click_event !== NULL_VALUE,
            items = _.sortedUniq([...availableItems, ...hiddenItems].sort());
>>>>>>> e28e734e

        return (
            <div
                style={{
                    maxHeight,
                    padding: "10px 0",
                    overflow: "hidden",
                    display: "flex",
                    flexDirection: "column",
                }}>
                <div
                    style={{
                        backgroundColor: colorScale(maxValue),
                        color: h.getTextContrastColor(colorScale(maxValue)),
                        padding: "2px 10px",
                        flex: 0,
                    }}>
                    <h4>
                        {h.titleCase(widget.column)}
                        <div className="btn-group pull-right">
                            <button
                                className="btn btn-small"
                                onClick={() => selectAllFilterWidget(widget.column)}
                                title="Select all items">
                                <i className="fa fa-check-circle"></i>
                            </button>
                            <button
                                className="btn btn-small"
                                onClick={() => selectNoneFilterWidget(widget.column)}
                                title="De-select all items">
                                <i className="fa fa-times-circle"></i>
                            </button>
                        </div>
                    </h4>
                </div>
                <div
                    style={{
                        overflowY: "auto",
                        flex: 1,
                    }}>
                    {items
                        .sort()
                        .map((item, index) =>
                            this.renderItem(widget, item, index, itemStore, filterWidgetExtension)
                        )}
                </div>
            </div>
        );
    }

<<<<<<< HEAD
    renderItem(widget, item, index, itemStore, filterWidgetExtension) {
        const {toggleItemSelection, showModalClick, colorScale} = this.props.store,
=======
    renderItem(widget, item, index, itemStore, showClickEvent) {
        const {toggleItemSelection, colorScale} = this.props.store,
>>>>>>> e28e734e
            data = this.props.store.getTableData,
            numItems = data.filter(d =>
                widget.delimiter && d[widget.column]
                    ? _.includes(d[widget.column].split(widget.delimiter), item)
                    : d[widget.column] === item
            ).length;
        return (
            <div key={index}>
<<<<<<< HEAD
                {filterWidgetExtension && filterWidgetExtension.hasModal ? (
                    <button
                        className="btn btn-mini pull-right"
                        onClick={() => showModalClick(widget.on_click_event, widget.column, item)}
                        title="View additional information">
                        <i className="icon-eye-open"></i>
                    </button>
                ) : null}
=======
                {this.renderButton(widget, item, showClickEvent)}
>>>>>>> e28e734e
                <label className="checkbox">
                    <div
                        style={{
                            backgroundColor: colorScale(numItems),
                            color: h.getTextContrastColor(colorScale(numItems)),
                            display: "inline-flex",
                            height: "1.5em",
                            width: "2.5em",
                            justifyContent: "center",
                            alignItems: "center",
                        }}>
                        <span>{numItems}</span>
                    </div>
                    <input
                        checked={itemStore[item]}
                        type="checkbox"
                        onChange={function(e) {
                            toggleItemSelection(widget.column, item, e.target.checked);
                        }}
                    />
                    <span>&nbsp;{item == "" ? "<null>" : item}</span>
                </label>
            </div>
        );
    }

    renderButton(widget, item, showClickEvent) {
        if (!showClickEvent) {
            return null;
        }
        const {showModalClick} = this.props.store,
            modalTarget = _.find(DataPivotExtension.values, {_dpe_name: widget.on_click_event})
                ._dpe_key,
            modalRows = _.chain(this.props.store.dataset)
                .filter({
                    [widget.column]: item,
                })
                .uniqBy(modalTarget)
                .sortBy(modalTarget)
                .value();
        // If there are no results disable button
        if (modalRows.length == 0) {
            return (
                <button
                    className="btn btn-mini pull-right disabled"
                    title="No additional information">
                    <i className="icon-eye-close"></i>
                </button>
            );
        }
        // If there are too many results disable button
        else if (modalRows.length > 10) {
            return (
                <button className="btn btn-mini pull-right disabled" title="Too many results">
                    <i className="icon-eye-open"></i>
                </button>
            );
        }
        // If there is one result link it to the button
        else if (modalRows.length == 1) {
            return (
                <button
                    className="btn btn-mini pull-right"
                    onClick={() => showModalClick(widget.on_click_event, modalRows[0])}
                    title="View additional information">
                    <i className="icon-eye-open"></i>
                </button>
            );
        }
        // If there are multiple results make the button a dropdown
        else {
            return (
                <div className="btn-group pull-right">
                    <a
                        className="btn btn-mini dropdown-toggle"
                        data-toggle="dropdown"
                        href="#"
                        title="View additional information">
                        <span className="caret"></span>
                        <i className="icon-eye-open"></i>
                    </a>
                    <ul className="dropdown-menu">
                        <li className="nav-header">{modalTarget}</li>
                        <li className="divider"></li>
                        {modalRows.map((row, idx) => {
                            return (
                                <li key={idx}>
                                    <a
                                        href="#"
                                        onClick={() => showModalClick(widget.on_click_event, row)}>
                                        {row[modalTarget]}
                                    </a>
                                </li>
                            );
                        })}
                    </ul>
                </div>
            );
        }
    }
}
FilterWidget.propTypes = {
    store: PropTypes.object.isRequired,
    widget: PropTypes.object.isRequired,
    numWidgets: PropTypes.number.isRequired,
};

@inject("store")
@observer
class FilterWidgetContainer extends Component {
    render() {
        const {store} = this.props,
            {filter_widgets} = this.props.store.settings;
        return (
            <div style={{display: "flex", flexDirection: "column", width: "100%"}}>
                {filter_widgets.map((widget, idx) => (
                    <FilterWidget
                        key={idx}
                        store={store}
                        widget={widget}
                        numWidgets={filter_widgets.length}
                    />
                ))}
            </div>
        );
    }
}
FilterWidgetContainer.propTypes = {
    store: PropTypes.object,
};

export default FilterWidgetContainer;<|MERGE_RESOLUTION|>--- conflicted
+++ resolved
@@ -3,12 +3,8 @@
 import PropTypes from "prop-types";
 import {inject, observer} from "mobx-react";
 
-<<<<<<< HEAD
 import h from "shared/utils/helpers";
-=======
-import {NULL_VALUE} from "../../summary/constants";
 import DataPivotExtension from "summary/dataPivot/DataPivotExtension";
->>>>>>> e28e734e
 
 @observer
 class FilterWidget extends Component {
@@ -33,13 +29,8 @@
                 .keys()
                 .filter(d => itemStore[d] === false)
                 .value(),
-<<<<<<< HEAD
             filterWidgetExtension = this.props.store.extensions.filterWidgets[widget.column],
-            items = [...availableItems, ...hiddenItems].sort();
-=======
-            showClickEvent = widget.on_click_event !== NULL_VALUE,
             items = _.sortedUniq([...availableItems, ...hiddenItems].sort());
->>>>>>> e28e734e
 
         return (
             <div
@@ -90,13 +81,8 @@
         );
     }
 
-<<<<<<< HEAD
     renderItem(widget, item, index, itemStore, filterWidgetExtension) {
         const {toggleItemSelection, showModalClick, colorScale} = this.props.store,
-=======
-    renderItem(widget, item, index, itemStore, showClickEvent) {
-        const {toggleItemSelection, colorScale} = this.props.store,
->>>>>>> e28e734e
             data = this.props.store.getTableData,
             numItems = data.filter(d =>
                 widget.delimiter && d[widget.column]
@@ -105,18 +91,9 @@
             ).length;
         return (
             <div key={index}>
-<<<<<<< HEAD
-                {filterWidgetExtension && filterWidgetExtension.hasModal ? (
-                    <button
-                        className="btn btn-mini pull-right"
-                        onClick={() => showModalClick(widget.on_click_event, widget.column, item)}
-                        title="View additional information">
-                        <i className="icon-eye-open"></i>
-                    </button>
-                ) : null}
-=======
-                {this.renderButton(widget, item, showClickEvent)}
->>>>>>> e28e734e
+                {filterWidgetExtension && filterWidgetExtension.hasModal
+                    ? this.renderButton(widget, item)
+                    : null}
                 <label className="checkbox">
                     <div
                         style={{
@@ -143,10 +120,7 @@
         );
     }
 
-    renderButton(widget, item, showClickEvent) {
-        if (!showClickEvent) {
-            return null;
-        }
+    renderButton(widget, item) {
         const {showModalClick} = this.props.store,
             modalTarget = _.find(DataPivotExtension.values, {_dpe_name: widget.on_click_event})
                 ._dpe_key,
@@ -157,16 +131,16 @@
                 .uniqBy(modalTarget)
                 .sortBy(modalTarget)
                 .value();
+
         // If there are no results disable button
         if (modalRows.length == 0) {
             return (
-                <button
-                    className="btn btn-mini pull-right disabled"
-                    title="No additional information">
+                <button className="btn btn-mini pull-right disabled" title="No content found">
                     <i className="icon-eye-close"></i>
                 </button>
             );
         }
+
         // If there are too many results disable button
         else if (modalRows.length > 10) {
             return (
@@ -175,6 +149,7 @@
                 </button>
             );
         }
+
         // If there is one result link it to the button
         else if (modalRows.length == 1) {
             return (
@@ -186,6 +161,7 @@
                 </button>
             );
         }
+
         // If there are multiple results make the button a dropdown
         else {
             return (
