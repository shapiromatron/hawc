--- conflicted
+++ resolved
@@ -20,17 +20,10 @@
             styling: null,
             section: NULL_VALUE,
             box_layout: "card",
-<<<<<<< HEAD
-            count: "unique_sum",
-            tag: [],
-            include: [],
-            exclude: [],
-=======
             count_strategy: "unique_sum",
             count_strategy_block_type: "include",
             tag: NULL_VALUE, // todo - rename to tags
             items: [],
->>>>>>> 182ebb07
         };
     },
     createNewBoxItem = function() {
