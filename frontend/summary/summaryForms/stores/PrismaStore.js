--- conflicted
+++ resolved
@@ -21,14 +21,10 @@
             section: NULL_VALUE,
             box_layout: "card",
             count_strategy: "unique_sum",
-<<<<<<< HEAD
             count_strategy_block_type: "include",
             tag: NULL_VALUE, // todo - rename to tags
-=======
             count_include: [],
             count_exclude: [],
-            tag: [], // todo - rename to tags
->>>>>>> 09d583fe
             items: [],
         };
     },
@@ -153,17 +149,18 @@
         this.settings.arrows.push(createArrowRow());
     }
 
-<<<<<<< HEAD
-=======
     @action.bound getCountStrategies() {
-        return [{id: "unique_sum", label: "Unique sum"}].concat(this.settings.sections.map(s=>({id:s.key,label:s.label})))
+        return [{id: "unique_sum", label: "Unique sum"}].concat(
+            this.settings.sections.map(s => ({id: s.key, label: s.label}))
+        );
     }
 
     @action.bound getCountBlocks(block) {
-        return this.settings.boxes.filter(b=>b.section == block.count_strategy && b.count_strategy == "unique_sum").map(b=>({id:b.key,label:b.label}))
-    }
-
->>>>>>> 09d583fe
+        return this.settings.boxes
+            .filter(b => b.section == block.count_strategy && b.count_strategy == "unique_sum")
+            .map(b => ({id: b.key, label: b.label}));
+    }
+
     @action.bound getFilterOptions() {
         const tag_options = this.data.tags.map(tag => {
                 return {id: "tag_" + tag.id, label: `TAG | ${tag.nested_name}`};
