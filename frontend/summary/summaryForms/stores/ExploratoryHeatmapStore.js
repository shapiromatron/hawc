--- conflicted
+++ resolved
@@ -18,29 +18,20 @@
 
     getDefaultSettings() {
         return {
+            cell_height: 50,
+            cell_width: 50,
+            color_range: ["white", "green"],
             data_url: "",
-<<<<<<< HEAD
-            title: "",
-            x_label: "",
-            y_label: "",
+            filter_widgets: [],
+            padding: {top: 0, left: 0, bottom: 0, right: 0},
+            table_fields: [],
+            title: {text: "", x: 0, y: 0, rotate: 0},
             x_fields: [createDefaultAxisItem()],
+            x_label: {text: "", x: 0, y: 0, rotate: 0},
+            x_tick_rotate: 0,
             y_fields: [createDefaultAxisItem()],
-            filter_widgets: [],
-            table_fields: [],
-=======
-            title: {text: "", x: 0, y: 0, rotate: 0},
-            x_label: {text: "", x: 0, y: 0, rotate: 0},
             y_label: {text: "", x: 0, y: 0, rotate: 0},
-            x_fields: [],
-            y_fields: [],
-            all_fields: [],
-            padding: {top: 0, left: 0, bottom: 0, right: 0},
-            cell_width: 50,
-            cell_height: 50,
-            x_tick_rotate: 0,
             y_tick_rotate: 0,
-            color_range: ["white", "green"],
->>>>>>> 0baba656
         };
     }
 
