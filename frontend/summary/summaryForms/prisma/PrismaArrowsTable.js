import {inject, observer} from "mobx-react";
import PropTypes from "prop-types";
import React, {Component} from "react";
import CheckboxInput from "shared/components/CheckboxInput";
import {ActionsTh, EditableRow, MoveRowTd} from "shared/components/EditableRowData";
import IntegerInput from "shared/components/IntegerInput";
import SelectInput from "shared/components/SelectInput";
import TextInput from "shared/components/TextInput";
import {NULL_VALUE} from "summary/summary/constants";

const key = "arrows";

@inject("store")
@observer
class PrismaArrowsTable extends Component {
    render() {
        const items = this.props.store.subclass.settings[key],
            {createNewArrow} = this.props.store.subclass;

        return (
            <div>
                <h3>Arrows</h3>
                <table className="table table-sm table-striped">
                    <colgroup>
                        <col width="45%" />
                        <col width="45%" />
                        <col width="10%" />
                    </colgroup>
                    <thead>
                        <tr>
                            <th>Source</th>
                            <th>Destination</th>
                            <ActionsTh onClickNew={createNewArrow} />
                        </tr>
                    </thead>
                    <tbody>
                        {items.map((row, index) => {
                            return (
                                <ArrowsRow
                                    row={row}
                                    index={index}
                                    key={index}
                                    initiallyEditable={row.src == NULL_VALUE}
                                />
                            );
                        })}
                    </tbody>
                </table>
            </div>
        );
    }
}

@inject("store")
@observer
class ArrowsRow extends EditableRow {
    renderViewRow(row, index) {
        const {deleteArrayElement, arrowMapping} = this.props.store.subclass;
        return (
            <tr>
                <td>{arrowMapping[row.src]}</td>
                <td>{arrowMapping[row.dst]}</td>
                <MoveRowTd
                    onDelete={() => deleteArrayElement(key, index)}
                    onEdit={() => this.setState({edit: true})}
                />
            </tr>
        );
    }
    renderEditRow(row, index) {
        const {
            changeArraySettings,
            changeStylingSettings,
            getArrowOptions,
            getArrowTypes,
        } = this.props.store.subclass;
        return (
            <tr>
                <td colSpan="100%">
                    <div className="border my-2 p-2 pb-3 edit-form-background ">
                        <div className="form-row my-2 mx-2 pad-form">
                            <SelectInput
                                name={`${key}-source-${index}`}
                                value={row.src}
                                label="Source"
                                handleSelect={(value, label) => {
                                    changeArraySettings(key, index, "src", value);
                                }}
                                multiple={false}
                                choices={getArrowOptions()}
                            />
                            <SelectInput
                                name={`${key}-destination-${index}`}
                                value={row.dst}
                                label="Destination"
                                handleSelect={(value, label) => {
                                    changeArraySettings(key, index, "dst", value);
                                }}
                                multiple={false}
                                choices={getArrowOptions()}
                            />
                            <IntegerInput
                                name={`${key}-width-${index}`}
                                value={row.styling.width}
                                label="Width"
                                onChange={e =>
                                    changeStylingSettings(
                                        key,
                                        index,
                                        "width",
                                        parseInt(e.target.value)
                                    )
                                }
                            />
                            <SelectInput
                                name={`${key}-type-${index}`}
                                value={row.styling.type}
                                label="Type"
                                handleSelect={value =>
                                    changeStylingSettings(key, index, "type", parseInt(value))
                                }
<<<<<<< HEAD
                                multiple={false}
=======
>>>>>>> a32de8e5
                                choices={getArrowTypes()}
                            />
                            <TextInput
                                name={`${key}-color-${index}`}
                                value={row.styling.color}
                                label="Color"
                                onChange={e =>
                                    changeStylingSettings(key, index, "color", e.target.value)
                                }
                                type="color"
                            />
                            <CheckboxInput
                                name={`${key}-force-vertical-${index}`}
                                checked={row.styling.force_vertical}
                                label="Force vertical orientation"
                                onChange={e =>
                                    changeStylingSettings(
                                        key,
                                        index,
                                        "force_vertical",
                                        e.target.checked
                                    )
                                }
                            />
                        </div>
                        <div className="form-row justify-content-center">
                            <button
                                className="btn btn-primary mx-2 py-2"
                                type="button"
                                style={{width: "15rem", padding: "0.7rem"}}
                                onClick={() => this.setState({edit: false})}>
                                Close
                            </button>
                        </div>
                    </div>
                </td>
            </tr>
        );
    }
}
PrismaArrowsTable.propTypes = {
    store: PropTypes.object,
};

export default PrismaArrowsTable;<|MERGE_RESOLUTION|>--- conflicted
+++ resolved
@@ -119,10 +119,6 @@
                                 handleSelect={value =>
                                     changeStylingSettings(key, index, "type", parseInt(value))
                                 }
-<<<<<<< HEAD
-                                multiple={false}
-=======
->>>>>>> a32de8e5
                                 choices={getArrowTypes()}
                             />
                             <TextInput
