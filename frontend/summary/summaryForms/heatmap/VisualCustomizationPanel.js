--- conflicted
+++ resolved
@@ -5,20 +5,13 @@
 
 import CheckboxInput from "shared/components/CheckboxInput";
 import TextInput from "shared/components/TextInput";
-<<<<<<< HEAD
-import SelectInput from "shared/components/SelectInput";
-=======
+
 import FloatInput from "shared/components/FloatInput";
 
 import {MissingData, RefreshRequired} from "./common";
 import AxisLabelTable from "./AxisLabelTable";
 import FilterWidgetTable from "./FilterWidgetTable";
 import DetailTable from "./DetailTable";
->>>>>>> 0a37ca7a
-
-import {MissingData, RefreshRequired} from "./common";
-import AxisLabelTable from "./AxisLabelTable";
-import FilterWidgetTable from "./FilterWidgetTable";
 
 @inject("store")
 @observer
@@ -108,41 +101,6 @@
     renderFiltersTab() {
         return (
             <div>
-<<<<<<< HEAD
-                <h4>X fields</h4>
-                <AxisLabelTable settingsKey={"x_fields"} />
-                <h4>Y fields</h4>
-                <AxisLabelTable settingsKey={"y_fields"} />
-                <h4>Filter widgets</h4>
-                <FilterWidgetTable />
-                <TextInput
-                    name="title"
-                    label="Title"
-                    value={settings.title}
-                    onChange={e => changeSettings(e.target.name, e.target.value)}
-                />
-                <TextInput
-                    name="x_label"
-                    label="X label"
-                    value={settings.x_label}
-                    onChange={e => changeSettings(e.target.name, e.target.value)}
-                />
-                <TextInput
-                    name="y_label"
-                    label="Y label"
-                    value={settings.y_label}
-                    onChange={e => changeSettings(e.target.name, e.target.value)}
-                />
-                <SelectInput
-                    name="table_fields"
-                    label="Table fields"
-                    className="span12"
-                    choices={getColumnsOptions}
-                    multiple={true}
-                    handleSelect={value => changeSettingsMultiSelect("table_fields", value)}
-                    value={settings.table_fields}
-                />
-=======
                 <h4>Filter widgets</h4>
                 <FilterWidgetTable />
                 <hr />
@@ -390,7 +348,6 @@
                         />
                     </div>
                 </div>
->>>>>>> 0a37ca7a
             </div>
         );
     }
