--- conflicted
+++ resolved
@@ -10,13 +10,8 @@
 import DataPivotExtension from "./DataPivotExtension";
 import DataPivotLegend from "./DataPivotLegend";
 import {StyleLine, StyleSymbol, StyleText, StyleRectangle} from "./Styles";
-<<<<<<< HEAD
-import {NULL_CASE} from "./shared";
+import {NULL_CASE, OrderChoices} from "./shared";
 import {applyStyles} from "../summary/common";
-=======
-import {NULL_CASE, OrderChoices} from "./shared";
-import Query from "shared/parsers/query";
->>>>>>> 331109b1
 
 class DataPivotVisualization extends D3Plot {
     constructor(dp_data, dp_settings, plot_div, editable) {
