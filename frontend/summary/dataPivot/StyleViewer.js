--- conflicted
+++ resolved
@@ -1,14 +1,9 @@
 import $ from "$";
 import * as d3 from "d3";
 
-<<<<<<< HEAD
-import D3Plot from "utils/D3Plot";
-import HAWCUtils from "utils/HAWCUtils";
-import {applyStyles} from "../summary/common";
-=======
 import D3Plot from "shared/utils/D3Plot";
 import HAWCUtils from "shared/utils/HAWCUtils";
->>>>>>> ec785ff7
+import {applyStyles} from "../summary/common";
 
 class StyleViewer extends D3Plot {
     constructor($plot_div, style, settings) {
