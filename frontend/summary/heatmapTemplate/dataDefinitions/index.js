--- conflicted
+++ resolved
@@ -8,13 +8,8 @@
     "bioassay-endpoint-doses-summary": BEDSettings,
     "epidemiology-study-design": ESDSettings,
     "epidemiology-result-summary": ERSettings,
-<<<<<<< HEAD
-    "epidemiology-v2-study-design": ERv2Settings,
-    "epidemiology-v2-result-summary": ESDv2Settings,
-=======
     "epidemiology-v2-study-design": ESDv2Settings,
     "epidemiology-v2-result-summary": ERv2Settings,
->>>>>>> 5350fedf
 };
 
 export default OPTIONS;