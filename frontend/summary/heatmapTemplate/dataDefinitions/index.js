--- conflicted
+++ resolved
@@ -9,13 +9,10 @@
     "bioassay-endpoint-doses-summary": BEDSettings,
     "epidemiology-study-design": ESDSettings,
     "epidemiology-result-summary": ERSettings,
-<<<<<<< HEAD
     "ecology-study-design": EcSDSettings,
     "ecology-result-summary": EcRSettings,
-=======
     "epidemiology-v2-study-design": ESDv2Settings,
     "epidemiology-v2-result-summary": ERv2Settings,
->>>>>>> eb4aafd3
 };
 
 export default OPTIONS;