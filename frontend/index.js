import "./shared/startup";

import assessmentStartup from "./assessment";
<<<<<<< HEAD
import {nestedTagEditorStartup, smartTagsStartup, textCleanupStartup} from "./assets";
=======
import {bmds2Startup, bmds3Startup} from "./bmd";
import epiStartup from "./epi";
import epimetaStartup from "./epimeta";
import invitroStartup from "./invitro";
import mgmtStartup from "./mgmt";
import litStartup from "./lit";
import riskofbiasStartup from "./riskofbias";
import studyStartup from "./study";
>>>>>>> 1b407e8e
import {
    DynamicFormset,
    HAWCUtils,
    nestedTagEditorStartup,
    smartTagsStartup,
    textCleanupStartup,
} from "./shared";
import {
    summaryStartup,
    summaryFormsStartup,
    summaryTextStartup,
    dataPivotStartup,
    heatmapTemplateStartup,
    renderPlotlyFromApi,
    summaryTableViewStartup,
    summaryTableEditStartup,
} from "./summary";
<<<<<<< HEAD
import utils from "./utils";
import startup from "./splits";

const getConfig = () => JSON.parse(document.getElementById("config").textContent);
=======
>>>>>>> 1b407e8e

window.app = {
    getConfig,
    startup,
    assessmentStartup,
    dataPivotStartup,
    heatmapTemplateStartup,
    nestedTagEditorStartup,
    renderPlotlyFromApi,
    smartTagsStartup,
    summaryStartup,
    summaryFormsStartup,
    summaryTableViewStartup,
    summaryTableEditStartup,
    summaryTextStartup,
    textCleanupStartup,
    utils: {
        DynamicFormset,
        HAWCUtils,
    },
};<|MERGE_RESOLUTION|>--- conflicted
+++ resolved
@@ -1,18 +1,6 @@
 import "./shared/startup";
 
 import assessmentStartup from "./assessment";
-<<<<<<< HEAD
-import {nestedTagEditorStartup, smartTagsStartup, textCleanupStartup} from "./assets";
-=======
-import {bmds2Startup, bmds3Startup} from "./bmd";
-import epiStartup from "./epi";
-import epimetaStartup from "./epimeta";
-import invitroStartup from "./invitro";
-import mgmtStartup from "./mgmt";
-import litStartup from "./lit";
-import riskofbiasStartup from "./riskofbias";
-import studyStartup from "./study";
->>>>>>> 1b407e8e
 import {
     DynamicFormset,
     HAWCUtils,
@@ -30,13 +18,9 @@
     summaryTableViewStartup,
     summaryTableEditStartup,
 } from "./summary";
-<<<<<<< HEAD
-import utils from "./utils";
 import startup from "./splits";
 
 const getConfig = () => JSON.parse(document.getElementById("config").textContent);
-=======
->>>>>>> 1b407e8e
 
 window.app = {
     getConfig,
