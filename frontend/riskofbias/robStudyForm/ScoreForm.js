--- conflicted
+++ resolved
@@ -143,37 +143,6 @@
                     </div>
                 </div>
                 <div className="row">
-<<<<<<< HEAD
-                    <div className="col-md-3">
-                        {showScoreInput ? (
-                            <div>
-                                {/* TODO - store.study.rob_response_values is now broken */}
-                                <ScoreInput
-                                    scoreId={score.id}
-                                    choices={store.study.rob_response_values}
-                                    value={score.score}
-                                    handleChange={value => {
-                                        store.updateFormState(scoreId, "score", parseInt(value));
-                                    }}
-                                />
-                                <SelectInput
-                                    id={`${score.id}-direction`}
-                                    label="Bias direction"
-                                    choices={direction_choices}
-                                    multiple={false}
-                                    value={score.bias_direction}
-                                    handleSelect={value => {
-                                        store.updateFormState(
-                                            scoreId,
-                                            "bias_direction",
-                                            parseInt(value)
-                                        );
-                                    }}
-                                />
-                            </div>
-                        ) : null}
-                    </div>
-=======
                     {showScoreInput ? (
                         <div className="col-md-3">
                             <ScoreInput
@@ -200,7 +169,6 @@
                             />
                         </div>
                     ) : null}
->>>>>>> f95484d6
                     <div className="col-md-9">
                         <ScoreNotesInput
                             scoreId={score.id}
