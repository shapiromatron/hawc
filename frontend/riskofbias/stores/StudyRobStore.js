import _ from "lodash";
import {observable, computed, action, toJS} from "mobx";

<<<<<<< HEAD
import {robSettingsUrl, robStudyUrl, hideScore} from "../constants";
import h from "shared/utils/helpers";
=======
import {fetchRobSettings, fetchRobStudy} from "../constants";
>>>>>>> b26e60e3

class StudyRobStore {
    @observable settings = null;
    @observable study = null;

    @computed get final() {
        return _.find(this.study.riskofbiases, {
            final: true,
            active: true,
        });
    }

    @computed get hasLoaded() {
        return _.isObject(this.settings) && _.isObject(this.study);
    }

    @computed get hasFinalData() {
        return this.hasLoaded && this.study.assessment.enable_risk_of_bias && this.final;
    }

    @computed get domains() {
        return _.keyBy(this.settings.domains, domain => domain.id);
    }

    @computed get metrics() {
        return _.keyBy(this.settings.metrics, metric => metric.id);
    }

    @computed get canShowScoreVisualization() {
        if (this.hasFinalData) {
            // confusing; if all hidden -> don't show; if any not hidden -> show
            return !_.every(this.final.scores.map(d => hideScore(d.score)));
        }
        return true;
    }

    @computed get metricDomains() {
        let {domains} = this;
        return _.chain(this.settings.metrics)
            .map(metric => [metric.id, domains[metric.domain_id]])
            .fromPairs()
            .value();
    }

    @action.bound fetchSettings(assessment_id) {
        return fetchRobSettings(assessment_id, data => {
            this.settings = data;
        }).catch(ex => console.error("Assessment parsing failed", ex));
    }

    @action.bound fetchStudy(study_id) {
        return fetchRobStudy(study_id, data => {
            this.study = data;
        }).catch(ex => console.error("Study parsing failed", ex));
    }

    @action.bound fetchStudyDataAndSettings(study_id, assessment_id) {
        Promise.all([this.fetchStudy(study_id), this.fetchSettings(assessment_id)]);
    }
}

export default StudyRobStore;<|MERGE_RESOLUTION|>--- conflicted
+++ resolved
@@ -1,12 +1,7 @@
 import _ from "lodash";
-import {observable, computed, action, toJS} from "mobx";
+import {observable, computed, action} from "mobx";
 
-<<<<<<< HEAD
-import {robSettingsUrl, robStudyUrl, hideScore} from "../constants";
-import h from "shared/utils/helpers";
-=======
-import {fetchRobSettings, fetchRobStudy} from "../constants";
->>>>>>> b26e60e3
+import {fetchRobSettings, fetchRobStudy, hideScore} from "../constants";
 
 class StudyRobStore {
     @observable settings = null;
