--- conflicted
+++ resolved
@@ -231,10 +231,6 @@
         "epi.exposure": "Epidemiological exposures",
         "epi.result": "Epidemiological results",
     },
-<<<<<<< HEAD
-    robSettingsUrl = assessmentId => `/rob/api/assessment/${assessmentId}/settings/`,
-    robStudyUrl = studyId => `/study/api/study/${studyId}/`;
-=======
     fetchRobSettings = function(assessmentId, success, error) {
         return fetch(`/rob/api/assessment/${assessmentId}/settings/`, h.fetchGet)
             .then(response => response.json())
@@ -247,7 +243,6 @@
             .then(success)
             .catch(error || _.noop);
     };
->>>>>>> f95484d6
 
 export {
     NA_KEYS,
