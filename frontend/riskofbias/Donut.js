--- conflicted
+++ resolved
@@ -414,13 +414,8 @@
             direction_txt =
                 metric.direction_verbose == ""
                     ? null
-<<<<<<< HEAD
-                    : $('<p class="card-text">').html(metric.direction_verbose),
-            notes_txt = $('<p class="card-text">').html(metric.notes);
-=======
                     : $('<p class="card-text my-1">').html(metric.direction_verbose),
             notes_txt = $('<p class="card-text my-1">').html(metric.notes);
->>>>>>> 613e9c77
         body.append(title.html([div, metric_txt]));
         body.append(direction_txt, notes_txt);
 
