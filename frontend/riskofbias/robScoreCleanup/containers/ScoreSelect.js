--- conflicted
+++ resolved
@@ -21,11 +21,7 @@
 
         return (
             <div>
-<<<<<<< HEAD
-                <LabelInput for={"studyType_filter"} label={"Rating filter (optional)"} />
-=======
                 <LabelInput for="score_filter" label="Rating filter (optional)" />
->>>>>>> 613e9c77
                 <select
                     multiple={true}
                     name="score_filter"
