--- conflicted
+++ resolved
@@ -3,11 +3,6 @@
 
 import PlotFromUrl from "../components/PlotFromUrl";
 
-<<<<<<< HEAD
 export default function (el, url) {
-    ReactDOM.render(<PlotFromUrl url={url} />, el);
-=======
-export default function(el, url) {
     createRoot(el).render(<PlotFromUrl url={url} />);
->>>>>>> bae524c9
 }