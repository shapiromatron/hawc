--- conflicted
+++ resolved
@@ -57,13 +57,8 @@
     options: PropTypes.arrayOf(PropTypes.string).isRequired,
 };
 
-<<<<<<< HEAD
 const renderClientSideAutosuggest = function (el, name, value, options) {
-    ReactDOM.render(<ClientSideAutosuggest name={name} value={value} options={options} />, el);
-=======
-const renderClientSideAutosuggest = function(el, name, value, options) {
     createRoot(el).render(<ClientSideAutosuggest name={name} value={value} options={options} />);
->>>>>>> bae524c9
 };
 
 export {ClientSideAutosuggest, renderClientSideAutosuggest};