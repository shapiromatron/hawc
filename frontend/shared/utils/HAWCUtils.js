import $ from "$";
import _ from "lodash";
import * as d3 from "d3";
import slugify from "slugify";

import Tablesort from "tablesort";
import Hero from "./Hero";
import h from "./helpers";

class HAWCUtils {
    static Hero = Hero;
    static HAWC_NEW_WINDOW_POPUP_CLOSING = "hawcNewWindowPopupClosing";

    static booleanCheckbox(value) {
        return value
            ? `<i class="fa fa-check"><span class="invisible">${value}</span></i>`
            : `<i class="fa fa-minus"><span class="invisible">${value}</span></i>`;
    }

    static newWindowPopupLink(triggeringLink) {
        // Force new window to be a popup window
        var href = triggeringLink.href + "?_popup=1";
        var win = window.open(href, "_blank", "height=500,width=980,resizable=yes,scrollbars=yes");
        win.focus();

        win.onbeforeunload = function(e) {
            let event = new CustomEvent(window.app.HAWCUtils.HAWC_NEW_WINDOW_POPUP_CLOSING, {
                detail: {},
            });
            triggeringLink.dispatchEvent(event);
            // interested listeners can access fields in detail e.g. "customField" via e.originalEvent.detail.customField
        };

        return false;
    }

    static build_breadcrumbs(arr) {
        // builds a string of breadcrumb hyperlinks for navigation
        var links = [];
        arr.forEach(function(v) {
            links.push(`<a target="_blank" href="${v.url}">${v.name}</a>`);
        });
        return links.join("<span> / </span>");
    }

    static InitialForm(config) {
        var selector = config.form.find("select[name='selector']"),
            submitter = config.form.find("#submit_form");

        submitter.on("click", function() {
<<<<<<< HEAD
            var val = parseInt(selector.select2("data")[0].id, 10);
=======
            var val = parseInt(selector.select2("data")[0].id);
>>>>>>> 7c610a5d
            if (val) {
                submitter.attr("href", `${config.base_url}?initial=${val}`);
                return true;
            }
            return false;
        });
    }

    static prettifyVariableName(str) {
        str = str.replace(/_/g, " ");
        return str.charAt(0).toUpperCase() + str.substr(1);
    }

    static truncateChars(txt, n) {
        n = n || 200;
        if (txt.length > n) return txt.slice(0, n) + "...";
        return txt;
    }

    static pageActionsButton(items) {
        var $menu = $('<div class="dropdown-menu dropdown-menu-right">');
        items.forEach(function(d) {
            if (d instanceof Object) {
                $menu.append(`<a href="${d.url}" class="dropdown-item">${d.text}</a>`);
            } else if (typeof d === "string") {
                $menu.append(`<span class="dropdown-header">${d}</span>`);
            } else {
                console.error("unknown input type");
            }
        });
        return $('<div class="dropdown btn-group float-right">')
            .append('<a class="btn btn-primary dropdown-toggle" data-toggle="dropdown">Actions</a>')
            .append($menu);
    }

    static addAlert(content, $div) {
        $div = $div || $("#content");
        $div.prepend(
            $('<div class="alert alert-danger">')
                .append('<button type="button" class="close" data-dismiss="alert">&times;</button>')
                .append(content)
        );
    }

    static abstractMethod() {
        throw "Abstract method; requires implementation";
    }

    static updateDragLocationTransform(setDragCB, options) {
        // a new drag location, requires binding to d3.drag,
        // and requires a _.partial injection of th settings module.
        const opts = options || {},
            re_floats = /(-?[0-9]*\.?[0-9]+)/gm,
            getFloats = function(txt) {
                // expects an attribute like 'translate(277', '1.1920928955078125e-7)'
                if (_.isNull(txt) || txt.indexOf("translate") !== 0) return;
                return [...txt.matchAll(re_floats)].map(d => parseFloat(d[0]));
            };

        return d3.drag().on("drag", function(event) {
            var x,
                y,
                p = d3.select(this),
                text = p.attr("transform"),
                coords = getFloats(text);

            if (opts.shift && !event.sourceEvent.shiftKey) {
                return;
            }

            if (coords && coords.length >= 2) {
                if (coords.length === 2) {
                    // no rotation
                    x = parseInt(coords[0] + event.dx);
                    y = parseInt(coords[1] + event.dy);
                    p.attr("transform", `translate(${x},${y})`);
                    if (setDragCB) {
                        setDragCB.bind(this)(x, y);
                    }
                } else if (coords.length === 3) {
                    // has rotation
                    x = parseInt(coords[0] + event.dx);
                    y = parseInt(coords[1] + event.dy);
                    p.attr("transform", `translate(${x},${y}) rotate(${coords[2]})`);
                    if (setDragCB) {
                        setDragCB.bind(this)(x, y);
                    }
                } else {
                    console.error(`Unknown parsing of string ${text}`);
                }
            }
        });
    }

    static updateDragLocationXY(setDragCB) {
        // a new drag location, requires binding to d3.drag,
        // and requires a _.partial injection of the settings module.
        return d3.drag().on("drag", function(event) {
            var p = d3.select(this),
                x = parseInt(parseInt(p.attr("x"), 10) + event.dx, 10),
                y = parseInt(parseInt(p.attr("y"), 10) + event.dy, 10);

            p.attr("x", x);
            p.attr("y", y);
            if (setDragCB) {
                setDragCB.bind(this)(x, y);
            }
        });
    }

    static wrapText(text, max_width) {
        if (!_.isFinite(max_width) || max_width <= 0) return;
        var $text = d3.select(text),
            // trim whitespace to prevent falsey empty strings after split
            words = text.textContent
                .trim()
                .split(/\s+/)
                .reverse(),
            word,
            line = [],
            lineNumber = 0,
            lineHeight = text.getBBox().height, // px
            x = $text.attr("x"),
            y = $text.attr("y"),
            tspan = $text
                .text(null)
                .append("tspan")
                .attr("x", x)
                .attr("y", y);

        while ((word = words.pop())) {
            line.push(word);
            tspan.text(line.join(" "));
            if (tspan.node().getComputedTextLength() > max_width && line.length > 1) {
                line.pop();
                tspan.text(line.join(" "));
                line = [word];
                tspan = $text
                    .append("tspan")
                    .attr("x", x)
                    .attr("y", y)
                    .attr("dy", ++lineNumber * lineHeight + "px")
                    .text(word);
            }
        }
    }

    static buildUL(lst, func) {
        const items = _.map(lst, func).join("");
        return `<ul>${items}</ul>`;
    }

    static isHTML(str) {
        var a = document.createElement("div");
        a.innerHTML = str;
        for (var c = a.childNodes, i = c.length; i--; ) {
            if (c[i].nodeType == 1) return true;
        }
        return false;
    }

    static urlify(str, maxLength = 50, suffixLength = 4) {
        // transforms a given string into a url friendly slug
        // if the slug is greater than maxLength, then it is truncated and appended
        // with a random string (to ensure uniqueness if uniqueness is truncated)
        var slug = slugify(str, {remove: /[^\w\s-_]/g});
        return slug.length > maxLength
            ? slug.slice(0, maxLength - suffixLength - 1) + "-" + h.randomString(suffixLength)
            : slug;
    }

    static parseJsonOrNull(el) {
        // return a JSON version or the object OR null
        // based on https://stackoverflow.com/a/20392392
        if (
            el !== null &&
            typeof el == "string" &&
            el.charAt(0) == "{" &&
            el.charAt(el.length - 1) == "}"
        ) {
            try {
                let o = JSON.parse(el);
                if (o && typeof o === "object") {
                    return o;
                }
            } catch (e) {
                console.warn("un-parsable JSON-like string", el);
            }
        }
        return null;
    }

    static printf(str) {
        // https://stackoverflow.com/a/4673436/906385
        const args = Array.prototype.slice.call(arguments, 1);
        return str.replace(/{(\d+)}/g, (match, number) =>
            typeof args[number] !== "undefined" ? args[number] : match
        );
    }

    static symbolStringToType(str) {
        switch (str) {
            case "circle":
                return d3.symbolCircle;
            case "cross":
                return d3.symbolCross;
            case "diamond":
                return d3.symbolDiamond;
            case "square":
                return d3.symbolSquare;
            case "star":
                return d3.symbolStar;
            case "triangle":
            case "triangle-up":
                return d3.symbolTriangle;
            case "triangle-down":
                return {
                    draw(context, size) {
                        var sqrt3 = Math.sqrt(3),
                            y = -Math.sqrt(size / (sqrt3 * 3));
                        context.moveTo(0, -y);
                        context.lineTo(-sqrt3 * y, y * 2);
                        context.lineTo(sqrt3 * y, y * 2);
                        context.closePath();
                    },
                };
            case "wye":
                return d3.symbolWye;
            default:
                console.error(`Unrecognized filter: ${str}`);
        }
    }

    static loading() {
        return $(`<p class="loader">
            Loading, please wait...&nbsp;<span class="fa fa-spin fa-spinner"></span>
        </p>`);
    }

    static onSelectChangeShowDetail(selectEl, insertEl, insertItems) {
        /*
        Generic helper function to listen when a user changes the item in a select element, and if
        an item is changed, then modify some content in a different location. Used for making
        django templates more interactive.
        */
        const $selectEl = $(selectEl),
            $insertEl = $(insertEl),
            $insertItems = $(insertItems),
            handleChange = () => {
                const selector = `#detail-${$selectEl.val()}`,
                    clone = $insertItems.find(selector).clone();
                $insertEl.fadeOut(() => $insertEl.html(clone).fadeIn());
            };
        $selectEl.on("change", handleChange).trigger("change");
    }

    static tablesort(el) {
        new Tablesort(el);
    }
}
export default HAWCUtils;<|MERGE_RESOLUTION|>--- conflicted
+++ resolved
@@ -48,11 +48,7 @@
             submitter = config.form.find("#submit_form");
 
         submitter.on("click", function() {
-<<<<<<< HEAD
-            var val = parseInt(selector.select2("data")[0].id, 10);
-=======
             var val = parseInt(selector.select2("data")[0].id);
->>>>>>> 7c610a5d
             if (val) {
                 submitter.attr("href", `${config.base_url}?initial=${val}`);
                 return true;
