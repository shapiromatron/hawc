import * as d3 from "d3";
import _ from "lodash";
import slugify from "slugify";
import Tablesort from "tablesort";

import $ from "$";

import h from "./helpers";
import Hero from "./Hero";

class HAWCUtils {
    static Hero = Hero;
    static HAWC_NEW_WINDOW_POPUP_CLOSING = "hawcNewWindowPopupClosing";

    static booleanCheckbox(value) {
        return value
            ? `<i class="fa fa-check"><span class="invisible">${value}</span></i>`
            : `<i class="fa fa-minus"><span class="invisible">${value}</span></i>`;
    }

    static newWindowPopupLink(triggeringLink) {
        // Force new window to be a popup window
        var href = triggeringLink.href + "?_popup=1";
        var win = window.open(href, "_blank", "height=500,width=980,resizable=yes,scrollbars=yes");
        win.focus();

        win.onbeforeunload = function(e) {
            let event = new CustomEvent(window.app.HAWCUtils.HAWC_NEW_WINDOW_POPUP_CLOSING, {
                detail: {},
            });
            triggeringLink.dispatchEvent(event);
            // interested listeners can access fields in detail e.g. "customField" via e.originalEvent.detail.customField
        };

        return false;
    }

    static build_breadcrumbs(arr) {
        // builds a string of breadcrumb hyperlinks for navigation
        var links = [];
        arr.forEach(function(v) {
            links.push(`<a target="_blank" href="${v.url}">${v.name}</a>`);
        });
        return links.join("<span> / </span>");
    }

    static prettifyVariableName(str) {
        str = str.replace(/_/g, " ");
        return str.charAt(0).toUpperCase() + str.substr(1);
    }

    static truncateChars(txt, n) {
        n = n || 200;
        if (txt.length > n) return txt.slice(0, n) + "...";
        return txt;
    }

    static pageActionsButton(items) {
        var $menu = $(
            '<div class="dropdown-menu dropdown-menu-right" aria-labelledby="actionsDropdownButton">'
        );
        items.forEach(function(d) {
            if (d instanceof Object) {
                $menu.append(`<a href="${d.url}" class="dropdown-item">${d.text}</a>`);
            } else if (typeof d === "string") {
                $menu.append(`<span class="dropdown-header">${d}</span>`);
            } else {
                console.error("unknown input type");
            }
        });
        return $(
            `<div class="actionsMenu dropdown btn-group ml-auto align-self-start flex-shrink-0 pl-2">`
        )
            .append(
                '<a class="btn btn-primary dropdown-toggle" id="actionsDropdownButton" data-toggle="dropdown" aria-haspopup="true" aria-expanded="false">Actions</a>'
            )
            .append($menu);
    }

    static addAlert(content, $div) {
        $div = $div || $("#content");
        $div.prepend(
            $('<div class="alert alert-danger">')
                .append('<button type="button" class="close" data-dismiss="alert">&times;</button>')
                .append(content)
        );
    }

    static abstractMethod() {
        throw "Abstract method; requires implementation";
    }

    static updateDragLocationTransform(setDragCB, options) {
        // a new drag location, requires binding to d3.drag,
        // and requires a _.partial injection of th settings module.
        const opts = options || {},
            re_floats = /(-?[0-9]*\.?[0-9]+)/gm,
            getFloats = function(txt) {
                // expects an attribute like 'translate(277', '1.1920928955078125e-7)'
                if (_.isNull(txt) || txt.indexOf("translate") !== 0) return;
                return [...txt.matchAll(re_floats)].map(d => parseFloat(d[0]));
            };

        return d3.drag().on("drag", function(event) {
            var x,
                y,
                p = d3.select(this),
                text = p.attr("transform"),
                coords = getFloats(text);

            if (opts.shift && !event.sourceEvent.shiftKey) {
                return;
            }

            if (coords && coords.length >= 2) {
                if (coords.length === 2) {
                    // no rotation
                    x = parseInt(coords[0] + event.dx);
                    y = parseInt(coords[1] + event.dy);
                    p.attr("transform", `translate(${x},${y})`);
                    if (setDragCB) {
                        setDragCB.bind(this)(x, y);
                    }
                } else if (coords.length === 3) {
                    // has rotation
                    x = parseInt(coords[0] + event.dx);
                    y = parseInt(coords[1] + event.dy);
                    p.attr("transform", `translate(${x},${y}) rotate(${coords[2]})`);
                    if (setDragCB) {
                        setDragCB.bind(this)(x, y);
                    }
                } else {
                    console.error(`Unknown parsing of string ${text}`);
                }
            }
        });
    }

    static updateDragLocationXY(setDragCB) {
        // a new drag location, requires binding to d3.drag,
        // and requires a _.partial injection of the settings module.
        return d3.drag().on("drag", function(event) {
            var p = d3.select(this),
                x = parseInt(parseInt(p.attr("x"), 10) + event.dx, 10),
                y = parseInt(parseInt(p.attr("y"), 10) + event.dy, 10);

            p.attr("x", x);
            p.attr("y", y);
            if (setDragCB) {
                setDragCB.bind(this)(x, y);
            }
        });
    }

    static wrapText(text, max_width) {
        if (!_.isFinite(max_width) || max_width <= 0) return;
        var $text = d3.select(text),
            // trim whitespace to prevent falsey empty strings after split
            words = text.textContent
                .trim()
                .split(/\s+/)
                .reverse(),
            word,
            line = [],
            lineNumber = 0,
            lineHeight = text.getBBox().height, // px
            x = $text.attr("x"),
            y = $text.attr("y"),
            tspan = $text
                .text(null)
                .append("tspan")
                .attr("x", x)
                .attr("y", y);

        while ((word = words.pop())) {
            line.push(word);
            tspan.text(line.join(" "));
            if (tspan.node().getComputedTextLength() > max_width && line.length > 1) {
                line.pop();
                tspan.text(line.join(" "));
                line = [word];
                tspan = $text
                    .append("tspan")
                    .attr("x", x)
                    .attr("y", y)
                    .attr("dy", ++lineNumber * lineHeight + "px")
                    .text(word);
            }
        }
    }

    static buildUL(lst, func) {
        const items = _.map(lst, func).join("");
        return `<ul>${items}</ul>`;
    }

    static isHTML(str) {
        var a = document.createElement("div");
        a.innerHTML = str;
        for (var c = a.childNodes, i = c.length; i--; ) {
            if (c[i].nodeType == 1) return true;
        }
        return false;
    }

    static urlify(str, maxLength = 50, suffixLength = 4) {
        // transforms a given string into a url friendly slug
        // if the slug is greater than maxLength, then it is truncated and appended
        // with a random string (to ensure uniqueness if uniqueness is truncated)
        var slug = slugify(str, {remove: /[^\w\s-_]/g});
        return slug.length > maxLength
            ? slug.slice(0, maxLength - suffixLength - 1) + "-" + h.randomString(suffixLength)
            : slug;
    }

    static parseJsonOrNull(el) {
        // return a JSON version or the object OR null
        // based on https://stackoverflow.com/a/20392392
        if (
            el !== null &&
            typeof el == "string" &&
            el.charAt(0) == "{" &&
            el.charAt(el.length - 1) == "}"
        ) {
            try {
                let o = JSON.parse(el);
                if (o && typeof o === "object") {
                    return o;
                }
            } catch (e) {
                console.warn("un-parsable JSON-like string", el);
            }
        }
        return null;
    }

    static printf(str) {
        // https://stackoverflow.com/a/4673436/906385
        const args = Array.prototype.slice.call(arguments, 1);
        return str.replace(/{(\d+)}/g, (match, number) =>
            typeof args[number] !== "undefined" ? args[number] : match
        );
    }

    static symbolStringToType(str) {
        switch (str) {
            case "circle":
                return d3.symbolCircle;
            case "cross":
                return d3.symbolCross;
            case "diamond":
                return d3.symbolDiamond;
            case "square":
                return d3.symbolSquare;
            case "star":
                return d3.symbolStar;
            case "triangle":
            case "triangle-up":
                return d3.symbolTriangle;
            case "triangle-down":
                return {
                    draw(context, size) {
                        var sqrt3 = Math.sqrt(3),
                            y = -Math.sqrt(size / (sqrt3 * 3));
                        context.moveTo(0, -y);
                        context.lineTo(-sqrt3 * y, y * 2);
                        context.lineTo(sqrt3 * y, y * 2);
                        context.closePath();
                    },
                };
            case "wye":
                return d3.symbolWye;
            default:
                console.error(`Unrecognized filter: ${str}`);
        }
    }

    static loading() {
        return $(`<p class="loader">
            Loading, please wait...&nbsp;<span class="fa fa-spin fa-spinner"></span>
        </p>`);
    }

    static unpublished(published = true, editable = true) {
        if (!published && editable) {
            return $(
                `<span class="unpublishedBadge align-self-start flex-shrink-0 badge badge-pill ml-auto mt-1 border border-secondary text-secondary"><i title="Unpublished" class="fa fa-eye-slash" aria-hidden="true"></i> <i>Unpublished</i></span>`
            );
        }
        return null;
    }

    static onSelectChangeShowDetail(selectEl, insertEl, insertItems) {
        /*
        Generic helper function to listen when a user changes the item in a select element, and if
        an item is changed, then modify some content in a different location. Used for making
        django templates more interactive.
        */
        const $selectEl = $(selectEl),
            $insertEl = $(insertEl),
            $insertItems = $(insertItems),
            handleChange = () => {
                const selector = `#detail-${$selectEl.val()}`,
                    clone = $insertItems.find(selector).clone();
                $insertEl.fadeOut(() =>
                    $insertEl
                        .html(clone)
                        .trigger("select:change")
                        .fadeIn()
                );
            };
        $selectEl.on("change", handleChange).trigger("change");
    }

    static tablesort(el) {
        new Tablesort(el);
    }

    static bindCheckboxToPrefilter() {
        // show/hide prefilter based on checkbox selection
        const checkbox = $(this),
            input = $(`#id_prefilters-${checkbox.data("pf")}`),
            inputDiv = $(`#div_id_prefilters-${checkbox.data("pf")}`),
            hasItems = input.val().length > 0;

        checkbox.prop("checked", hasItems);
        checkbox
            .on("change", function() {
                inputDiv.toggle(checkbox.prop("checked"));
                if (checkbox.prop("checked") === false) {
                    input.val("");
                }
            })
            .trigger("change");
    }

<<<<<<< HEAD
    static dynamicFormListeners() {
        function compare(comparison, x, y) {
            // comparisons are done on flat arrays
            x = _.isArray(x) ? x : [x];
            y = _.isArray(y) ? y : [y];
            switch (comparison) {
                case "equals":
                    return _.isEqual(x, y);
                case "in":
                    return _.intersection(x, y).length > 0;
                case "contains":
                    return _.intersection(x, y).length === y.length;
            }
        }

        function getValue(el) {
            const type = $(el).attr("type");
            // checkbox/radio inputs return values based on checked property
            // and value attribute
            if (type === "checkbox" || type === "radio") {
                const value = $(el).attr("value"),
                    checked = $(el).prop("checked");
                // if the input has a value attribute...
                if (value !== undefined) {
                    // then the checked property determines
                    // whether to use this value attribute
                    return checked ? value : undefined;
                }
                // if there is no value attribute,
                // the checked property is used
                return checked;
            }
            // number inputs need to be parsed from their string value
            if (type === "number") {
                return parseFloat($(el).val());
            }
            // all other inputs return their computed value
            return $(el).val();
        }

        function getValues($inputs) {
            // get array of values from inputs
            return _.chain($inputs)
                .map(getValue)
                .filter(v => v !== undefined)
                .flatten()
                .value();
        }

        // conditions are passed into the django template as scripts
        const $ = window.$,
            $conditionsScripts = $('script[id^="conditions-"]');
        $conditionsScripts.remove(); // we only want these handled once, so remove them from dom
        for (const $conditions of $conditionsScripts) {
            // parse the conditions from script
            const conditions = JSON.parse($conditions.textContent);
            for (const condition of conditions) {
                const $subject = $(`#div_${condition.subject_id}`),
                    $subjectInput = $subject.find(":input");
                // add listeners on all inputs in the subject div
                $subjectInput.on("input", () => {
                    for (const observerId of condition.observer_ids) {
                        const $observer = $(`#div_${observerId}`),
                            $observerInput = $observer.find(":input"),
                            // get array of values from subject inputs
                            value = getValues($subjectInput),
                            // compare subject values against comparison value
                            check = compare(
                                condition.comparison,
                                value,
                                condition.comparison_value
                            ),
                            // determine whether observers should be shown or hidden
                            show = condition.behavior === "show" ? check : !check;
                        // hide the observer parent div (ie bootstrap column), and disable the observer inputs
                        $observer.parent().prop("hidden", !show);
                        $observerInput.prop("disabled", !show);
                    }
                });
                // trigger input on subject to hide/show based on initial data
                $subjectInput.trigger("input");
            }
        }
=======
    static addAnchorLinks(parent, selector) {
        $(parent)
            .find(selector)
            .each(function(index) {
                const id = $(this).attr("id");
                if (id) {
                    $(this).append(
                        `<a href="#${id}" class="ml-2 anchor-link" title="Section link"><span class="fa fa-fw fa-chain"></span></a>`
                    );
                }
            });
>>>>>>> ba75451f
    }
}
export default HAWCUtils;<|MERGE_RESOLUTION|>--- conflicted
+++ resolved
@@ -334,7 +334,6 @@
             .trigger("change");
     }
 
-<<<<<<< HEAD
     static dynamicFormListeners() {
         function compare(comparison, x, y) {
             // comparisons are done on flat arrays
@@ -418,7 +417,8 @@
                 $subjectInput.trigger("input");
             }
         }
-=======
+    }
+
     static addAnchorLinks(parent, selector) {
         $(parent)
             .find(selector)
@@ -430,7 +430,6 @@
                     );
                 }
             });
->>>>>>> ba75451f
     }
 }
 export default HAWCUtils;