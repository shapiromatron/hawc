--- conflicted
+++ resolved
@@ -1,9 +1,6 @@
 import * as d3 from "d3";
-<<<<<<< HEAD
+import _ from "lodash";
 import HAWCUtils from "shared/utils/HAWCUtils";
-=======
-import _ from "lodash";
->>>>>>> 1619cf46
 import h from "shared/utils/helpers";
 
 import $ from "$";
