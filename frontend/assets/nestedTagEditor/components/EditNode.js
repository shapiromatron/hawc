--- conflicted
+++ resolved
@@ -25,13 +25,8 @@
                                 name="name"
                                 type="text"
                                 maxLength="128"
-<<<<<<< HEAD
                                 className="col-md-12"
-                                onChange={this.onChange.bind(this)}
-=======
-                                className="span12"
                                 onChange={event => this.setState({name: event.target.value})}
->>>>>>> aab69001
                                 value={this.state.name}
                             />
                         </div>
@@ -43,13 +38,8 @@
                         <div className="controls controls-row">
                             <select
                                 name="parent"
-<<<<<<< HEAD
                                 className="col-md-12"
-                                onChange={this.onChange.bind(this)}
-=======
-                                className="span12"
                                 onChange={event => this.setState({parent: event.target.value})}
->>>>>>> aab69001
                                 value={this.state.parent}>
                                 {this.props.parentOptions.map(d => (
                                     <option key={d[0]} value={d[0]}>
@@ -60,11 +50,7 @@
                         </div>
                     </div>
                 </div>
-<<<<<<< HEAD
-
-                <div className="row">{well.bind(this)()}</div>
-=======
-                <div className="row-fluid">
+                <div className="row">
                     <div className="well">
                         {isNew ? (
                             <button
@@ -85,19 +71,18 @@
                                 Save
                             </button>
                         )}
-                        <button onClick={this.props.handleCancel} className="btn btn-default">
+                        <button onClick={this.props.handleCancel} className="btn btn-light">
                             Cancel
                         </button>
                         {isNew ? null : (
                             <button
-                                className="btn btn-danger pull-right"
+                                className="btn btn-danger float-right"
                                 onClick={this.props.handleDelete}>
                                 Delete
                             </button>
                         )}
                     </div>
                 </div>
->>>>>>> aab69001
             </div>
         );
     }
