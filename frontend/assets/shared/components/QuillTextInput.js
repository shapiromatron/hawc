--- conflicted
+++ resolved
@@ -2,18 +2,18 @@
 import PropTypes from "prop-types";
 import ReactQuill from "react-quill";
 
-<<<<<<< HEAD
 import {errorsDiv, inputClass} from "./inputs";
-=======
 import LabelInput from "./LabelInput";
 import HelpText from "./HelpText";
->>>>>>> 0bfd4607
 
 class QuillTextInput extends Component {
     renderField(fieldId) {
+        const {errors} = this.props;
+
         return (
             <ReactQuill
                 id={fieldId}
+                className={inputClass("col-12 p-0", errors)}
                 type="text"
                 required={this.props.required}
                 value={this.props.value}
@@ -23,34 +23,14 @@
     }
 
     render() {
-<<<<<<< HEAD
-        const {errors} = this.props;
-        return (
-            <div className="form-group">
-                <label htmlFor={`id_${this.props.name}`} className="col-form-label">
-                    {this.props.label}
-                    {this.props.required ? <span className="asteriskField">*</span> : null}
-                </label>
-                <ReactQuill
-                    className={inputClass("col-12 p-0", errors)}
-                    id={`id_${this.props.name}`}
-                    type="text"
-                    required={this.props.required}
-                    value={this.props.value}
-                    onChange={value => this.props.onChange(value)}
-                />
-                {errorsDiv(errors)}
-                {this.props.helpText ? (
-                    <p className="form-text text-muted">{this.props.helpText}</p>
-                ) : null}
-=======
-        let fieldId = this.props.id || this.props.name ? `id_${this.props.name}` : null;
+        const {errors} = this.props,
+            fieldId = this.props.id || this.props.name ? `id_${this.props.name}` : null;
         return (
             <div className="form-group">
                 {this.props.label ? <LabelInput for={fieldId} label={this.props.label} /> : null}
                 {this.renderField(fieldId)}
+                {errorsDiv(errors)}
                 {this.props.helpText ? <HelpText text={this.props.helpText} /> : null}
->>>>>>> 0bfd4607
             </div>
         );
     }
@@ -58,11 +38,8 @@
 
 QuillTextInput.propTypes = {
     helpText: PropTypes.string,
-<<<<<<< HEAD
     errors: PropTypes.array,
-=======
     id: PropTypes.string,
->>>>>>> 0bfd4607
     label: PropTypes.string.isRequired,
     name: PropTypes.string.isRequired,
     onChange: PropTypes.func.isRequired,
