--- conflicted
+++ resolved
@@ -2,13 +2,9 @@
 import PropTypes from "prop-types";
 import _ from "lodash";
 
-<<<<<<< HEAD
 import {errorsDiv, inputClass} from "./inputs";
-=======
 import LabelInput from "./LabelInput";
 import HelpText from "./HelpText";
-import "./SelectInput.css";
->>>>>>> 0bfd4607
 
 class SelectInput extends Component {
     /**
@@ -35,38 +31,14 @@
         this.props.handleSelect(value);
     }
 
-<<<<<<< HEAD
-    renderLabel() {
-        if (!this.props.label) {
-            return null;
-        }
-        return (
-            <label htmlFor={`id_${this.props.name}`} className="col-form-label">
-                {this.props.label}
-                {this.props.required ? <span className="asteriskField">*</span> : null}
-            </label>
-        );
-    }
-
-    renderField() {
-        let {id, choices, name, errors, multiple, selectSize, style} = this.props,
-            className = this.props.className || "form-control",
-            value = this.props.value || _.first(choices).id;
-
+    renderField(fieldClass, fieldId) {
+        const value = this.props.value || _.first(this.props.choices).id,
+            {errors, className} = this.props;
         return (
             <select
-                id={id || null}
-                style={style}
                 className={inputClass(className, errors)}
-=======
-    renderField(fieldClass, fieldId) {
-        let value = this.props.value || _.first(this.props.choices).id;
-        return (
-            <select
-                className={fieldClass}
                 id={fieldId}
                 style={this.props.style}
->>>>>>> 0bfd4607
                 value={value}
                 onChange={this.handleSelect}
                 multiple={this.props.multiple}
@@ -84,29 +56,17 @@
     }
 
     render() {
-<<<<<<< HEAD
-        let {errors, fieldOnly, helpText} = this.props;
-        if (fieldOnly) {
-            return this.renderField();
-        }
-        return (
-            <div className="form-group">
-                {this.renderLabel()}
-                {this.renderField()}
-                {errorsDiv(errors)}
-                {helpText ? <p className="form-text text-muted">{this.props.helpText}</p> : null}
-=======
-        let fieldId = this.props.id || this.props.name ? `id_${this.props.name}` : null,
-            fieldClass = "form-control";
+        const fieldId = this.props.id || this.props.name ? `id_${this.props.name}` : null,
+            {errors} = this.props;
         if (this.props.fieldOnly) {
             return this.renderField("react-select", fieldId);
         }
         return (
             <div className="form-group">
                 {this.props.label ? <LabelInput for={fieldId} label={this.props.label} /> : null}
-                {this.renderField(fieldClass, fieldId)}
+                {this.renderField(fieldId)}
+                {errorsDiv(errors)}
                 {this.props.helpText ? <HelpText text={this.props.helpText} /> : null}
->>>>>>> 0bfd4607
             </div>
         );
     }
@@ -119,19 +79,10 @@
             label: PropTypes.string.isRequired,
         })
     ).isRequired,
-<<<<<<< HEAD
-    id: PropTypes.string,
-    style: PropTypes.object,
-    value: PropTypes.any.isRequired,
+    className: PropTypes.string,
     errors: PropTypes.array,
-    name: PropTypes.string,
-    multiple: PropTypes.bool.isRequired,
-    selectSize: PropTypes.number,
-=======
-    className: PropTypes.string,
     fieldOnly: PropTypes.bool,
     handleSelect: PropTypes.func.isRequired,
->>>>>>> 0bfd4607
     helpText: PropTypes.string,
     id: PropTypes.string,
     label: PropTypes.string,
@@ -143,4 +94,8 @@
     value: PropTypes.any.isRequired,
 };
 
+SelectInput.defaultProps = {
+    className: "form-control",
+};
+
 export default SelectInput;