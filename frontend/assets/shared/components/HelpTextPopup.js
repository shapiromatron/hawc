import $ from "$";
import React, {Component} from "react";
import PropTypes from "prop-types";

class HelpTextPopover extends Component {
    constructor(props) {
        super(props);
        this.domNode = React.createRef();
    }
    componentDidMount() {
        $(this.domNode.current).popover({placement: "auto", trigger: "hover"});
    }
    componentWillUnmount() {
        $(this.domNode.current).popover("dispose");
    }
    render() {
        const {icon, title, content} = this.props;
        return (
            <i
                className={`ml-1 fa fa-fw ${icon}`}
                ref={this.domNode}
                aria-hidden="true"
                data-html="true"
                data-toggle="popover"
                title={title}
                data-content={content}></i>
        );
    }
}

HelpTextPopover.propTypes = {
<<<<<<< HEAD
    title: PropTypes.string,
    content: PropTypes.string.isRequired,
};
HelpTextPopover.defaultProps = {
    title: "Help-text",
=======
    icon: PropTypes.string,
    title: PropTypes.string.isRequired,
    content: PropTypes.string.isRequired,
};
HelpTextPopover.defaultProps = {
    icon: "fa-question-circle",
>>>>>>> 930097d6
};

export default HelpTextPopover;<|MERGE_RESOLUTION|>--- conflicted
+++ resolved
@@ -29,20 +29,13 @@
 }
 
 HelpTextPopover.propTypes = {
-<<<<<<< HEAD
+    icon: PropTypes.string,
     title: PropTypes.string,
     content: PropTypes.string.isRequired,
 };
 HelpTextPopover.defaultProps = {
+    icon: "fa-question-circle",
     title: "Help-text",
-=======
-    icon: PropTypes.string,
-    title: PropTypes.string.isRequired,
-    content: PropTypes.string.isRequired,
-};
-HelpTextPopover.defaultProps = {
-    icon: "fa-question-circle",
->>>>>>> 930097d6
 };
 
 export default HelpTextPopover;