<<<<<<< HEAD
import $ from "$";
=======
import _ from "lodash";

import Endpoint from "./Endpoint";
>>>>>>> 88f4d182

import BaseTable from "shared/utils/BaseTable";

const endpointRow = function(endpoint) {
    const link = `<a href="${endpoint.data.url}" target="_blank">${endpoint.data.name}</a>`,
        detail = $('<i class="fa fa-eye previewModalIcon" title="preview in a modal">').click(() =>
            endpoint.displayAsModal({complete: true})
        ),
        ep = $('<span class="previewModalParent">').append(link, detail),
        study = endpoint.data.animal_group.experiment.study,
        experiment = endpoint.data.animal_group.experiment,
        animalGroup = endpoint.data.animal_group,
        row = [
            `<a href="${study.url}" target="_blank">${study.short_citation}</a>`,
            `<a href="${experiment.url}" target="_blank">${experiment.name}</a>`,
            `<a href="${animalGroup.url}" target="_blank">${animalGroup.name}</a>`,
            ep,
            endpoint.doseUnits.activeUnit.name,
            endpoint.get_special_dose_text("NOEL"),
            endpoint.get_special_dose_text("LOEL"),
            endpoint.get_bmd_data("BMD"),
            endpoint.get_bmd_data("BMDL"),
        ];
    return row;
};

class EndpointListTable {
<<<<<<< HEAD
    constructor(endpoints, dose_id) {
        if (dose_id) {
            endpoints.forEach(e => e.doseUnits.activate(dose_id));
=======
    constructor(data, dose_id) {
        const endpoints = data.map(d => new Endpoint(d));
        if (_.isFinite(dose_id)) {
            endpoints.forEach(e => e.switch_dose_units(dose_id));
>>>>>>> 88f4d182
        }
        this.endpoints = endpoints;
        this.tbl = new BaseTable();
    }

    build_table() {
        if (this.endpoints.length === 0) return "<p>No endpoints available.</p>";

        var tbl = this.tbl,
            headers = [
                "Study",
                "Experiment",
                "Animal group",
                "Endpoint",
                "Units",
                this.endpoints[0].data.noel_names.noel,
                this.endpoints[0].data.noel_names.loel,
                "BMD",
                "BMDLS",
            ],
            headersToSortKeys = tbl.makeHeaderToSortKeyMapFromOrderByDropdown(
                "select#id_order_by",
                {
                    "experiment name": "experiment",
                    "endpoint name": "endpoint",
                    "dose units": "units",
                }
            );

        tbl.setColGroup([12, 16, 17, 31, 10, 7, 7]);
        tbl.addHeaderRow(headers);
        headersToSortKeys.noael = "-NOEL";
        headersToSortKeys.noel = "-NOEL";
        headersToSortKeys.nel = "-NOEL";
        headersToSortKeys.loael = "-LOEL";
        headersToSortKeys.loel = "-LOEL";
        headersToSortKeys.lel = "-LOEL";
        tbl.enableSortableHeaderLinks($("#initial_order_by").val(), headersToSortKeys);
        this.endpoints.forEach(endpoint => tbl.addRow(endpointRow(endpoint)));
        return tbl.getTbl();
    }
}

export default EndpointListTable;<|MERGE_RESOLUTION|>--- conflicted
+++ resolved
@@ -1,12 +1,7 @@
-<<<<<<< HEAD
 import $ from "$";
-=======
-import _ from "lodash";
-
-import Endpoint from "./Endpoint";
->>>>>>> 88f4d182
 
 import BaseTable from "shared/utils/BaseTable";
+import Endpoint from "./Endpoint";
 
 const endpointRow = function(endpoint) {
     const link = `<a href="${endpoint.data.url}" target="_blank">${endpoint.data.name}</a>`,
@@ -32,18 +27,11 @@
 };
 
 class EndpointListTable {
-<<<<<<< HEAD
     constructor(endpoints, dose_id) {
+        this.endpoints = endpoints.map(d => new Endpoint(d));
         if (dose_id) {
-            endpoints.forEach(e => e.doseUnits.activate(dose_id));
-=======
-    constructor(data, dose_id) {
-        const endpoints = data.map(d => new Endpoint(d));
-        if (_.isFinite(dose_id)) {
-            endpoints.forEach(e => e.switch_dose_units(dose_id));
->>>>>>> 88f4d182
+            this.endpoints.forEach(e => e.doseUnits.activate(dose_id));
         }
-        this.endpoints = endpoints;
         this.tbl = new BaseTable();
     }
 
