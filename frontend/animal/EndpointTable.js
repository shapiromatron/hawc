--- conflicted
+++ resolved
@@ -33,24 +33,10 @@
 
     hasValues(val) {
         return _.chain(this.endpoint.data.groups)
-<<<<<<< HEAD
             .map(function(d) {
                 return d[val];
             })
             .some(x => !_.isNil(x))
-=======
-            .map(d => _.isNumber(d[val]))
-            .some()
-            .value();
-    }
-
-    hasData(val) {
-        return _.chain(this.endpoint.data.groups)
-            .map(function(d) {
-                return d[val];
-            })
-            .some(x => x != null)
->>>>>>> daebb439
             .value();
     }
 
@@ -97,16 +83,10 @@
             default:
                 throw "Unknown data type.";
         }
-<<<<<<< HEAD
-        this.hasTreatment = this.hasValues("treatment_effect");
-        if (this.hasTreatment) tr.append("<th>Treatment Related Effect</th>");
-
-=======
-        this.hasTreatmentColumn = this.hasData("treatment_effect");
+        this.hasTreatmentColumn = this.hasValues("treatment_effect");
         if (this.hasTreatmentColumn) {
             tr.append("<th>Treatment Related Effect</th>");
         }
->>>>>>> daebb439
         this.number_columns = tr.children().length;
         this.thead = $("<thead>").append(tr);
     }
