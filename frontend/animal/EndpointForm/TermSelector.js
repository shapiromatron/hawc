import React, {Component} from "react";
import PropTypes from "prop-types";
import {inject, observer} from "mobx-react";

import {termUrlLookup, textUrlLookup} from "./constants";
import {VOCAB_HELP_TEXT, NO_VOCAB_HELP_TEXT} from "../../vocab/constants";
import h from "shared/utils/helpers";
import AutocompleteSelectableText from "shared/components/AutocompleteSelectableText";
import AutocompleteTerm from "shared/components/AutocompleteTerm";

@inject("store")
@observer
class TermSelector extends Component {
    constructor(props) {
        super(props);
        this.state = {
            idLookupValue: props.store.config.object[props.termIdField],
        };
        this.randomId = h.randomString();
    }
    render() {
        const {
                idLookupAction,
                name,
                label,
                helpText,
                termIdField,
                termTextField,
                parentIdField,
                store,
                parentRequired,
            } = this.props,
<<<<<<< HEAD
            {object, debug, vocabulary} = store.config,
=======
            {object, debug} = store.config,
>>>>>>> c81fd97c
            useControlledVocabulary = store.useControlledVocabulary[termTextField],
            currentId = object[termIdField],
            currentText = object[termTextField];

        return (
            <div>
                {useControlledVocabulary && idLookupAction ? (
                    <div className="pull-right">
                        <div className="input-append">
                            <input
                                type="number"
                                placeholder="Enter term ID"
                                style={{maxWidth: 100}}
                                value={this.state.idLookupValue}
                                onChange={event =>
                                    this.setState({
                                        idLookupValue: parseInt(event.target.value),
                                    })
                                }></input>
                            <button
                                className="btn"
                                type="button"
                                onClick={() => {
                                    idLookupAction(this.state.idLookupValue);
                                }}>
                                Load ID
                            </button>
                        </div>
                    </div>
                ) : null}
                <label className="control-label" htmlFor={this.randomId}>
                    {label}
                </label>
                {useControlledVocabulary ? (
                    <AutocompleteTerm
                        url={termUrlLookup[termIdField]}
                        onChange={(id, text) => {
                            store.setObjectField(termIdField, id);
                            store.setObjectField(termTextField, text);
                        }}
<<<<<<< HEAD
                        placeholder={VOCAB_HELP_TEXT[vocabulary]}
=======
                        placeholder={"(controlled vocab.)"}
>>>>>>> c81fd97c
                        currentId={currentId}
                        currentText={currentText}
                        parentId={object[parentIdField]}
                        parentRequired={parentRequired}
                        minSearchLength={-1}
                    />
                ) : (
                    <AutocompleteSelectableText
                        url={textUrlLookup[termIdField]}
                        onChange={text => {
                            store.setObjectField(termIdField, null);
                            store.setObjectField(termTextField, text);
                        }}
                        value={currentText}
<<<<<<< HEAD
                        placeholder={NO_VOCAB_HELP_TEXT}
=======
                        placeholder={"(semi-controlled vocab.)"}
>>>>>>> c81fd97c
                    />
                )}
                {object[termIdField] ? (
                    <p>
                        <b>Selected term:</b>&nbsp;
                        <span className="label">
                            {currentId}&nbsp;|&nbsp;{currentText}&nbsp;
                            <button
                                type="button"
                                className="btn btn-mini"
                                title="Unselect term"
                                onClick={() => store.setObjectField(termIdField, null)}>
                                &times;
                            </button>
                        </span>
                        &nbsp;
                        {/* <span
                            className="label label-mini label-important"
                            title="The text presented is different than the selected term">
                            Modified
                        </span> */}
                    </p>
                ) : null}
                {store.canUseControlledVocabulary ? (
                    <label className="checkbox">
                        <input
                            type="checkbox"
                            checked={useControlledVocabulary}
                            onChange={() => {
                                const newUseVocab = !useControlledVocabulary;
                                store.toggleUseControlledVocabulary(termTextField);
                                if (newUseVocab === false) {
                                    store.setObjectField(termIdField, null);
                                }
                            }}
                        />
                        &nbsp;Use controlled vocabulary
                    </label>
                ) : null}
                <input type="hidden" name={name + "_term"} value={currentId || ""} />
                <input type="hidden" name={name} value={currentText || ""} />
                <p className="help-block">{helpText}</p>
                {debug ? (
                    <ul>
                        <li>termId: {currentId}</li>
                        <li>text: {currentText}</li>
                        <li>parent: {object[parentIdField]}</li>
                    </ul>
                ) : null}
            </div>
        );
    }
}
TermSelector.propTypes = {
    name: PropTypes.string.isRequired,
    label: PropTypes.string.isRequired,
    helpText: PropTypes.string.isRequired,
    termIdField: PropTypes.string.isRequired,
    termTextField: PropTypes.string.isRequired,
    parentIdField: PropTypes.string,
    parentRequired: PropTypes.bool,
    store: PropTypes.object,
    idLookupAction: PropTypes.func,
};

export default TermSelector;<|MERGE_RESOLUTION|>--- conflicted
+++ resolved
@@ -30,11 +30,7 @@
                 store,
                 parentRequired,
             } = this.props,
-<<<<<<< HEAD
             {object, debug, vocabulary} = store.config,
-=======
-            {object, debug} = store.config,
->>>>>>> c81fd97c
             useControlledVocabulary = store.useControlledVocabulary[termTextField],
             currentId = object[termIdField],
             currentText = object[termTextField];
@@ -75,11 +71,7 @@
                             store.setObjectField(termIdField, id);
                             store.setObjectField(termTextField, text);
                         }}
-<<<<<<< HEAD
                         placeholder={VOCAB_HELP_TEXT[vocabulary]}
-=======
-                        placeholder={"(controlled vocab.)"}
->>>>>>> c81fd97c
                         currentId={currentId}
                         currentText={currentText}
                         parentId={object[parentIdField]}
@@ -94,11 +86,7 @@
                             store.setObjectField(termTextField, text);
                         }}
                         value={currentText}
-<<<<<<< HEAD
                         placeholder={NO_VOCAB_HELP_TEXT}
-=======
-                        placeholder={"(semi-controlled vocab.)"}
->>>>>>> c81fd97c
                     />
                 )}
                 {object[termIdField] ? (
@@ -114,12 +102,6 @@
                                 &times;
                             </button>
                         </span>
-                        &nbsp;
-                        {/* <span
-                            className="label label-mini label-important"
-                            title="The text presented is different than the selected term">
-                            Modified
-                        </span> */}
                     </p>
                 ) : null}
                 {store.canUseControlledVocabulary ? (
