--- conflicted
+++ resolved
@@ -1,14 +1,3 @@
-<<<<<<< HEAD
-const termUrlLookup = function(term, vocab_url) {
-        const terms = {
-            system_term_id: `/vocab/api/${vocab_url}/system/?format=json`,
-            organ_term_id: `/vocab/api/${vocab_url}/organ/?format=json`,
-            effect_term_id: `/vocab/api/${vocab_url}/effect/?format=json`,
-            effect_subtype_term_id: `/vocab/api/${vocab_url}/effect_subtype/?format=json`,
-            name_term_id: `/vocab/api/${vocab_url}/endpoint_name/?format=json`,
-        };
-        return terms[term];
-=======
 const termUrlLookupMap = {
         "system_term_id-1": "/vocab/api/ehv/system/?format=json",
         "organ_term_id-1": "/vocab/api/ehv/organ/?format=json",
@@ -23,7 +12,6 @@
     },
     termUrlLookup = function(term, vocab) {
         return termUrlLookupMap[`${term}-${vocab}`];
->>>>>>> 87f9d7f3
     },
     textUrlLookup = {
         system_term_id: "/autocomplete/animal-endpointautocomplete/?field=system",
@@ -47,95 +35,6 @@
             endpoint_name_parent: "effect_subtype_term_id",
         },
         helpText: {
-<<<<<<< HEAD
-            system_popup: `The health effect category/biological system an endpoint/outcome or group of
-            related endpoints/outcomes within a health effect category. "Multi-system" is an option for
-            widespread effects. If the Endpoint is measured in Blood, Urine, or biological media other
-            than the affected system, extract the media term in the Effect Subtype field.`,
-            system: `The health effect category/biological system an endpoint/outcome or group of
-            related endpoints/outcomes within a health effect category. Please use a controlled
-            vocabulary term if possible.`,
-            organ_popup: `Tissue should be used for same tissues affected in multiple organs/regions
-            (e.g., epithelial, mesothelium). Region (e.g., head, abdomen, limb) are common for
-            developmental endpoints. Multi-organ and Whole Body are options for widespread effects`,
-            organ: `May also be tissue or region for developmental endpoints. Please use a controlled
-            vocabulary term if possible.`,
-            effect_popup: `A group of related outcomes considered as a health effect category and/or
-            unit of analysis typically considered together during evidence synthesis.`,
-            effect: `Related outcomes (e.g., unit of analysis) considered together during evidence
-            synthesis. Please use a controlled vocabulary term if possible.`,
-            effect_subtype_popup: `An outcome or measurement within an effect.`,
-            effect_subtype: `Please use a controlled vocabulary term if possible.`,
-            endpoint_name_popup: `An observable or measurable biological change used as an index of a
-            potential health effect of an exposure. Endpoint may also be referred to as effect, outcome,
-            or event. Search for the best match based on the author reported term. Use the
-            field "Diagnostic (as reported)" to capture as reported by study authors. If no existing
-            term matches, deselect use EHV for endpoint and enter the name as reported. Do not
-            include units. If an endpoint is a repeated measure, indicate the time in parentheses,
-            [e.g., running wheel activity (6 wk)], using the abbreviated format: seconds = sec,
-            minutes = min, hours = h, days = d, weeks = wk, months = mon, years = y.`,
-            endpoint_name: `An observable or measurable biological change used as an index of a
-            potential health effect of an exposure. Endpoint may also be referred to as effect or
-            outcome. For a searchable list of Environment Health Vocabulary terms, see the
-            <a href="/vocab/ehv/">EHV.</a> Enter the term ID and all relationships to this term
-            will automatically populate. Please use a controlled vocabulary term if possible.`,
-        },
-    },
-    toxrefFields = {
-        label: {
-            system: "Endpoint Category",
-            effect: "Endpoint Type",
-            effect_subtype: "Endpoint Target",
-            endpoint_name: "Effect Description",
-        },
-        parent_id: {
-            effect_parent: "system_term_id",
-            effect_subtype_parent: "effect_term_id",
-            endpoint_name_parent: "effect_subtype_term_id",
-        },
-        helpText: {
-            system_popup: `The health effect category/biological system an endpoint/outcome or group of
-            related endpoints/outcomes within a health effect category. "Multi-system" is an option for
-            widespread effects. If the Endpoint is measured in Blood, Urine, or biological media other
-            than the affected system, extract the media term in the Effect Subtype field.`,
-            system: `The health effect category/biological system an endpoint/outcome or group of
-            related endpoints/outcomes within a health effect category. Please use a controlled
-            vocabulary term if possible.`,
-            organ_popup: `Tissue should be used for same tissues affected in multiple organs/regions
-            (e.g., epithelial, mesothelium). Region (e.g., head, abdomen, limb) are common for
-            developmental endpoints. Multi-organ and Whole Body are options for widespread effects`,
-            organ: `May also be tissue or region for developmental endpoints. Please use a controlled
-            vocabulary term if possible.`,
-            effect_popup: `A group of related outcomes considered as a health effect category and/or
-            unit of analysis typically considered together during evidence synthesis.`,
-            effect: `Related outcomes (e.g., unit of analysis) considered together during evidence
-            synthesis. Please use a controlled vocabulary term if possible.`,
-            effect_subtype_popup: `An outcome or measurement within an effect.`,
-            effect_subtype: `Please use a controlled vocabulary term if possible.`,
-            endpoint_name_popup: `An observable or measurable biological change used as an index of a
-            potential health effect of an exposure. Endpoint may also be referred to as effect, outcome,
-            or event. Search for the best match based on the author reported term. Use the
-            field "Diagnostic (as reported)" to capture as reported by study authors. If no existing
-            term matches, deselect use EHV for endpoint and enter the name as reported. Do not
-            include units. If an endpoint is a repeated measure, indicate the time in parentheses,
-            [e.g., running wheel activity (6 wk)], using the abbreviated format: seconds = sec,
-            minutes = min, hours = h, days = d, weeks = wk, months = mon, years = y.`,
-            endpoint_name: `An observable or measurable biological change used as an index of a
-            potential health effect of an exposure. Endpoint may also be referred to as effect or
-            outcome. For a searchable list of ToxrefDB Vocabulary terms, see the
-            <a href="/vocab/toxref/">ToxRef.</a> Enter the term ID and all relationships to this term
-            will automatically populate. Please use a controlled vocabulary term if possible.`,
-        },
-    },
-    defaultHelpText = {
-        endpoint_name: `An observable or measurable biological change used as an index of a
-        potential health effect of an exposure. Endpoint may also be referred to as effect or
-        outcome. For a searchable list of Environment Health Vocabulary terms, see the
-        <a href="/vocab/ehv/">EHV</a> and <a href="/vocab/toxref/">ToxRef</a>. Please use a controlled vocabulary term if possible.`,
-    };
-
-export {defaultHelpText, ehvFields, termUrlLookup, textUrlLookup, toxrefFields};
-=======
             system_popup: `The health effect category/biological system an endpoint/outcome or group of related endpoints/outcomes within a health effect category. "Multi-system" is an option for widespread effects. If the Endpoint is measured in Blood, Urine, or biological media other than the affected system, extract the media term in the Effect Subtype field.`,
             system: `The health effect category/biological system an endpoint/outcome or group of related endpoints/outcomes within a health effect category. Please use a controlled vocabulary term if possible.`,
             organ_popup: `Tissue should be used for same tissues affected in multiple organs/regions (e.g., epithelial, mesothelium). Region (e.g., head, abdomen, limb) are common for developmental endpoints. Multi-organ and Whole Body are options for widespread effects`,
@@ -175,5 +74,4 @@
         endpoint_name: `An observable or measurable biological change used as an index of a potential health effect of an exposure. Endpoint may also be referred to as effect or outcome. For a searchable list of terms, see the <a href="/vocab/ehv/">EHV</a> or <a href="/vocab/toxrefdb/">ToxRefDB</a>. Please use a controlled vocabulary term if possible.`,
     };
 
-export {defaultHelpText, ehvFields, termUrlLookup, textUrlLookup, toxRefDBFields};
->>>>>>> 87f9d7f3
+export {defaultHelpText, ehvFields, termUrlLookup, textUrlLookup, toxRefDBFields};