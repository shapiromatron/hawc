import {toJS} from "mobx";
import {inject, observer} from "mobx-react";
import PropTypes from "prop-types";
import React, {Component} from "react";
<<<<<<< HEAD
=======
import Alert from "shared/components/Alert";
>>>>>>> 8c22ae32
import HelpTextPopup from "shared/components/HelpTextPopup";
import Modal from "shared/components/Modal";
import {LocalStorageBoolean} from "shared/utils/LocalStorage";

import Reference from "../components/Reference";
import TagTree from "../components/TagTree";

@inject("store")
@observer
class ReferenceListItem extends Component {
    render() {
        const {store, reference, selectedReferencePk} = this.props,
            isSelected = reference.data.pk === selectedReferencePk,
            divClass = `d-flex justify-content-between reference ${isSelected ? "selected" : ""}`,
            title = store.config.conflict_resolution ? "has resolved tag(s)" : "tagged";

        return (
<<<<<<< HEAD
            <div className={divClass} onClick={() => store.changeSelectedReference(reference)}>
=======
            <div className={divClass} onClick={() => store.setReference(reference)}>
>>>>>>> 8c22ae32
                <p className="mb-0 pr-1">{reference.shortCitation()}</p>
                {reference.tags.length > 0 ? (
                    <i className="fa fa-fw fa-tags mx-1" title={title} aria-hidden="true"></i>
                ) : null}
            </div>
        );
    }
}
ReferenceListItem.propTypes = {
    reference: PropTypes.object.isRequired,
    selectedReferencePk: PropTypes.number.isRequired,
    store: PropTypes.object,
};

@inject("store")
@observer
class TagReferencesMain extends Component {
    constructor(props) {
        super(props);
<<<<<<< HEAD
        this.savedPopup = React.createRef();
=======
>>>>>>> 8c22ae32
        this.showFullTag = new LocalStorageBoolean("lit-showFullTag", true);
        this.pinInstructions = new LocalStorageBoolean("lit-pinInstructions", false);
        this.state = {
            showFullTag: this.showFullTag.value,
            pinInstructions: this.pinInstructions.value,
        };
<<<<<<< HEAD
    }
    _setSaveIndicator() {
        const el = this.savedPopup.current;
        if (el) {
            this.props.store.setSaveIndicatorElement(el);
        }
    }
    componentDidMount() {
        this._setSaveIndicator();
    }
    componentDidUpdate() {
        this._setSaveIndicator();
    }
    render() {
        const {store} = this.props,
            selectedReferencePk = store.selectedReference ? store.selectedReference.data.pk : null,
            selectedReferenceTags = store.selectedReferenceTags ? store.selectedReferenceTags : [],
            selectedReferenceUserTags = store.selectedReferenceUserTags
                ? store.selectedReferenceUserTags
                : [];
=======
    }
    render() {
        const {store} = this.props,
            {hasReference, reference, referenceTags, referenceUserTags} = store,
            selectedReferencePk = hasReference ? reference.data.pk : -1; // -1 will never match
>>>>>>> 8c22ae32
        return (
            <div className="row">
                <div className={store.filterClass} id="refFilter">
                    <div
                        className="row px-3 mb-2 justify-content-between"
                        style={{maxHeight: "1.9rem"}}>
                        <h4>References</h4>
<<<<<<< HEAD
                        <ReferenceSortSelector onChange={store.sortReferences} />
=======
>>>>>>> 8c22ae32
                    </div>
                    <div className="card">
                        <div
                            id="fullRefList"
                            className="show card-body ref-container px-0 py-1 resize-y"
                            style={{minHeight: "10vh", height: "70vh"}}>
                            {store.references.map(reference => {
                                return (
                                    <ReferenceListItem
                                        key={reference.data.pk}
                                        reference={reference}
                                        selectedReferencePk={selectedReferencePk}
                                    />
                                );
                            })}
                        </div>
                    </div>
                </div>
                <div className={store.filterClass} id="taggingCol">
<<<<<<< HEAD
                    {store.selectedReference ? (
=======
                    {store.hasReference ? (
>>>>>>> 8c22ae32
                        <div>
                            <div className="d-flex justify-content-between">
                                <h4 className="my-0">
                                    <button
                                        id="collapse-btn"
                                        className="btn btn-sm btn-info"
                                        title="Show/hide reference sidebar"
                                        type="button"
                                        onClick={() => store.toggleSlideAway()}>
                                        <div className={store.filterClass} id="filter-btn">
                                            <i
                                                id="caret-left"
                                                className="fa fa-caret-left "
                                                aria-hidden="true"></i>
                                            &nbsp;
                                            <i className="fa fa-list-ul" aria-hidden="true"></i>
                                            &nbsp;
                                        </div>
                                    </button>
                                    &nbsp; Currently Applied Tags
                                    <HelpTextPopup
                                        title={""}
                                        content={"Click on a tag to remove"}
                                    />
                                </h4>
<<<<<<< HEAD
                                <span
                                    ref={this.savedPopup}
                                    className="bg-success text-white font-weight-bold px-2 rounded"
                                    style={{display: "none"}}>
                                    Saved!
                                </span>
=======
>>>>>>> 8c22ae32
                                <button
                                    className="btn btn-primary pt-1"
                                    title="Save and go to next reference"
                                    onClick={() => store.saveAndNext()}>
                                    <i className="fa fa-save"></i>&nbsp;Save and next
                                </button>
                            </div>
<<<<<<< HEAD
                            <div className="well" style={{minHeight: "50px"}}>
                                {selectedReferenceTags.map((tag, i) => (
                                    <span
                                        key={i}
                                        title={
                                            store.config.conflict_resolution
                                                ? "Resolved Tag: ".concat(tag.get_full_name())
                                                : tag.get_full_name()
                                        }
                                        className="refTag refTagEditing"
                                        onClick={
                                            store.config.conflict_resolution
                                                ? null
                                                : () => store.removeTag(tag)
                                        }>
                                        {this.state.showFullTag
                                            ? tag.get_full_name()
                                            : tag.data.name}
                                    </span>
                                ))}
                                {selectedReferenceUserTags.map((tag, i) => (
                                    <span
                                        key={i}
                                        title={tag.get_full_name()}
                                        className="refTag refUserTag refTagEditing"
                                        onClick={
                                            store.config.conflict_resolution
                                                ? () => store.removeTag(tag)
                                                : null
                                        }>
                                        {this.state.showFullTag
                                            ? tag.get_full_name()
                                            : tag.data.name}
                                    </span>
                                ))}
                            </div>
                            {store.errorOnSave ? (
                                <div className="alert alert-danger">
                                    An error occurred in saving; please wait a moment and retry. If
                                    the error persists please contact HAWC staff.
                                </div>
                            ) : null}
                            <Reference
                                reference={store.selectedReference}
=======
                            {store.errorOnSave ? (
                                <Alert
                                    className="alert-danger mt-2"
                                    message="An error occurred in saving; please wait a moment and retry. If the error persists please contact HAWC staff."
                                />
                            ) : null}
                            <div className="well" style={{minHeight: "50px"}}>
                                {store.successMessage ? (
                                    <Alert
                                        className="alert-success fade-in-out"
                                        icon="fa-check-square"
                                        message={store.successMessage}
                                    />
                                ) : (
                                    <>
                                        {referenceTags.map((tag, i) => (
                                            <span
                                                key={i}
                                                title={
                                                    store.config.conflict_resolution
                                                        ? "Tag: ".concat(tag.get_full_name())
                                                        : tag.get_full_name()
                                                }
                                                className={
                                                    store.hasTag(referenceUserTags, tag)
                                                        ? "refTag cursor-pointer"
                                                        : "refTag refUserTagRemove cursor-pointer"
                                                }
                                                onClick={() => store.toggleTag(tag)}>
                                                {this.state.showFullTag
                                                    ? tag.get_full_name()
                                                    : tag.data.name}
                                            </span>
                                        ))}
                                        {referenceUserTags
                                            .filter(tag => !store.hasTag(referenceTags, tag))
                                            .map((tag, i) => (
                                                <span
                                                    key={i}
                                                    title={"Proposed: ".concat(tag.get_full_name())}
                                                    className="refTag refUserTag cursor-pointer"
                                                    onClick={() => store.removeTag(tag)}>
                                                    {this.state.showFullTag
                                                        ? tag.get_full_name()
                                                        : tag.data.name}
                                                </span>
                                            ))}
                                    </>
                                )}
                            </div>
                            <Reference
                                reference={reference}
>>>>>>> 8c22ae32
                                keywordDict={store.config.keywords}
                                showActions={false}
                                showHr={false}
                                showTags={false}
                                showActionsTagless={true}
                                actionsBtnClassName={"btn-sm btn-secondary"}
                                extraActions={[
                                    <div
                                        className="dropdown-item cursor-pointer"
                                        key={4}
                                        onClick={() => store.removeAllTags()}>
                                        &nbsp;Remove all tags
                                    </div>,
                                    <div
                                        className="dropdown-item cursor-pointer"
                                        key={5}
                                        onClick={() => {
                                            this.showFullTag.toggle();
                                            this.setState({showFullTag: this.showFullTag.value});
                                        }}>
                                        &nbsp;
                                        {this.state.showFullTag
                                            ? "Show collapsed tag"
                                            : "Show full tag"}
                                    </div>,
                                    store.config.instructions.length > 0 ? (
                                        <div
                                            className="dropdown-item cursor-pointer"
                                            key={6}
                                            onClick={() => store.setInstructionsModal(true)}>
                                            &nbsp;View instructions
                                        </div>
                                    ) : null,
                                ]}
                            />
                        </div>
                    ) : (
                        <h4>Select a reference</h4>
                    )}
                    {selectedReferencePk === null ? (
                        <div className="alert alert-danger">No references found.</div>
                    ) : null}
                    {this.state.pinInstructions && store.config.instructions.length > 0 ? (
                        <div
                            className="alert alert-info mt-3 resize-y"
                            style={
                                store.config.instructions.length > 1000 ? {height: "30vh"} : null
                            }>
                            <b>Screening Instructions:</b>
                            <button
                                type="button"
                                className="close"
                                onClick={() => {
                                    this.pinInstructions.set(false);
                                    this.setState({pinInstructions: false});
                                }}>
                                &times;
                            </button>
                            <div dangerouslySetInnerHTML={{__html: store.config.instructions}} />
                        </div>
                    ) : null}
                </div>
                <div className="px-3 w-25">
                    <h4>Available tags</h4>
                    <TagTree
                        tagtree={toJS(store.tagtree)}
                        handleTagClick={tag => store.addTag(tag)}
                        showTagHoverAdd={true}
                    />
                </div>
                <Modal
                    isShown={store.showInstructionsModal && store.config.instructions.length > 0}
                    onClosed={() => store.setInstructionsModal(false)}>
                    <div className="modal-header pb-0">
                        <h4>
                            Screening Instructions
                            <button
                                type="button"
                                title={
                                    this.state.pinInstructions ? "Unpin from page" : "Pin to page"
                                }
                                className="btn btn-sm btn-info ml-3"
                                onClick={() => {
                                    this.pinInstructions.toggle();
                                    this.setState({pinInstructions: this.pinInstructions.value});
                                    store.setInstructionsModal(false);
                                }}>
                                <i className="fa fa-thumb-tack" aria-hidden="true"></i>
                            </button>
                        </h4>
                        <button
                            type="button"
                            className="float-right close"
                            onClick={() => store.setInstructionsModal(false)}
                            aria-label="Close">
                            <span aria-hidden="true">&times;</span>
                        </button>
                    </div>
                    <div
                        className="modal-body"
                        dangerouslySetInnerHTML={{__html: store.config.instructions}}
                    />
                </Modal>
            </div>
        );
    }
}

TagReferencesMain.propTypes = {
    store: PropTypes.object,
};

export default TagReferencesMain;<|MERGE_RESOLUTION|>--- conflicted
+++ resolved
@@ -2,10 +2,7 @@
 import {inject, observer} from "mobx-react";
 import PropTypes from "prop-types";
 import React, {Component} from "react";
-<<<<<<< HEAD
-=======
 import Alert from "shared/components/Alert";
->>>>>>> 8c22ae32
 import HelpTextPopup from "shared/components/HelpTextPopup";
 import Modal from "shared/components/Modal";
 import {LocalStorageBoolean} from "shared/utils/LocalStorage";
@@ -23,11 +20,7 @@
             title = store.config.conflict_resolution ? "has resolved tag(s)" : "tagged";
 
         return (
-<<<<<<< HEAD
-            <div className={divClass} onClick={() => store.changeSelectedReference(reference)}>
-=======
             <div className={divClass} onClick={() => store.setReference(reference)}>
->>>>>>> 8c22ae32
                 <p className="mb-0 pr-1">{reference.shortCitation()}</p>
                 {reference.tags.length > 0 ? (
                     <i className="fa fa-fw fa-tags mx-1" title={title} aria-hidden="true"></i>
@@ -47,44 +40,17 @@
 class TagReferencesMain extends Component {
     constructor(props) {
         super(props);
-<<<<<<< HEAD
-        this.savedPopup = React.createRef();
-=======
->>>>>>> 8c22ae32
         this.showFullTag = new LocalStorageBoolean("lit-showFullTag", true);
         this.pinInstructions = new LocalStorageBoolean("lit-pinInstructions", false);
         this.state = {
             showFullTag: this.showFullTag.value,
             pinInstructions: this.pinInstructions.value,
         };
-<<<<<<< HEAD
-    }
-    _setSaveIndicator() {
-        const el = this.savedPopup.current;
-        if (el) {
-            this.props.store.setSaveIndicatorElement(el);
-        }
-    }
-    componentDidMount() {
-        this._setSaveIndicator();
-    }
-    componentDidUpdate() {
-        this._setSaveIndicator();
-    }
-    render() {
-        const {store} = this.props,
-            selectedReferencePk = store.selectedReference ? store.selectedReference.data.pk : null,
-            selectedReferenceTags = store.selectedReferenceTags ? store.selectedReferenceTags : [],
-            selectedReferenceUserTags = store.selectedReferenceUserTags
-                ? store.selectedReferenceUserTags
-                : [];
-=======
     }
     render() {
         const {store} = this.props,
             {hasReference, reference, referenceTags, referenceUserTags} = store,
             selectedReferencePk = hasReference ? reference.data.pk : -1; // -1 will never match
->>>>>>> 8c22ae32
         return (
             <div className="row">
                 <div className={store.filterClass} id="refFilter">
@@ -92,10 +58,6 @@
                         className="row px-3 mb-2 justify-content-between"
                         style={{maxHeight: "1.9rem"}}>
                         <h4>References</h4>
-<<<<<<< HEAD
-                        <ReferenceSortSelector onChange={store.sortReferences} />
-=======
->>>>>>> 8c22ae32
                     </div>
                     <div className="card">
                         <div
@@ -115,11 +77,7 @@
                     </div>
                 </div>
                 <div className={store.filterClass} id="taggingCol">
-<<<<<<< HEAD
-                    {store.selectedReference ? (
-=======
                     {store.hasReference ? (
->>>>>>> 8c22ae32
                         <div>
                             <div className="d-flex justify-content-between">
                                 <h4 className="my-0">
@@ -145,15 +103,6 @@
                                         content={"Click on a tag to remove"}
                                     />
                                 </h4>
-<<<<<<< HEAD
-                                <span
-                                    ref={this.savedPopup}
-                                    className="bg-success text-white font-weight-bold px-2 rounded"
-                                    style={{display: "none"}}>
-                                    Saved!
-                                </span>
-=======
->>>>>>> 8c22ae32
                                 <button
                                     className="btn btn-primary pt-1"
                                     title="Save and go to next reference"
@@ -161,52 +110,6 @@
                                     <i className="fa fa-save"></i>&nbsp;Save and next
                                 </button>
                             </div>
-<<<<<<< HEAD
-                            <div className="well" style={{minHeight: "50px"}}>
-                                {selectedReferenceTags.map((tag, i) => (
-                                    <span
-                                        key={i}
-                                        title={
-                                            store.config.conflict_resolution
-                                                ? "Resolved Tag: ".concat(tag.get_full_name())
-                                                : tag.get_full_name()
-                                        }
-                                        className="refTag refTagEditing"
-                                        onClick={
-                                            store.config.conflict_resolution
-                                                ? null
-                                                : () => store.removeTag(tag)
-                                        }>
-                                        {this.state.showFullTag
-                                            ? tag.get_full_name()
-                                            : tag.data.name}
-                                    </span>
-                                ))}
-                                {selectedReferenceUserTags.map((tag, i) => (
-                                    <span
-                                        key={i}
-                                        title={tag.get_full_name()}
-                                        className="refTag refUserTag refTagEditing"
-                                        onClick={
-                                            store.config.conflict_resolution
-                                                ? () => store.removeTag(tag)
-                                                : null
-                                        }>
-                                        {this.state.showFullTag
-                                            ? tag.get_full_name()
-                                            : tag.data.name}
-                                    </span>
-                                ))}
-                            </div>
-                            {store.errorOnSave ? (
-                                <div className="alert alert-danger">
-                                    An error occurred in saving; please wait a moment and retry. If
-                                    the error persists please contact HAWC staff.
-                                </div>
-                            ) : null}
-                            <Reference
-                                reference={store.selectedReference}
-=======
                             {store.errorOnSave ? (
                                 <Alert
                                     className="alert-danger mt-2"
@@ -259,7 +162,6 @@
                             </div>
                             <Reference
                                 reference={reference}
->>>>>>> 8c22ae32
                                 keywordDict={store.config.keywords}
                                 showActions={false}
                                 showHr={false}
