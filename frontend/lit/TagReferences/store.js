--- conflicted
+++ resolved
@@ -1,13 +1,7 @@
 import _ from "lodash";
-<<<<<<< HEAD
-import {action, observable, toJS} from "mobx";
-
-import {sortReferences} from "../constants";
-=======
 import {action, computed, observable, toJS} from "mobx";
 import h from "shared/utils/helpers";
 
->>>>>>> 8c22ae32
 import Reference from "../Reference";
 import TagTree from "../TagTree";
 
@@ -15,18 +9,11 @@
     config = null;
     @observable tagtree = null;
     @observable references = [];
-<<<<<<< HEAD
-    @observable selectedReference = null;
-    @observable selectedReferenceTags = null;
-    @observable selectedReferenceUserTags = null;
-    @observable errorOnSave = false;
-=======
     @observable reference = null;
     @observable referenceTags = null;
     @observable referenceUserTags = null;
     @observable errorOnSave = false;
     @observable successMessage = "";
->>>>>>> 8c22ae32
     @observable filterClass = "";
     @observable showInstructionsModal = false;
 
@@ -36,39 +23,6 @@
         this.references = Reference.array(config.refs, this.tagtree, false);
         // set first reference
         if (this.references.length > 0) {
-<<<<<<< HEAD
-            this.changeSelectedReference(this.references[0]);
-        }
-    }
-
-    @action.bound changeSelectedReference(reference) {
-        this.selectedReference = reference;
-        this.selectedReferenceTags = reference.tags.slice(0); // shallow copy
-        this.selectedReferenceUserTags = reference.userTags.slice(0);
-    }
-    @action.bound addTag(tag) {
-        if (
-            this.selectedReference &&
-            !_.find(
-                this.config.conflict_resolution
-                    ? this.selectedReferenceUserTags
-                    : this.selectedReferenceTags,
-                el => el.data.pk === tag.data.pk
-            )
-        ) {
-            this.config.conflict_resolution
-                ? this.selectedReferenceUserTags.push(tag)
-                : this.selectedReferenceTags.push(tag);
-        }
-    }
-    @action.bound removeTag(tag) {
-        _.remove(
-            this.config.conflict_resolution
-                ? this.selectedReferenceUserTags
-                : this.selectedReferenceTags,
-            el => el.data.pk === tag.data.pk
-        );
-=======
             this.setReference(this.references[0]);
         }
     }
@@ -123,73 +77,11 @@
     }
     @action.bound handleSaveFailure() {
         this.errorOnSave = true;
->>>>>>> 8c22ae32
     }
     @action.bound saveAndNext() {
         this.successMessage = "";
         this.errorOnSave = false;
         const payload = {
-<<<<<<< HEAD
-                pk: this.selectedReference.data.pk,
-                tags: this.config.conflict_resolution
-                    ? this.selectedReferenceUserTags.map(tag => tag.data.pk)
-                    : this.selectedReferenceTags.map(tag => tag.data.pk),
-            },
-            success = () => {
-                const $el = $(this.saveIndicatorElement),
-                    index = _.findIndex(
-                        this.references,
-                        ref => ref.data.pk === this.selectedReference.data.pk
-                    );
-
-                if ($el.length !== 1) {
-                    throw "`this.saveIndicatorElement` not found.";
-                }
-
-                this.errorOnSave = false;
-                $el.fadeIn().fadeOut({
-                    complete: () => {
-                        this.selectedReference.tags = toJS(this.selectedReferenceTags);
-                        this.selectedReference.userTags = toJS(this.selectedReferenceUserTags);
-                        this.references.splice(index, 1, toJS(this.selectedReference));
-                        this.selectedReference = null;
-                        this.selectedReferenceTags = null;
-                        this.selectedReferenceUserTags = null;
-                        if (this.references.length > index + 1) {
-                            this.changeSelectedReference(this.references[index + 1]);
-                        } else {
-                            this.changeSelectedReference(this.references[0]);
-                        }
-                    },
-                });
-            },
-            failure = data => {
-                console.error(data);
-                this.errorOnSave = true;
-            };
-
-        $.post(`/lit/api/reference/${this.selectedReference.data.pk}/tag/`, payload, v =>
-            v.status === "success" ? success() : failure()
-        ).fail(failure);
-    }
-    @action.bound removeAllTags() {
-        this.config.conflict_resolution
-            ? (this.selectedReferenceUserTags = [])
-            : (this.selectedReferenceTags = []);
-    }
-    @action.bound setSaveIndicatorElement(el) {
-        this.saveIndicatorElement = el;
-    }
-
-    @action.bound sortReferences(sortBy) {
-        this.references = sortReferences(this.references, sortBy);
-    }
-
-    @action.bound toggleSlideAway() {
-        this.filterClass = this.filterClass == "" ? "slideAway" : "";
-    }
-
-=======
                 pk: this.reference.data.pk,
                 tags: this.referenceUserTags.map(tag => tag.data.pk),
             },
@@ -210,7 +102,6 @@
     @action.bound toggleSlideAway() {
         this.filterClass = this.filterClass == "" ? "slideAway" : "";
     }
->>>>>>> 8c22ae32
     @action.bound setInstructionsModal(input) {
         this.showInstructionsModal = input;
     }
