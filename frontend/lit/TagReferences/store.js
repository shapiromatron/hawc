--- conflicted
+++ resolved
@@ -56,11 +56,7 @@
     @action.bound handleSaveSuccess(response) {
         const {resolved} = response;
         this.errorOnSave = false;
-<<<<<<< HEAD
-        this.reference.userTags = toJS(this.referenceUserTags);
-=======
         this.reference.userTags = resolved ? null : toJS(this.referenceUserTags);
->>>>>>> 0f2306e1
         if (!this.config.conflict_resolution || resolved) {
             this.reference.tags = toJS(this.referenceUserTags);
         }
@@ -75,11 +71,7 @@
                 this.successMessage = "";
                 this.setReference(reference);
             }),
-<<<<<<< HEAD
-            2000
-=======
             1000
->>>>>>> 0f2306e1
         );
         this.successMessage = resolved ? "Saved! Tags added with no conflict." : "Saved!";
     }
