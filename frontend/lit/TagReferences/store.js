import $ from "jquery";
import _ from "lodash";
import {action, computed, observable, toJS} from "mobx";
import h from "shared/utils/helpers";

import Reference from "../Reference";
import TagTree from "../TagTree";
import UdfStore from "./ReferenceUdfStore";

class Store {
    config = null;
    @observable tagtree = null;
    @observable references = [];
    @observable reference = null;
    @observable referenceTags = null;
    @observable referenceUserTags = null;
    @observable errorOnSave = false;
    @observable successMessage = "";
    @observable filterClass = "";
    @observable showInstructionsModal = false;
    @observable currentUDF = null;
    @observable UDFValues = null;
    @observable UDFError = null;

    constructor(config) {
        this.config = config;
        this.tagtree = new TagTree(config.tags[0]);
        this.tagNames = config.tag_names;
        this.references = Reference.array(config.refs, this.tagtree, false);
        this.udfStore = new UdfStore(this);
        // set first reference
        if (this.references.length > 0) {
            this.setReference(this.references[0]);
        }
    }
    @computed get hasReference() {
        return this.reference !== null;
    }
    @action.bound resetReferenceErrors() {
        this.errorOnSave = false;
        this.udfStore.errors = null;
    }
    @action.bound setReference(reference) {
        this.resetReferenceErrors();
        this.reference = reference;
        this.referenceTags = reference.tags.slice(0); // shallow copy
        this.referenceUserTags = reference.userTags
            ? reference.userTags.slice(0)
            : reference.tags.slice(0);
        this.currentUDF = null;
        this.setUDF();
        this.UDFValues = this.reference.data.tag_udf_contents;
        this.UDFError = null;
        this.errorOnSave = false;
    }
    @action.bound setUDF() {
        const referenceUserTagIDs = this.referenceUserTags.map(tag => tag.data.pk);
        var udfHTML = "";
        this.udfIDs = []; // reset current UDF tag IDs
        if (this.config.udfs) {
            // check all tag UDFs for the assessment
            for (const [tagID, udf] of Object.entries(this.config.udfs)) {
                // if any descendant of the UDF tag is on the reference
                if (
                    this.config.descendant_tags[tagID].some(tag =>
                        referenceUserTagIDs.includes(tag)
                    )
                ) {
                    udfHTML += `<div class='box-shadow rounded mt-3 mb-4'>
                                    <a class="text-black text-decoration-none clickable bg-gray 
                                        rounded-top px-3 d-flex justify-content-start 
                                        align-items-center flex-wrap border-bottom-light" 
                                        type="button" data-toggle="collapse" id="udf-header-${tagID}-${this.reference.data.pk}"
                                        data-target="#collapse-${tagID}-${this.reference.data.pk}-udf" 
                                        aria-expanded="true" aria-controls="collapse-${tagID}-udf">
                                            <span class="refTag px-1 py-0 my-3">${this.tagNames[tagID]}</span>
                                            <span class="h5 m-0">Tag Form</span>
                                    </a>
                                <div class="px-4 py-3 collapse show" id="collapse-${tagID}-${this.reference.data.pk}-udf">${udf}</div></div>`;
                    this.udfIDs.push(tagID); // add to current UDF tag ids list
                }
            }
        }
        this.currentUDF = udfHTML;
    }
    @action.bound recordUDFValues() {
        var newValues = {};
        // Save form data as a dictionary of field-name: field-value pairs
        // This makes it easy to set the form fields in the ReferenceUDF component
        _.each($("#udf-form").serializeArray(), function(field) {
            newValues[field["name"]] =
                field["name"] in newValues
                    ? newValues[field["name"]].concat(field["value"])
                    : [].concat(field["value"]);
        });
        // Using dictionary means we can overwrite changed fields while keeping data from fields removed from the form
        // this allows a user to remove and readd a tag and still use existing UDF data for that tag
        Object.assign(this.UDFValues, newValues);
    }
    @action.bound getFinalUDFValues() {
        var newValuesSubmit = {};
        var newValues = {};
        for (const tagID of this.udfIDs) {
            newValuesSubmit[tagID] = {};
            for (const field of $("#udf-form").serializeArray()) {
                if (field["name"].includes(`${tagID}-`)) {
                    if (field["name"] in newValues) {
                        newValues[field["name"]] = newValues[field["name"]].concat(field["value"]);
                        newValuesSubmit[tagID][field["name"]] = [field["value"]].concat(
                            newValuesSubmit[tagID][field["name"]]
                        );
                    } else {
                        newValues[field["name"]] = [].concat(field["value"]);
                        newValuesSubmit[tagID][field["name"]] = field["value"];
                    }
                }
            }
        }
        // here we overwrite the local values with the final saved data instead of using Object.assign (see recordUDFvalues() above)
        this.UDFValues = newValues;
        return newValuesSubmit;
    }
    hasTag(tags, tag) {
        return !!_.find(tags, e => e.data.pk == tag.data.pk);
    }
    @action.bound addTag(tag) {
<<<<<<< HEAD
        this.recordUDFValues();
=======
        this.udfStore.updateValues();
>>>>>>> 640eadcb
        if (
            this.hasReference &&
            !_.find(this.referenceUserTags, el => el.data.pk === tag.data.pk)
        ) {
            this.referenceUserTags.push(tag);
        }
        this.setUDF();
    }
    @action.bound removeTag(tag) {
<<<<<<< HEAD
        this.recordUDFValues();
=======
        this.udfStore.updateValues();
>>>>>>> 640eadcb
        _.remove(this.referenceUserTags, el => el.data.pk === tag.data.pk);
        this.setUDF();
    }
    @action.bound toggleTag(tag) {
        return this.hasTag(this.referenceUserTags, tag) ? this.removeTag(tag) : this.addTag(tag);
    }
    @action.bound handleSaveSuccess(response) {
        const {resolved} = response;
<<<<<<< HEAD
        this.errorOnSave = false;
        this.UDFError = null;
        this.reference.userTags = resolved ? null : toJS(this.referenceUserTags);
        this.reference.data.tag_udf_contents = toJS(this.UDFValues);
=======
        this.resetReferenceErrors();
        this.reference.userTags = resolved ? null : toJS(this.referenceUserTags);
        this.reference.data.tag_udf_contents = toJS(this.udfStore.values);
>>>>>>> 640eadcb
        if (!this.config.conflict_resolution || resolved) {
            this.reference.tags = toJS(this.referenceUserTags);
        }
        window.setTimeout(
            action(() => {
                const index = _.findIndex(
                        this.references,
                        ref => ref.data.pk === this.reference.data.pk
                    ),
                    nextIndex = this.references.length > index + 1 ? index + 1 : 0,
                    reference = this.references[nextIndex];
                this.successMessage = "";
                this.setReference(reference);
            }),
            1000
        );
        this.successMessage = resolved ? "Saved! Tags added with no conflict." : "Saved!";
    }
    @action.bound handleSaveFailure(response) {
<<<<<<< HEAD
        this.UDFError = "UDF-form" in response ? response["UDF-form"] : null;
=======
        this.udfStore.errors = response["UDF-form"] || null;
>>>>>>> 640eadcb
        this.errorOnSave = true;
    }
    @action.bound saveAndNext() {
        this.successMessage = "";
<<<<<<< HEAD
        this.errorOnSave = false;
        this.UDFError = null;
        const payload = {
                pk: this.reference.data.pk,
                tags: this.referenceUserTags.map(tag => tag.data.pk),
                udf_data: this.getFinalUDFValues(),
=======
        this.resetReferenceErrors();
        const payload = {
                pk: this.reference.data.pk,
                tags: this.referenceUserTags.map(tag => tag.data.pk),
                udf_data: this.udfStore.getSubmissionValues(),
>>>>>>> 640eadcb
            },
            url = `/lit/api/reference/${this.reference.data.pk}/tag/`;
        h.handleSubmit(
            url,
            "POST",
            this.config.csrf,
            payload,
            this.handleSaveSuccess,
            this.handleSaveFailure,
            this.handleSaveFailure
        );
    }
    @action.bound removeAllTags() {
        this.referenceUserTags = [];
<<<<<<< HEAD
        this.recordUDFValues();
        this.setUDF();
=======
        this.udfStore.updateValues();
>>>>>>> 640eadcb
    }
    @action.bound toggleSlideAway() {
        this.filterClass = this.filterClass == "" ? "slideAway" : "";
    }
    @action.bound setInstructionsModal(input) {
        this.showInstructionsModal = input;
    }
}

export default Store;<|MERGE_RESOLUTION|>--- conflicted
+++ resolved
@@ -67,11 +67,11 @@
                     )
                 ) {
                     udfHTML += `<div class='box-shadow rounded mt-3 mb-4'>
-                                    <a class="text-black text-decoration-none clickable bg-gray 
-                                        rounded-top px-3 d-flex justify-content-start 
-                                        align-items-center flex-wrap border-bottom-light" 
+                                    <a class="text-black text-decoration-none clickable bg-gray
+                                        rounded-top px-3 d-flex justify-content-start
+                                        align-items-center flex-wrap border-bottom-light"
                                         type="button" data-toggle="collapse" id="udf-header-${tagID}-${this.reference.data.pk}"
-                                        data-target="#collapse-${tagID}-${this.reference.data.pk}-udf" 
+                                        data-target="#collapse-${tagID}-${this.reference.data.pk}-udf"
                                         aria-expanded="true" aria-controls="collapse-${tagID}-udf">
                                             <span class="refTag px-1 py-0 my-3">${this.tagNames[tagID]}</span>
                                             <span class="h5 m-0">Tag Form</span>
@@ -124,11 +124,7 @@
         return !!_.find(tags, e => e.data.pk == tag.data.pk);
     }
     @action.bound addTag(tag) {
-<<<<<<< HEAD
-        this.recordUDFValues();
-=======
         this.udfStore.updateValues();
->>>>>>> 640eadcb
         if (
             this.hasReference &&
             !_.find(this.referenceUserTags, el => el.data.pk === tag.data.pk)
@@ -138,11 +134,7 @@
         this.setUDF();
     }
     @action.bound removeTag(tag) {
-<<<<<<< HEAD
-        this.recordUDFValues();
-=======
         this.udfStore.updateValues();
->>>>>>> 640eadcb
         _.remove(this.referenceUserTags, el => el.data.pk === tag.data.pk);
         this.setUDF();
     }
@@ -151,16 +143,9 @@
     }
     @action.bound handleSaveSuccess(response) {
         const {resolved} = response;
-<<<<<<< HEAD
-        this.errorOnSave = false;
-        this.UDFError = null;
-        this.reference.userTags = resolved ? null : toJS(this.referenceUserTags);
-        this.reference.data.tag_udf_contents = toJS(this.UDFValues);
-=======
         this.resetReferenceErrors();
         this.reference.userTags = resolved ? null : toJS(this.referenceUserTags);
         this.reference.data.tag_udf_contents = toJS(this.udfStore.values);
->>>>>>> 640eadcb
         if (!this.config.conflict_resolution || resolved) {
             this.reference.tags = toJS(this.referenceUserTags);
         }
@@ -180,29 +165,16 @@
         this.successMessage = resolved ? "Saved! Tags added with no conflict." : "Saved!";
     }
     @action.bound handleSaveFailure(response) {
-<<<<<<< HEAD
-        this.UDFError = "UDF-form" in response ? response["UDF-form"] : null;
-=======
         this.udfStore.errors = response["UDF-form"] || null;
->>>>>>> 640eadcb
         this.errorOnSave = true;
     }
     @action.bound saveAndNext() {
         this.successMessage = "";
-<<<<<<< HEAD
-        this.errorOnSave = false;
-        this.UDFError = null;
-        const payload = {
-                pk: this.reference.data.pk,
-                tags: this.referenceUserTags.map(tag => tag.data.pk),
-                udf_data: this.getFinalUDFValues(),
-=======
         this.resetReferenceErrors();
         const payload = {
                 pk: this.reference.data.pk,
                 tags: this.referenceUserTags.map(tag => tag.data.pk),
                 udf_data: this.udfStore.getSubmissionValues(),
->>>>>>> 640eadcb
             },
             url = `/lit/api/reference/${this.reference.data.pk}/tag/`;
         h.handleSubmit(
@@ -217,12 +189,7 @@
     }
     @action.bound removeAllTags() {
         this.referenceUserTags = [];
-<<<<<<< HEAD
-        this.recordUDFValues();
-        this.setUDF();
-=======
         this.udfStore.updateValues();
->>>>>>> 640eadcb
     }
     @action.bound toggleSlideAway() {
         this.filterClass = this.filterClass == "" ? "slideAway" : "";
