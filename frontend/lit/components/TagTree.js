import {observer} from "mobx-react";
import PropTypes from "prop-types";
import React, {Component} from "react";
import h from "shared/utils/helpers";

@observer
class TagNode extends Component {
    constructor(props) {
        super(props);
        this.localStorageKey = `lit-referencetag-${props.tag.data.pk}-expanded`;
        this.state = {
            expanded: window.localStorage.getItem(this.localStorageKey) === "false" ? false : true,
        };
    }
    render() {
        const {tag, showReferenceCount, handleOnClick, selectedTag, showTagHoverAdd} = this.props,
            hasChildren = tag.children.length > 0,
            expanderIcon = this.state.expanded ? "fa-minus" : "fa-plus",
            toggleExpander = e => {
                e.stopPropagation();
                const newValue = !this.state.expanded;
                window.localStorage.setItem(this.localStorageKey, newValue);
                this.setState({expanded: newValue});
            };

        return (
            <>
                <div
                    className={"d-flex nestedTag align-items-center"}
                    onClick={() => handleOnClick(tag)}>
                    <div
                        className="d-flex justify-content-end"
                        style={{width: (tag.depth - 1) * 10 + 25}}>
                        {hasChildren ? (
                            <button
                                className="d-flex btn btn-sm px-1"
                                onClick={toggleExpander}
                                type="button">
                                <i
                                    className={`fa ${expanderIcon}`}
                                    style={{fontSize: "0.8rem"}}></i>
                            </button>
                        ) : null}
                    </div>
                    <div
<<<<<<< HEAD
                        className={(showTagHoverAdd ? "tagHoverAdd" : "tagHoverSimple").concat(
=======
                        className={(showTagHoverAdd ? "tagHoverAdd" : "tagHover").concat(
>>>>>>> 0f2306e1
                            tag === selectedTag ? " tagSelected" : ""
                        )}
                        style={{flex: 1}}>
                        <span>
                            {tag.data.name}
                            {showReferenceCount ? (
                                <span className="ml-2 badge badge-dark">
                                    {tag.get_references_deep().length}
                                </span>
                            ) : null}
                        </span>
                    </div>
                </div>
                {this.state.expanded
                    ? tag.children.map((tag, i) => (
                          <TagNode
                              key={i}
                              tag={tag}
                              handleOnClick={handleOnClick}
                              showReferenceCount={showReferenceCount}
                              selectedTag={selectedTag}
                              showTagHoverAdd={showTagHoverAdd}
                          />
                      ))
                    : null}
            </>
        );
    }
}
TagNode.propTypes = {
    tag: PropTypes.object.isRequired,
    handleOnClick: PropTypes.func.isRequired,
    showReferenceCount: PropTypes.bool.isRequired,
    selectedTag: PropTypes.object,
    showTagHoverAdd: PropTypes.bool,
};

@observer
class TagTree extends Component {
    render() {
        const {
            tagtree,
            handleTagClick,
            showReferenceCount,
            selectedTag,
            untaggedHandleClick,
            untaggedCount,
            showTagHoverAdd,
<<<<<<< HEAD
        } = this.props;
        return (
            <div id="litTagtree" className="resize-y p-2 mt-2">
=======
            untaggedReferencesSelected,
            style,
        } = this.props;
        return (
            <div id="litTagtree" className="resize-y p-2 mt-2" style={style}>
>>>>>>> 0f2306e1
                {tagtree.rootNode.children.map((tag, i) => (
                    <TagNode
                        key={i}
                        tag={tag}
                        handleOnClick={handleTagClick}
                        showReferenceCount={showReferenceCount}
                        selectedTag={selectedTag}
                        showTagHoverAdd={showTagHoverAdd}
                    />
                ))}
                {untaggedHandleClick ? (
                    <p
                        className={`nestedTag mt-2 tagHover ${
                            untaggedReferencesSelected ? "tagSelected" : ""
                        }`}
                        onClick={untaggedHandleClick}>
                        Untagged References:
                        <span className="ml-2 badge badge-dark">{untaggedCount}</span>
                    </p>
                ) : null}
            </div>
        );
    }
}
TagTree.propTypes = {
    tagtree: PropTypes.object.isRequired,
    handleTagClick: PropTypes.func,
    showReferenceCount: PropTypes.bool,
    selectedTag: PropTypes.object,
    untaggedCount: PropTypes.number,
    untaggedHandleClick: PropTypes.func,
    showTagHoverAdd: PropTypes.bool,
<<<<<<< HEAD
=======
    untaggedReferencesSelected: PropTypes.bool,
    style: PropTypes.object,
>>>>>>> 0f2306e1
};
TagTree.defaultProps = {
    showReferenceCount: false,
    handleTagClick: h.noop,
    showTagHoverAdd: false,
<<<<<<< HEAD
=======
    untaggedReferencesSelected: false,
    style: {},
>>>>>>> 0f2306e1
};

export default TagTree;<|MERGE_RESOLUTION|>--- conflicted
+++ resolved
@@ -43,11 +43,7 @@
                         ) : null}
                     </div>
                     <div
-<<<<<<< HEAD
-                        className={(showTagHoverAdd ? "tagHoverAdd" : "tagHoverSimple").concat(
-=======
                         className={(showTagHoverAdd ? "tagHoverAdd" : "tagHover").concat(
->>>>>>> 0f2306e1
                             tag === selectedTag ? " tagSelected" : ""
                         )}
                         style={{flex: 1}}>
@@ -96,17 +92,11 @@
             untaggedHandleClick,
             untaggedCount,
             showTagHoverAdd,
-<<<<<<< HEAD
-        } = this.props;
-        return (
-            <div id="litTagtree" className="resize-y p-2 mt-2">
-=======
             untaggedReferencesSelected,
             style,
         } = this.props;
         return (
             <div id="litTagtree" className="resize-y p-2 mt-2" style={style}>
->>>>>>> 0f2306e1
                 {tagtree.rootNode.children.map((tag, i) => (
                     <TagNode
                         key={i}
@@ -139,21 +129,15 @@
     untaggedCount: PropTypes.number,
     untaggedHandleClick: PropTypes.func,
     showTagHoverAdd: PropTypes.bool,
-<<<<<<< HEAD
-=======
     untaggedReferencesSelected: PropTypes.bool,
     style: PropTypes.object,
->>>>>>> 0f2306e1
 };
 TagTree.defaultProps = {
     showReferenceCount: false,
     handleTagClick: h.noop,
     showTagHoverAdd: false,
-<<<<<<< HEAD
-=======
     untaggedReferencesSelected: false,
     style: {},
->>>>>>> 0f2306e1
 };
 
 export default TagTree;