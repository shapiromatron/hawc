--- conflicted
+++ resolved
@@ -39,12 +39,7 @@
 
     constructor(options) {
         // wip: http://127.0.0.1:8000/lit/assessment/100500299/references/visualization/
-<<<<<<< HEAD
         options.nodeOffsets = {}; // todo bubble up
-=======
-        options.showCounts = false; // todo bubble up
-        options.showLegend = true; // todo bubble up
->>>>>>> c951b855
         options.legendPosition = {x: 25, y: 25}; // todo bubble up
         options.nodePositions = {};
         this.options = options;
