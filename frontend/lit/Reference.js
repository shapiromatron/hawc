--- conflicted
+++ resolved
@@ -8,11 +8,7 @@
         this.data = data;
         this._quickSearchText = `${data.title}-${data.year}-${data.authors}-${data.authors_short}`.toLowerCase();
         this.tags = data.tags.map(tagId => tagtree.dict[tagId]);
-<<<<<<< HEAD
-        this.userTags = data.user_tags ? data.user_tags.map(tagId => tagtree.dict[tagId]) : [];
-=======
         this.userTags = data.user_tags ? data.user_tags.map(tagId => tagtree.dict[tagId]) : null;
->>>>>>> 8c22ae32
     }
 
     static get_detail_url(id, subtype) {
