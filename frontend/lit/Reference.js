import $ from "$";
import _ from "lodash";
import Clipboard from "clipboard";

import Observee from "utils/Observee";

class Reference extends Observee {
    constructor(data, tagtree) {
        super();
        var self = this,
            tag_ids = data.tags;
        this.data = data;
        this.data.tags = [];
        tag_ids.forEach(function(v) {
            self.add_tag(tagtree.dict[v]);
        });
    }

    static sortCompare(a, b) {
        if (a.data.year > b.data.year) return 1;
        if (a.data.year < b.data.year) return -1;
        return 0;
    }

    print_self(options) {
        options = options || {};
        let content = [],
            getTitle = () => {
                if (this.data.title) {
                    return `<p class="ref_title">${this.data.title}</p>`;
                }
            },
            getJournal = () => {
                let journal = this.data.journal ? `${this.data.journal}<br/>` : "";
                return `<p class="ref_small">${journal}</p>`;
            },
            getAbstract = () => {
                if (this.data.abstract) return `<p class="abstracts">${this.data.abstract}</p>`;
            },
            getAuthors = () => {
<<<<<<< HEAD
                // TODO - use new names
                let authors =
                        this.data.authors_list || this.data.authors || Reference.no_authors_text,
=======
                let authors = this.data.authors || Reference.no_authors_text,
>>>>>>> 0d52dcbe
                    year = this.data.year || "",
                    p = $(`<p class="ref_small">${authors} ${year}</p>`);

                // return content or undefined
                if (options.showActions && window.canEdit) {
                    var ul = $('<ul class="dropdown-menu">')
                        .append(
                            `<li><a href="${this.data.editTagUrl}" target="_blank">Edit tags</a></li>`
                        )
                        .append(
                            `<li><a href="${this.data.editReferenceUrl}" target="_blank">Edit reference</a></li>`
                        );

                    $('<div class="btn-group pull-right">')
                        .append(
                            '<a class="btn btn-small dropdown-toggle" data-toggle="dropdown">Actions <span class="caret"></span></a>'
                        )
                        .append(ul)
                        .appendTo(p);
                }

                return p;
            },
            getSearches = () => {
                if (this.data.searches) {
                    let links = this.data.searches
                            .map(d => `<a href="${d.url}">${d.title}</a>`)
                            .join("<span>,&nbsp;</span>"),
                        text = `<p><strong>HAWC searches/imports:</strong> ${links}</p>`;

                    return $("<div>").append(text);
                }
            },
            getIdentifiers = () => {
                var links = $("<div>"),
                    addHawcId = () => {
                        let grp = $('<div class="btn-group">'),
                            link = `<a class="btn btn-mini btn-warning" target="_blank" href="${this.data.url}">HAWC</a>`,
                            copyID = $(
                                `<button type="button" class="btn btn-mini btn-warning" title="Copy to clipboard"><i class="fa fa-clipboard"></i></button>`
                            );

                        // copy ID to clipboard
                        new Clipboard(copyID.get(0), {text: () => this.data.pk});

                        links.append(grp.append(link, copyID), "<span>&nbsp;</span>");
                    };

                if (this.data.full_text_url) {
                    let grp = $('<div class="btn-group">'),
                        link = `<a class="btn btn-mini btn-primary" target="_blank" href="${this.data.full_text_url}">Full text link</a>`,
                        copyID = $(
                            `<button type="button" class="btn btn-mini btn-primary" title="Copy to clipboard"><i class="fa fa-clipboard"></i></button>`
                        );

                    // copy ID to clipboard
                    new Clipboard(copyID.get(0), {text: () => this.data.full_text_url});

                    links.append(grp.append(link, copyID), "<span>&nbsp;</span>");
                }

                _.chain(this.data.identifiers)
                    .filter(v => v.url.length > 0)
                    .sortBy(v => v.database_id)
                    .each(function(v) {
                        let grp = $('<div class="btn-group">'),
                            link = `<a class="btn btn-mini btn-success" target="_blank" href="${v.url}" title="View ${v.id}">${v.database}</a>`,
                            copyID = $(
                                `<button type="button" class="btn btn-mini btn-success" title="Copy to clipboard"><i class="fa fa-clipboard"></i></button>`
                            );

                        // copy ID to clipboard
                        new Clipboard(copyID.get(0), {text: () => v.id});

                        links.append(grp.append(link, copyID), "<span>&nbsp;</span>");
                    })
                    .value();

                links.append(addHawcId());

                _.chain(this.data.identifiers)
                    .reject(v => v.url.length > 0 || v.database === "External link")
                    .sortBy(v => v.database_id)
                    .each(function(v) {
                        let grp = $('<div class="btn-group">'),
                            link = `<button type="button" class="btn btn-mini">${v.database}</a>`,
                            copyID = $(
                                `<button type="button" class="btn btn-mini" title="Copy to clipboard"><i class="fa fa-clipboard"></i></button>`
                            );

                        // copy ID to clipboard
                        new Clipboard(copyID.get(0), {text: () => v.id});

                        links.append(grp.append(link, copyID), "<span>&nbsp;</span>");
                    })
                    .value();

                return links;
            };

        if (options.showDetailsHeader) {
            content.push("<h4>Reference details:</h4>");
        }
        content.push(getAuthors());
        content.push(getTitle());
        content.push(getJournal());
        if (options.showTaglist) {
            content = content.concat(this.print_taglist());
        }
        content.push(getAbstract());
        content.push(getSearches());
        content.push(getIdentifiers());

        if (options.showHr) {
            content.push("<hr/>");
        }

        return $("<div>").html(content);
    }

    print_taglist() {
        var title = window.canEdit ? "click to remove" : "",
            cls = window.canEdit ? "refTag refTagEditing" : "refTag";
        return this.data.tags.map(d =>
            $(`<span title="${title}" class="${cls}">${d.get_full_name()}</span>`).data("d", d)
        );
    }

<<<<<<< HEAD
    print_short_name() {
        // TODO - use new names
        let authors = this.data.authors || this.data.authors_list || Reference.no_authors_text,
            year = this.data.year || "";
        this.$list = $(`<p class="reference">${authors} ${year}</p>`).data("d", this);
=======
    print_name() {
        this.$list = $(
            '<p class="reference">{0} {1}</p>'.printf(
                this.data.authors || Reference.no_authors_text,
                this.data.year || ""
            )
        ).data("d", this);
>>>>>>> 0d52dcbe
        return this.$list;
    }

    select_name() {
        this.$list.addClass("selected");
    }

    deselect_name() {
        this.$list.removeClass("selected");
    }

    add_tag(tag) {
        var tag_already_exists = false;
        this.data.tags.forEach(function(v) {
            if (tag === v) {
                tag_already_exists = true;
            }
        });
        if (tag_already_exists) return;
        this.data.tags.push(tag);
        tag.addObserver(this);
        this.notifyObservers();
    }

    remove_tag(tag) {
        this.data.tags.splice_object(tag);
        tag.removeObserver(this);
        this.notifyObservers();
    }

    remove_tags() {
        this.data.tags = [];
        this.notifyObservers();
    }

    save(success, failure) {
        var data = {
            pk: this.data.pk,
            tags: this.data.tags.map(function(v) {
                return v.data.pk;
            }),
        };
        $.post(".", data, function(v) {
            return v.status === "success" ? success() : failure();
        }).fail(failure);
    }

    update(status) {
        if (status.event == "tag removed") {
            this.remove_tag(status.object);
        }
    }
}

_.extend(Reference, {
    no_authors_text: "[No authors listed]",
});

export default Reference;<|MERGE_RESOLUTION|>--- conflicted
+++ resolved
@@ -38,13 +38,9 @@
                 if (this.data.abstract) return `<p class="abstracts">${this.data.abstract}</p>`;
             },
             getAuthors = () => {
-<<<<<<< HEAD
                 // TODO - use new names
                 let authors =
                         this.data.authors_list || this.data.authors || Reference.no_authors_text,
-=======
-                let authors = this.data.authors || Reference.no_authors_text,
->>>>>>> 0d52dcbe
                     year = this.data.year || "",
                     p = $(`<p class="ref_small">${authors} ${year}</p>`);
 
@@ -173,21 +169,10 @@
         );
     }
 
-<<<<<<< HEAD
-    print_short_name() {
-        // TODO - use new names
+    print_name() {
         let authors = this.data.authors || this.data.authors_list || Reference.no_authors_text,
             year = this.data.year || "";
         this.$list = $(`<p class="reference">${authors} ${year}</p>`).data("d", this);
-=======
-    print_name() {
-        this.$list = $(
-            '<p class="reference">{0} {1}</p>'.printf(
-                this.data.authors || Reference.no_authors_text,
-                this.data.year || ""
-            )
-        ).data("d", this);
->>>>>>> 0d52dcbe
         return this.$list;
     }
 
