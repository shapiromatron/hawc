--- conflicted
+++ resolved
@@ -26,11 +26,7 @@
 .vscode/
 _build/
 build/
-<<<<<<< HEAD
-data/
-=======
 /data/
->>>>>>> 6ac2edca
 dist/
 node_modules/
 public/
