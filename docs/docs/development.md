--- conflicted
+++ resolved
@@ -20,13 +20,7 @@
 
 ## Environment setup
 
-<<<<<<< HEAD
-HAWC can be developed both on Windows and and Linux/Mac. Development on Mac/Linux is preferred as it is more similar to deployment.
-=======
 HAWC can be developed on Windows, Linux, or Mac. Development on Mac/Linux is preferred as it is more similar to deployment.
-
-Install [uv](https://docs.astral.sh/uv/); either via pip install or following the installation guide on the website.  Using `uv` is not required; you can build using standard Python + pip or Conda, depending on your personal preference.
->>>>>>> 26d151df
 
 Install [uv](https://docs.astral.sh/uv/); either via pip install or following the installation guide on the website.  Using `uv` is not required; you can build using standard Python + pip or Conda, depending on your personal preference.
 
