--- conflicted
+++ resolved
@@ -461,13 +461,10 @@
 ```
 
 After running, manually delete unused fonts and images.
-<<<<<<< HEAD
-=======
 
 A few major revisions were made to the compiled USWDS assets, most notably:
 
 - Update the fonts path location to pull from an external delivery network instead of the `../fonts` location in the styles.css file. This was done using a search/replace on that file.
->>>>>>> 3d3ab66a
 
 ### Materialized views
 
