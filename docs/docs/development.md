# Development

Below you will find basic setup and deployment instructions for the Health
Assessment Workspace Collaborative project.  To begin you should have the
following applications installed on your local development system:

- [Git](https://git-scm.com/)
- [Python](https://www.python.org/) == 3.11
- [Node.js](https://nodejs.org)
- [Yarn](https://yarnpkg.com/) < 2
- [PostgreSQL](https://www.postgresql.org/) >= 12

When writing code for HAWC, there are a few requirements for code acceptance. We have built-in CI using github actions for enforcement:

- Python code must comply with code formatters and linters: black and ruff
- Javascript code must comply with eslint formatters
- All unit-test (currently in python-only) must pass; please write test when contributing new code

See the `Useful utilities` below for more details on how to automatically lint/format your code.

## Environment setup


HAWC can be developed both on Windows and and Linux/Mac. Development on Mac/Linux is preferred as it is more similar to the deployment environments, and things are a little more out of the box. Instructions are provided below for both environments.

```bash title="Mac/Linux"
# clone repository; we'll put in ~/dev but you can put anywhere
mkdir -p ~/dev
cd ~/dev
git clone https://github.com/shapiromatron/hawc.git

# create virtual environment and install requirements
cd ~/dev/hawc
python -m venv venv

# activate the environment
source ./venv/bin/activate

# install requirements
./venv/bin/pip install -r ./requirements/dev.txt

# create a PostgreSQL database and superuser
createuser --superuser --no-password hawc
createdb -E UTF-8 -U hawc hawc
```

For Windows, use anaconda or miniconda to get requirements can be used to get dependencies:

```batch title="Windows"
:: create a conda environment with our hard to get dependencies
conda create --name hawc
conda activate hawc
conda install python=3.11 postgresql
conda install -c conda-forge nodejs
conda install -c conda-forge yarn=1.22.19

:: clone repository; we'll put in dev but you can put anywhere
mkdir %HOMEPATH%\dev
cd %HOMEPATH%\dev
git clone https://github.com/shapiromatron/hawc.git

:: install python requirements
cd %HOMEPATH%\dev\hawc
python -m pip install --upgrade pip
pip install -r requirements\dev.txt

:: setup and start PostgreSQL; in this example we'll put it in dev
cd %HOMEPATH%\dev
mkdir pgdata
pg_ctl -D pgdata initdb
mkdir pgdata\logs
pg_ctl -D pgdata -l pgdata\logs\logfile start

:: create our superuser and main/test databases
createuser --superuser --no-password hawc
createdb -T template0 -E UTF8 hawc
createdb -T template0 -E UTF8 hawc-test
```

## Running the application

After installing hawc above, you can access the hawc application management commands using the `manage` command in your terminal. You can also use `manage.py` on mac or linux; this was done to mirror the django [manage.py](https://docs.djangoproject.com/en/4.1/ref/django-admin/) convention.

### Linux/Mac

In the first terminal, let's create our database and then run the python webserver:

```bash title="Terminal #1"
# active python virtual environment
cd ~/dev/hawc
source ./venv/bin/activate

# update python/js packages; sync app state with database
make sync-dev

# run development webserver
manage runserver
```

In a second terminal, run the node development webserver for javascript:

```bash title="Terminal #2"
# navigate to frontend folder
cd ~/dev/hawc/frontend

# install javascript dependencies
yarn install

# start node hot-reloading server
npm start
```

If you navigate to [localhost](http://127.0.0.1:8000/) and see a website, you're ready to begin coding!

### Windows

In the first terminal, let's create our database and then run the python webserver:

```batch title="Terminal #1"
:: activate our environment
conda activate hawc

:: start the postgres database (if not already started)
pg_ctl -D %HOMEPATH%\dev\pgdata -l %HOMEPATH%\dev\pgdata\logs\logfile start

:: update python/js packages; sync app state with database
make sync-dev

:: run development webserver
manage runserver
```

In a second terminal, run the node development webserver for javascript:

```batch title="Terminal #2"
:: activate our environment
conda activate hawc

:: navigate to frontend folder
cd %HOMEPATH%\dev\hawc\frontend

:: install javascript dependencies
yarn install

:: start node hot-reloading server
npm start
```

If you navigate to [localhost](http://127.0.0.1:8000/) and see a website, you're ready to begin coding!

### Useful utilities

There are a number of helpful utility commands available from the command line.
A full list of these commands is located in the ``Makefile`` or ``make.bat`` (depending on the OS), but they are called using the same commands.

```bash
# run unit tests
make test
make test-js

# run integration tests
make test-integration

# run integration tests with a visible chrome window and debugger
make test-integration-debug

# lint code (show changes required) - all, javascript-only, or python-only
make lint
make lint-js
make lint-py

# format code (try to make changes) - all,  javascript-only, or python-only
make format
make format-js
make format-py
```

On Mac/Linux; if you have [tmux](https://github.com/tmux/tmux/wiki) installed, there's a one-line command to start the environment

```bash
# use the bundled dev `tmux` dev environment
make dev
```

On Windows; if you created the pgdata folder in %HOMEPATH%\dev, there's a short command to start the database

```bash
# start postgres db (if pgdata folder is located in %HOMEPATH%\dev)
make startdb
```

## Local Settings
### Django settings inheritance

HAWC settings are structured according to the django settings framework. Within ``hawc/main/settings``, there are a number of settings files that inherit using the following pattern:

```text
            -------------------
            |  HAWC SETTINGS  |
            -------------------
                    |
                    |
                -----------
                | base.py |
                -----------
                /        \
                /          \
    --------------       ----------        ------------
    | staging.py |       | dev.py |  <---  | local.py |
    --------------       ----------        ------------
            |                  |             (applied to dev.py,
            |                  |                 if file exists)
    -----------------    ---------------
    | production.py |    | unittest.py |
    -----------------    ---------------
```

To make changes to your local environment, create (and then modify) ``hawc/main/settings/local.py``. This file is not created by default (and is not tracked in git), but a template can be copied and renamed from ``hawc/main/settings/local.example.py`` as a starting point. You can make changes to this file to configure your local environment, such as which database is used or the "flavor" of HAWC (see "More Settings").


## Testing HAWC

### The test database

A test database is automatically loaded each time you run the unit tests; it contains simplistic data for every model in HAWC.

This makes the test database useful when writing new features. There are multiple users you can use, each with their own global and assessment-level permissions. If you have the test database loaded in, you can log in using the credentials below:

 Role                | Email                    | Password
---------------------|--------------------------|----------
 **Administrator**   | admin@hawcproject.org    | pw
 **Project manager** | pm@hawcproject.org       | pw
 **Team member**     | team@hawcproject.org     | pw
 **Reviewer**        | reviewer@hawcproject.org | pw

As new features are added, adding and changing content in the test database will be required to test these features. Instructions for loading and dumping are described below.

#### Generating the test database

Follow the instructions below to generate a test database.

```bash title="Mac/Linux"
# specify that we're using the unit-test settings
export "DJANGO_SETTINGS_MODULE=hawc.main.settings.unittest"

# load existing test
createdb hawc-fixture
manage load_test_db

# now make edits to the database using the GUI or via command line

# export database
manage dump_test_db
```

```batch title="Windows"
:: specify that we're using the unit-test settings
set DJANGO_SETTINGS_MODULE=hawc.main.settings.unittest

:: load existing test
createdb -T template0 -E UTF8 hawc-fixture
manage load_test_db

:: now make edits to the database using the GUI or via command line

:: export database
manage dump_test_db
```

If tests aren't working after the database has changed (ie., migrated); try dropping the test-database with the command ``dropdb hawc-test``.

Some tests compare large exports on disk to ensure the generated output is the same as expected. In some cases, these export files should changes. Therefore, you can set a flag in the `tests/conftest.py` to set `rewrite_data_files` to True. This will rewrite all saved files, so please review the changes to ensure they're expected. A test is in CI to ensure that `rewrite_data_files` is False.


### Loading a database dump

If you have a database dump saved locally, you can load that in instead. If you have multiple databases, you can switch them on the fly in your local.py settings (see Django Settings Inheritance above).

```bash

# add hawc superuser
createuser hawc --superuser --no-password

# create new database owned by a hawc user
createdb -O hawc hawc

# load gzipped database
gunzip -c "db_dump.sql.gz" | psql -U hawc -d hawc
```

### Creating a database dump

Here's how to create a database dump:

```bash
# anonymize data
manage scrub_db

# dump in gzipped format
pg_dump -U hawc hawc | gzip > db_dump.sql.gz
```


### Mocking external resources in tests

When writing tests for code that accesses external resources (e.g., data from PubMed API endpoints), the ``vcr`` python package is used to save "cassettes" of expected responses for faster tests and stability in case external resources are intermittently offline. These cassettes can be rebuilt by running ``make test-refresh``, which will delete the ``cassettes`` directory and run the python test suite, which will recreate the cassettes based on actual responses.

If a test uses an external resource, ensure that it is decorated with ``@pytest.mark.vcr`` to generate a cassette; see our current tests suite for examples.

To run tests without using the cassettes and making the network requests, use:

```bash
py.test --disable-vcr
```

### Testing celery application

The following requires ``redis-cli`` and ``docker-compose``.

To test asynchronous functionality in development, modify your ``hawc/main/settings/local.py``:

```python
CELERY_BROKER_URL = "redis://:default-password@localhost:6379/1"
CELERY_RESULT_BACKEND = "redis://:default-password@localhost:6379/2"
CELERY_TASK_ALWAYS_EAGER = False
CELERY_TASK_EAGER_PROPAGATES = False
```

Then, create the example docker container and start a celery worker instance:

```bash
# build container
docker-compose -f compose/dc-build.yml --project-directory . build redis
docker-compose -f compose/dc-build.yml --project-directory . up -d redis

# check redis is up and can be pinged successfully
redis-cli -h localhost -a default-password ping

# start workers
celery --app=hawc.main.celery worker --loglevel=INFO
celery --app=hawc.main.celery beat --loglevel=INFO

# stop redis when you're done
docker-compose -f compose/dc-build.yml --project-directory . down
```

Asynchronous tasks will not be executed by celery workers instead of the main thread.

### Integration tests

While the standard tests check that the backend views and models interact as designed, integration testing checks whether the frontend of HAWC functions in a browser as intended. These tests use [playwright](https://playwright.dev/python/). By default, integration tests are skipped when running pytest locally by default, but are always executed in github actions. To run:

```bash title="Mac/Linux"
# to run all
make test-integration-debug

# or a custom method to run a single test
export INTEGRATION_TESTS=1
py.test -sv tests/integration/test_login.py --pdb
```

```batch title="Windows"
:: to run all
make test-integration-debug

:: or a custom method to run a single test
set INTEGRATION_TESTS=1
py.test -sv tests/integration/ --pdb
```

By default, the integration tests run in "headless" mode, or without a browser being shown. When editing integration tests, use the interactive mode to capture user operations:

```bash
make test-integration-debug

# use set instead of export on windows
export INTEGRATION_TESTS=1
export PWDEBUG=1
py.test -sv tests/integration/test_login.py --pdb
```


## More settings

### Visual Studio Code

[Visual Studio Code]( https://code.visualstudio.com/) is the recommended editor for this project. Recommended extensions include:

- [Python for VS Code](https://marketplace.visualstudio.com/items?itemName=ms-python.python)
- [Black formatter](https://marketplace.visualstudio.com/items?itemName=ms-python.black-formatter)
- [Ruff](https://marketplace.visualstudio.com/items?itemName=charliermarsh.ruff)
- [Eslint for VS Code](https://marketplace.visualstudio.com/items?itemName=dbaeumer.vscode-eslint)
- [Code Spell Checker](https://marketplace.visualstudio.com/items?itemName=streetsidesoftware.code-spell-checker)
- [Ruff](https://marketplace.visualstudio.com/items?itemName=charliermarsh.ruff)

When using the recommended settings below, your python and javascript code should automatically format whenever you save to fix most, but not all requirements. In addition, you should have pretty good autocompletion. Python type annotations are enabled with warnings, but not enforced; this may change as we continue to annotate the existing codebase. You can add these settings to your overall VSCode settings.json file, or create a [workspace](https://code.visualstudio.com/docs/editor/workspaces) for HAWC and add it to the workspace settings.json file.

```json
{
    "[dockerfile]": {
        "editor.formatOnSave": false
    },
    "[css]": {
        "editor.formatOnSave": false,
    },
    "[javascript]": {
        "editor.formatOnSave": false,
    },
    "[markdown]": {
        "editor.wordWrap": "bounded",
        "editor.quickSuggestions": false
    },
    "[python]": {
<<<<<<< HEAD
        "editor.formatOnSave": true,
        "editor.formatOnPaste": false,
        "editor.codeActionsOnSave": {
            "source.fixAll": true
        }
=======
        "editor.defaultFormatter": "ms-python.black-formatter",
        "editor.formatOnSave": true,
        "editor.codeActionsOnSave": {
            "source.fixAll": true
        },
>>>>>>> 3725ad3c
    },
    "editor.codeActionsOnSave": {
        "source.fixAll": false,
        "source.fixAll.eslint": true
    },
    "editor.formatOnPaste": false,
    "editor.formatOnSave": false,
    "editor.rulers": [100, 120],
    "editor.tabSize": 4,
    "eslint.format.enable": true,
    "files.eol": "\n",
    "files.exclude": {
        "**/*.pytest_cache": true,
        "**/__pycache__": true
    },
    "files.insertFinalNewline": true,
    "files.trimTrailingWhitespace": true,
    "python.analysis.diagnosticSeverityOverrides": {
        "reportUnknownMemberType": "information",
    },
    "python.analysis.typeCheckingMode": "basic",
<<<<<<< HEAD
    "python.formatting.provider": "black",
=======
>>>>>>> 3725ad3c
    "python.languageServer": "Pylance",
    "python.linting.flake8Enabled": false,
    "search.exclude": {
        "**/node_modules": true,
        "**/.git": true,
    },
}
```

### HAWC flavors

Currently HAWC has two possible application "flavors", where the application is slightly different depending on which flavor is selected. To change, modify the ``HAWC_FLAVOR`` variable at ``hawc/main/settings/local.py``.

Possible values include:

- PRIME (default application; as hosted at <https://hawcproject.org>)
- EPA (EPA application; as hosted at EPA)

### Compiling USWDS

The EPA flavor of HAWC uses a framework from the [U.S. Web Design System](https://designsystem.digital.gov/) (USWDS) adapted for the agency. USWDS is a large package with thousands of resources; HAWC only includes a subset of these files. Including further components requires installing USWDS, and adding the component names to [`frontend/uswds/sass/styles.scss`](https://designsystem.digital.gov/components/packages/). The following command will rebuild this code:

```bash
cd ~/dev/hawc/frontend

# rebuild CSS
npm run uswds-compile

# copy fonts, img, js
npm run uswds-copy-assets
```

After running, manually delete unused fonts and images.

A few major revisions were made to the compiled USWDS assets, most notably:

- Update the fonts path location to pull from an external delivery network instead of the `../fonts` location in the styles.css file. This was done using a search/replace on that file.

### Materialized views

HAWC is in essence two different systems with very different data requirements:

1. It is a content-management capture system for data used in systematic reviews
2. It is a data visualization and summarization system of these data

To facilitate #2, materialized views have been added and other caching systems to precompute views
of the data frequently used for generate data visuals and other insights. In production, materialized
views are refreshed daily via a persistent celery task, as well as up to every five minutes if a
flag for updating the data is set.

In development however, we generally do not run the celery task service in the backend. Thus, to
trigger a materialized view rest, you can use a `manage` command:

```bash
manage refresh_views
```

You may need to do this periodically if your data is stale.

### Lines of code

To generate a report on the lines of code, install [cloc](https://github.com/AlDanial/cloc) and then run the make command:

```bash
make loc
```<|MERGE_RESOLUTION|>--- conflicted
+++ resolved
@@ -411,19 +411,11 @@
         "editor.quickSuggestions": false
     },
     "[python]": {
-<<<<<<< HEAD
-        "editor.formatOnSave": true,
-        "editor.formatOnPaste": false,
-        "editor.codeActionsOnSave": {
-            "source.fixAll": true
-        }
-=======
         "editor.defaultFormatter": "ms-python.black-formatter",
         "editor.formatOnSave": true,
         "editor.codeActionsOnSave": {
             "source.fixAll": true
         },
->>>>>>> 3725ad3c
     },
     "editor.codeActionsOnSave": {
         "source.fixAll": false,
@@ -445,10 +437,6 @@
         "reportUnknownMemberType": "information",
     },
     "python.analysis.typeCheckingMode": "basic",
-<<<<<<< HEAD
-    "python.formatting.provider": "black",
-=======
->>>>>>> 3725ad3c
     "python.languageServer": "Pylance",
     "python.linting.flake8Enabled": false,
     "search.exclude": {
