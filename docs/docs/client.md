# Clients and APIs

The development team maintains a number of clients and APIs that are used for development and for some user interfaces for the application. The same rules for authentication and authorization are in place to access data from HAWC assessments programmatically using the API or clients.  Access for assessments can only be modified using the HAWC website; they cannot be changed via the client or API at this time.

## Python HAWC client

A [HAWC client](https://pypi.org/project/hawc-client/) has been developed and is the recommended approach to programmatically add or fetch content
from a HAWC instance. To install the client (requires Python ≥ 3.9):

```bash
python -m pip install -U hawc-client
```

Using a notebook or python shell:

```python
from getpass import getpass
from hawc_client import HawcClient

client = HawcClient("https://hawcproject.org")

# Authentication is deployment specific. If the hawc deployment stores and manages user
# accounts directly, then you can login via the HAWC API to authenticate:
client.authenticate(email="me@me.com", password=getpass())

# For other deployments which use external authentication, a user should login via the browser
# as a normal user, and then view the token on their user profile:
client.set_authentication_token(token=getpass())

# get all references for an assessment
client.lit.references(assessment_id=123)
```

An interactive client also exists which downloads figures or visualizations:

```python
from getpass import getpass
from hawc_client import HawcClient

client = HawcClient("https://hawcproject.org")
client.set_authentication_token(getpass(), login=True)  # must set login to True

with client.interactive(headless=False) as iclient:
    iclient.download_visual(123, 'visual.png')
    iclient.download_data_pivot(456, 'data-pivot.png')
```

There are many more commands available in the HAWC client that aren't documented here. It is recommended to use an interactive terminal session using a jupyter notebook to browse the available methods and their docstrings for more details.

### Tutorials

Client tutorials for common operations are below:

- Literature: [Adding/modifying/deleting references](https://github.com/shapiromatron/hawc/blob/master/scripts/client/lit-crud-references.ipynb)
- Literature: [Tagging references](https://github.com/shapiromatron/hawc/blob/master/scripts/client/lit-tagging-references.ipynb)
- Risk of bias/study evaluation: [Adding evaluations](https://github.com/shapiromatron/hawc/blob/master/scripts/client/rob-evaluations.ipynb)
- Bioassay: [Creating bioassay data](https://github.com/shapiromatron/hawc/blob/master/scripts/client/bioassay-crud.ipynb)

### Changelog

#### [2025-1](https://pypi.org/project/hawc-client/2025.1/) (TBD)

<<<<<<< HEAD
* Remove data pivot API endpoints; all behaviors can be accomplished using the visual API

#### [2024-4](https://pypi.org/project/hawc-client/2024.4/) (January 2024)

* Added literature tag API {create, update, delete, move}
=======
* Add `unpublished` parameter to bmd dataset download

#### [2024-4](https://pypi.org/project/hawc-client/2024.4/) (January 2025)

* Added assessment team member API endpoint to retrieve assessments a user is a member of
* Added literature tag API {create, update, delete, move} to modify tags
>>>>>>> 85c59c9d

#### [2024-3](https://pypi.org/project/hawc-client/2024.3/) (October 2024)

* Update data pivot and visual output formats to return JSON
* Add a new BMDS Export to return dose-response data

#### [2024-2](https://pypi.org/project/hawc-client/2024.2/) (July 2024)

* Minor documentation and docstring updates

#### [2024-1](https://pypi.org/project/hawc-client/2024.1/) (February 2024)

* Add new interactive client for downloading visual and data pivots images
* Updated study evaluation/risk of bias APIs
* Add APIs to modify EffectTags, commonly used in animal and epi models
* Add APIs to modify epiv2 models
* Add APIs to modify Visuals and Data Pivots
* Add APIs to modify Assessments, Assessment Values, and Assessment Details

#### [2023-2](https://pypi.org/project/hawc-client/2023.2/) (April 2023)

* Add new `login` parameter to `client.set_authentication_token`, and returns  boolean instead of a dict.
    - If `login` is False (default), a token based API session is created. This is consistent with previous behavior.
    - If `login` is True, a django cookie-based session is set instead of a token-based API session. This may be used if using the client to browse the website, however CSRF tokens will be required for API and form requests.
* Added ``client.lit.reference_user_tags`` - retrieves all user tag for all references for an assessment.

#### [2023-1](https://pypi.org/project/hawc-client/2023.1/) (January 2023)

* Added ``client.riskofbias.compare_metrics`` - align metrics when copying across assessments via fuzzy text matching
* Added ``client.summary.datapivot_list`` - retrieve all data pivots for an assessment
* Added ``client.summary.table_list`` - retrieve all tables for an assessment

#### [2022-7](https://pypi.org/project/hawc-client/2022.7/) (July 2022)

* Added ``client.study.studies`` to return dataframe of studies for an assessment
* Added new parameter, ``invert``, to the ``client.animal.endpoints``
    * When invert is False (default), returns a list of endpoints with parent data nested
    * When invert is True, returns a list of studies, with child data nested
* Added ``client.riskofbias.metrics`` to return a dataframe of metrics for an assessment
* Added ``client.riskofbias.reviews`` to return a list of reviews for an assessment

## API access

Authenticated users can access HAWC REST APIs; below is an example script for use:

```python
import requests

session = requests.Session()
login = requests.post(
    "https://hawcproject.org/user/api/token-auth/",
    json={"username": "me@me.com", "password": "keep-it-hidden"}
)

if login.status_code == 200:
    session.headers.update(Authorization=f"Token {login.json()['token']}")
else:
    raise EnvironmentError("Authentication failed")

session.get('https://hawcproject.org/ani/api/endpoint/?assessment_id=123').json()
```<|MERGE_RESOLUTION|>--- conflicted
+++ resolved
@@ -60,20 +60,13 @@
 
 #### [2025-1](https://pypi.org/project/hawc-client/2025.1/) (TBD)
 
-<<<<<<< HEAD
+* Add `unpublished` parameter to bmd dataset download
 * Remove data pivot API endpoints; all behaviors can be accomplished using the visual API
-
-#### [2024-4](https://pypi.org/project/hawc-client/2024.4/) (January 2024)
-
-* Added literature tag API {create, update, delete, move}
-=======
-* Add `unpublished` parameter to bmd dataset download
 
 #### [2024-4](https://pypi.org/project/hawc-client/2024.4/) (January 2025)
 
 * Added assessment team member API endpoint to retrieve assessments a user is a member of
 * Added literature tag API {create, update, delete, move} to modify tags
->>>>>>> 85c59c9d
 
 #### [2024-3](https://pypi.org/project/hawc-client/2024.3/) (October 2024)
 
