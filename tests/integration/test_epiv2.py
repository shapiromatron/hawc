import re

from playwright.sync_api import expect

from .common import PlaywrightTestCase


class TestEpiV2(PlaywrightTestCase):
    def test_epiv2(self):
        page = self.page
        page.goto(self.live_server_url)

        # /design/:id/
        self.login_and_goto_url(
            page, f"{self.live_server_url}/epidemiology/design/1/", "pm@hawcproject.org"
        )

        # Check that all tables are visible on detail page
        expect(page.locator("text=Chemicals")).to_be_visible()
        expect(page.locator("text=Exposure Measurements")).to_be_visible()
        expect(page.locator("text=Exposure Levels")).to_be_visible()
        expect(page.locator("text=Outcomes")).to_be_visible()
        expect(page.locator("text=Adjustment Factors")).to_be_visible()
        expect(page.locator("text=Data Extractions")).to_be_visible()

        # Go to update design page
        page.locator('a:has-text("Actions")').click()
        page.locator('a:has-text("Update")').click()

        # Update study design
        expect(page).to_have_url(re.compile(r"/epidemiology/design/\d+/update/"))
        page.wait_for_load_state("networkidle")
        expect(page.locator("text=Update design")).to_be_visible()
        page.locator("#design-update").click()
        page.locator('input[name="participant_n"]').click()
        page.locator('input[name="participant_n"]').fill("460")
        page.locator("text=Save").click()

        # Check chemical CCRUD
        page.locator("text=Chemicals Add Row >> button").click()
        page.locator('select[name="name"]+span.select2-container').click()
        page.locator('input[role="searchbox"]').fill("water")
        page.locator("#chemical-save").click()
        page.locator("text=water - >> #chemical-clone").click()
        page.locator("text=water (2)").click()
        page.locator("text=water (2) - >> #chemical-delete").click()
        page.locator("#chemical-confirm-del").click()

        # Check exposure CCRUD
        page.locator("text=Exposure Measurements Add Row >> button").click()
        page.locator('input[name="name"]').click()
        page.locator('input[name="name"]').fill("adult serum")
        page.locator('select[name="measurement_type_0"]').click()
        page.locator("#exposure-save").click()
        page.locator("text=adult serum Food - >> #exposure-clone").click()
        page.locator("text=adult serum (2)").click()
        page.locator("text=adult serum (2) Food - >> #exposure-delete").click()
        page.locator("#exposure-confirm-del").click()

        # Check exposure level CCRUD
        page.locator("text=Exposure Levels Add Row >> button").click()
        page.locator('input[name="name"]').click()
        page.locator('input[name="name"]').fill("water adult serum")
<<<<<<< HEAD
        page.pause()
        page.locator('select[name="chemical"]').select_option("5")
        page.locator('select[name="exposure_measurement"]').select_option("4")
=======
        page.locator('select[name="chemical"]').select_option(label="water")
        page.locator('select[name="exposure_measurement"]').select_option(label="adult serum")
>>>>>>> 99fa863e
        page.locator("#exposurelevel-save").click()
        page.locator("text=water adult serum").click()
        page.locator("text=water adult serum water adult serum - - >> #exposurelevel-clone").click()
        page.locator("text=water adult serum (2)").click()
        page.locator(
            "text=water adult serum (2) water adult serum - - >> #exposurelevel-delete"
        ).click()
        page.locator("#exposurelevel-confirm-del").click()

        # Check outcome CCRUD
        page.locator("text=Outcomes Add Row >> button").click()
        page.locator('select[name="system"]').select_option("IM")
        page.locator('select[name="effect"]+span.select2-container').click()
        page.locator('input[role="searchbox"]').fill("asthma 2")
        page.locator('select[name="endpoint"]+span.select2-container').click()
        page.locator('input[role="searchbox"]').fill("asthma within previous 10 years")
        page.locator("#outcome-save").click()
        page.locator(
            "text=Immune asthma 2 asthma within previous 10 years >> #outcome-clone"
        ).click()
        page.locator(
            "text=Immune asthma 2 asthma within previous 10 years (2) >> #outcome-delete"
        ).click()
        page.locator("#outcome-confirm-del").click()

        # Check adjustment factor CCRUD
        page.locator("text=Adjustment Factors Add Row >> button").click()
        page.locator('input[name="name"]').click()
        page.locator('input[name="name"]').fill("B")
        page.locator('input[name="name"]').press("Tab")
        page.locator('textarea[name="description"]').fill("three, separate, items")
        page.locator("#adjustmentfactor-save").click()
        page.locator("text=three").click()
        page.locator("text=separate").click()
        page.locator("text=items").click()
        page.locator("text=B three separate items - >> #adjustmentfactor-clone").click()
        page.locator("text=B (2) three separate items - >> #adjustmentfactor-delete").click()
        page.locator("#adjustmentfactor-confirm-del").click()

        # Check data extraction CCRUD
        page.locator("text=Data Extractions Add Row >> button").click()
        page.locator('select[name="outcome"]').select_option(
            label="asthma within previous 10 years"
        )
        page.locator('select[name="exposure_level"]').select_option(label="water adult serum")
        page.locator('input[name="effect_estimate"]').click()
        page.locator('input[name="effect_estimate"]').fill("0")
        page.locator('input[name="group"]').click()
        page.locator('input[name="group"]').fill("Group 3")
        page.locator('select[name="factors"]').select_option("6")
        page.locator("#dataextraction-save").click()
        page.locator("text=Group 3").click()

        # Check that changes are reflected on detail page
        page.locator("#epiv2-page-cancel").click()
        expect(page.locator("text=460")).to_be_visible()
        expect(page.locator("text=water >> nth=0")).to_be_visible()
        expect(page.locator("text=adult serum >> nth=0")).to_be_visible()
        expect(page.locator("text=water adult serum >> nth=0")).to_be_visible()
        expect(page.locator("text=asthma within previous 10 years >> nth=0")).to_be_visible()
        expect(page.locator('td:has-text("B")').nth(4)).to_be_visible()
        expect(page.locator("text=Group 3")).to_be_visible()<|MERGE_RESOLUTION|>--- conflicted
+++ resolved
@@ -61,14 +61,8 @@
         page.locator("text=Exposure Levels Add Row >> button").click()
         page.locator('input[name="name"]').click()
         page.locator('input[name="name"]').fill("water adult serum")
-<<<<<<< HEAD
-        page.pause()
-        page.locator('select[name="chemical"]').select_option("5")
-        page.locator('select[name="exposure_measurement"]').select_option("4")
-=======
         page.locator('select[name="chemical"]').select_option(label="water")
         page.locator('select[name="exposure_measurement"]').select_option(label="adult serum")
->>>>>>> 99fa863e
         page.locator("#exposurelevel-save").click()
         page.locator("text=water adult serum").click()
         page.locator("text=water adult serum water adult serum - - >> #exposurelevel-clone").click()
