import re

from playwright.sync_api import expect

from .common import PlaywrightTestCase


class TestLiterature(PlaywrightTestCase):
    def test_literature(self):
        page = self.page
        page.goto(self.live_server_url)

        # /lit/assessment/:id/
        self.login_and_goto_url(
            page, f"{self.live_server_url}/lit/assessment/2/", "pm@hawcproject.org"
        )
        assert page.locator("css=#tags .nestedTag").count() > 5

        # /lit/assessment/:id/references/
        page.locator("text=Browse").click()
        expect(page).to_have_url(self.live_server_url + "/lit/assessment/2/references/")
        expect(page.locator("text=Human Study")).to_be_visible()
        expect(page.locator("#references_detail_div")).not_to_have_count(0)
        page.locator("text=Human Study").click()
        expect(page.locator(".referenceDetail")).to_have_count(2)

        # /lit/assessment/:id/references/visualization/
        page.goto(self.live_server_url + "/lit/assessment/2/references/visualization/")
        expect(page.locator("svg")).not_to_have_count(0)
        expect(page.locator("svg >> .tagnode")).to_have_count(4)

        # /lit/assessment/:id/references/search/
        page.goto(self.live_server_url + "/lit/assessment/2/references/search/")
        page.locator("text=Filter references").click()
        page.locator("input[name=authors]").fill("Kawana")
        page.locator("text=Apply filters").click()
        expect(page.locator("text=References (1 found)")).to_be_visible()

        # /lit/assessment/:id/tag/
        page.goto(self.live_server_url + "/lit/assessment/1/tag/")
        expect(page.locator("text=Currently Applied Tags")).to_be_visible()

        # /lit/assessment/:id/tags/update/
        page.goto(self.live_server_url + "/lit/assessment/1/tags/update/")
        expect(page.locator("text=Reference tags for Chemical Z")).to_be_visible()

        # /lit/assessment/:id/tag/bulk/
        page.goto(self.live_server_url + "/lit/assessment/1/tag/bulk/")
        expect(
            page.locator("text=Select an Excel file (.xlsx) to load and process.")
        ).to_be_visible()

    def test_conflict_resolution(self):
        page = self.page
        page.goto(self.live_server_url)

        # /lit/assessment/:id/
        self.login_and_goto_url(
            page,
            f"{self.live_server_url}/lit/assessment/4/reference-tag-conflicts/",
            "pm@hawcproject.org",
        )

        expect(
            page.locator(
                "text=Nutrient content of fish powder from low value fish and fish byproducts."
            )
        ).to_be_visible()
        expect(page.locator(".user-tag")).to_have_count(2)
        expect(page.locator(".conflict-reference-li")).to_have_count(1)

        with page.expect_response(re.compile(r"resolve_conflict")) as response_info:
            page.locator("text=Approve Team Member >> button").click()
            response = response_info.value
            assert response.ok

        # hides reference now that conflict is resolved
        expect(page.locator(".conflict-reference-li")).not_to_be_visible()

        # check that selected tag has been applied
        page.goto(f"{self.live_server_url}/lit/assessment/4/references/")
<<<<<<< HEAD
        page.locator("text=Animal Study (1)").click()
=======
        page.locator("text=Animal Study").click()
>>>>>>> 0f2306e1
        expect(
            page.locator(
                "text=Nutrient content of fish powder from low value fish and fish byproducts."
            )
        ).to_be_visible()<|MERGE_RESOLUTION|>--- conflicted
+++ resolved
@@ -79,11 +79,7 @@
 
         # check that selected tag has been applied
         page.goto(f"{self.live_server_url}/lit/assessment/4/references/")
-<<<<<<< HEAD
-        page.locator("text=Animal Study (1)").click()
-=======
         page.locator("text=Animal Study").click()
->>>>>>> 0f2306e1
         expect(
             page.locator(
                 "text=Nutrient content of fish powder from low value fish and fish byproducts."
