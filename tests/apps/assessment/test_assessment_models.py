--- conflicted
+++ resolved
@@ -1,31 +1,7 @@
 import pytest
 
+from hawc.apps.assessment import models
 from hawc.apps.assessment.models import Blog
-
-from hawc.apps.assessment import models
-
-
-@pytest.mark.django_db
-<<<<<<< HEAD
-def test_assessment_creation():
-    c = Client()
-    assert c.login(email="sudo@sudo.com", password="pw") is True
-    for i in range(2):
-        response = c.post(
-            reverse("assessment:new"),
-            {
-                "name": "testing",
-                "year": "2013",
-                "version": "1",
-                "public": "off",
-                "editable": "on",
-                "project_manager": ("1"),
-                "team_members": ("1", "2"),
-                "reviewers": ("1"),
-            },
-        )
-        assertTemplateUsed("assessment/assessment_detail.html")
-        assert response.status_code in [200, 302]
 
 
 @pytest.mark.django_db
@@ -43,7 +19,9 @@
 
         assert ran_job.status == models.Job.FAILURE
         assert ran_job.result.get("error") == "FAILURE"
-=======
+
+
+@pytest.mark.django_db
 def test_blog_save():
     # on save content is rendered to html and saved as rendered_content
     blog = Blog.objects.create(content="Test content")
@@ -51,5 +29,4 @@
 
     # markdown should be correctly rendered to html
     blog = Blog.objects.create(content="# Test header")
-    assert blog.rendered_content.strip() == "<h1>Test header</h1>"
->>>>>>> 13ff2e1a
+    assert blog.rendered_content.strip() == "<h1>Test header</h1>"