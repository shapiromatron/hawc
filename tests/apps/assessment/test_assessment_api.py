--- conflicted
+++ resolved
@@ -80,7 +80,6 @@
 
 
 @pytest.mark.django_db
-<<<<<<< HEAD
 class TestLogViewset:
     def test_permissions(self, db_keys):
         client = APIClient()
@@ -124,7 +123,9 @@
         assert len(resp.json()) == 1
         expected = {"message": "Assessment log", "assessment": db_keys.assessment_working}
         assert expected.items() <= resp.json()[0].items()
-=======
+
+
+@pytest.mark.django_db
 class TestDssToxViewset:
     def test_expected_response(self):
         dtxsid = "DTXSID6026296"
@@ -132,5 +133,4 @@
         url = reverse("assessment:api:dsstox-detail", args=(dtxsid,))
         resp = client.get(url)
         assert resp.status_code == 200
-        assert resp.json()["dtxsid"] == dtxsid
->>>>>>> 2ff4b718
+        assert resp.json()["dtxsid"] == dtxsid