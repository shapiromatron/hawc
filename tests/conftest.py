import json
import logging
import os
<<<<<<< HEAD
=======
import time
>>>>>>> f63e6348
from pathlib import Path
from typing import NamedTuple

import helium
import pytest
from django.conf import settings
from django.core.management import call_command
<<<<<<< HEAD
from selenium.webdriver import ChromeOptions
=======
from selenium import webdriver
from selenium.webdriver.common.desired_capabilities import DesiredCapabilities

CI = os.environ.get("CI") == "true"
>>>>>>> f63e6348


class UserCredential(NamedTuple):
    email: str
    password: str


class Keys:
    """
    Lookup to test specific objects in the text-fixture.
    """

    def __init__(self):
        self.assessment_working = 1
        self.assessment_final = 2
        self.assessment_client = 3
        self.assessment_keys = [1, 2]

        self.dataset_final = 2
        self.dataset_working = 1

        self.study_working = 1
        self.study_final_bioassay = 7

        self.reference_linked = 1
        self.reference_unlinked = 3

        self.animal_group_working = 1
        self.endpoint_working = 1

        self.riskofbias_assessment_working_metric_ids = [1, 2]

        self.visual_heatmap = 1
        self.visual_barchart = 2

        self.pm_user = UserCredential("pm@pm.com", "pw")
        self.pm_user_id = 2

        self.job_assessment = "204faaa7-fdfa-4426-a09f-f0d1af9db33d"
        self.job_global = "08ca9f23-5368-4ed6-9b18-29625add9aa8"

        self.log_assessment = 1
        self.log_global = 2

        self.blog_published = 2
        self.blog_unpublished = 1


_keys = Keys()


@pytest.fixture(scope="session", autouse=True)
def test_db(django_db_setup, django_db_blocker):
    logging.info("Loading db fixture...")
    with django_db_blocker.unblock():
        call_command("load_test_db")


@pytest.fixture
def db_keys():
    return _keys


@pytest.fixture
def set_db_keys(request):
    request.cls.db_keys = _keys


@pytest.fixture(scope="session")
def vcr_config():
    return {
        "filter_headers": [("authorization", "<omitted>")],
        "ignore_localhost": True,
    }


@pytest.fixture(scope="module")
def vcr_cassette_dir(request):
    cassette_dir = Path(__file__).parent.absolute() / "data/cassettes" / request.module.__name__
    return str(cassette_dir)


@pytest.fixture(scope="session")
def rewrite_data_files():
    """
    If you're making changes to datasets and it's expected that previously saved data will need to
    be written, then you can set this flag to True and then all saved data will be rewritten.

    Please review changes to ensure they're expected after modifying this flag.

    A test exists in CI to ensure that this flag is set to False on commit.
    """
    return False


<<<<<<< HEAD
@pytest.fixture(scope="session")
def chrome_driver():
    options = ChromeOptions()
    options.add_argument("--window-size=1920,1080")
    driver = helium.start_chrome(options=options, headless=True)
    try:
        yield driver
    finally:
        helium.kill_browser()


@pytest.fixture(scope="session")
def integration_base_url():
    base_url = os.environ.get("HAWC_INTEGRATION_BASE_URL")

    if base_url is None:
        base_url = "http://localhost:8000"

    return base_url
=======
def _wait_until_webpack_ready(max_wait_sec: int = 60):
    """Sleep until webpack is ready...

    Raises:
        EnvironmentError: If webpack fails to complete in designated time
    """
    stats = Path(settings.WEBPACK_LOADER["DEFAULT"]["STATS_FILE"])
    waited_for = 0
    while waited_for < max_wait_sec:
        if stats.exists() and json.loads(stats.read_text()).get("status") == "done":
            return
        time.sleep(1)
        waited_for += 1
    raise EnvironmentError("Timeout; webpack dev server not ready")


@pytest.fixture(scope="session")
def chrome_driver():
    options = webdriver.ChromeOptions()
    options.add_argument("--window-size=1920,1080")
    if CI:
        options.add_experimental_option("excludeSwitches", ["enable-logging"])
        options.add_argument("--headless")
        # use a remote driver for CI's selenium server
        driver = webdriver.Remote(
            command_executor="http://selenium-server:4444/wd/hub",
            desired_capabilities=DesiredCapabilities.CHROME,
            options=options,
        )
    else:
        # use helium's chromedriver
        driver = helium.start_chrome(options=options, headless=True)

    _wait_until_webpack_ready()

    try:
        yield driver
    finally:
        driver.quit()
>>>>>>> f63e6348
<|MERGE_RESOLUTION|>--- conflicted
+++ resolved
@@ -1,10 +1,7 @@
 import json
 import logging
 import os
-<<<<<<< HEAD
-=======
 import time
->>>>>>> f63e6348
 from pathlib import Path
 from typing import NamedTuple
 
@@ -12,14 +9,10 @@
 import pytest
 from django.conf import settings
 from django.core.management import call_command
-<<<<<<< HEAD
-from selenium.webdriver import ChromeOptions
-=======
 from selenium import webdriver
 from selenium.webdriver.common.desired_capabilities import DesiredCapabilities
 
 CI = os.environ.get("CI") == "true"
->>>>>>> f63e6348
 
 
 class UserCredential(NamedTuple):
@@ -115,27 +108,6 @@
     return False
 
 
-<<<<<<< HEAD
-@pytest.fixture(scope="session")
-def chrome_driver():
-    options = ChromeOptions()
-    options.add_argument("--window-size=1920,1080")
-    driver = helium.start_chrome(options=options, headless=True)
-    try:
-        yield driver
-    finally:
-        helium.kill_browser()
-
-
-@pytest.fixture(scope="session")
-def integration_base_url():
-    base_url = os.environ.get("HAWC_INTEGRATION_BASE_URL")
-
-    if base_url is None:
-        base_url = "http://localhost:8000"
-
-    return base_url
-=======
 def _wait_until_webpack_ready(max_wait_sec: int = 60):
     """Sleep until webpack is ready...
 
@@ -174,5 +146,4 @@
     try:
         yield driver
     finally:
-        driver.quit()
->>>>>>> f63e6348
+        driver.quit()