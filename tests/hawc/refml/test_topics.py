import pandas as pd
import pytest

from hawc.refml import topics


@pytest.fixture(scope="session")
def load_nltk_data():
    assert topics.stopwords_ is None
    topics._load_nltk_data()
    assert topics.stopwords_ is not None


def test_stem_and_tokenize(load_nltk_data):
    data_checks = [
        (
            "Alice opened the door and found that it led into a small passage,",
            "alic open door found small passag",
        ),
        (
            'However, this bottle was not marked "poison" so Alice ventured to taste it, and finding it very nice',
            "howev bottl mark poison alic ventur tast find nice",
        ),
    ]
    for raw, processed in data_checks:
        assert topics.stem_and_tokenize(raw) == processed


def test_textwrapper():
    raw = "Soon her eye fell on a little glass box that was lying under the table: she opened it, and found in it a very small cake, on which the words “EAT ME” were beautifully marked in currants."
    processed = "Soon her eye fell on a little glass box that was lying under the<br>table: she opened it, and found in it a very small cake, on which the<br>words “EAT ME” were beautifully marked in currants."
    assert topics.textwrapper(raw) == processed


class TestTopicModelTsne:
    def test_failure(self, load_nltk_data):
        df = pd.DataFrame(data=[dict(test="test")])
        with pytest.raises(ValueError) as err:
            topics.topic_model_tsne(df)
        assert err.value.args[0] == 'Data frame must contain a "text" column'

    def test_success(self, load_nltk_data):
        input_df = pd.Series(
            data=[
                "Down the Rabbit-Hole",
                "The Pool of Tears",
                "A Caucus-Race and a Long Tale",
                "The Rabbit Sends in a Little Bill",
                "Advice from a Caterpillar",
                "Pig and Pepper",
                "A Mad Tea-Party",
                "The Queen`s Croquet-Ground",
                "The Mock Turtle`s Story",
                "The Lobster Quadrille",
                "Who Stole the Tarts?",
<<<<<<< HEAD
                "Alice`s Evidence",
=======
                "Alice’s Evidence",
>>>>>>> 6d7b62f1
                "The Looking-Glass House",
                "The Garden of Live Flowers",
                "Looking-Glass Insects",
                "Tweedledum and Tweedledee",
                "Jam Every Other Day",
                "Humpty Dumpty",
                "The Lion and the Unicorn",
                "The Great Art of Riding",
                "Queen Alice",
                "Shaking and Waking",
                "Who Dreamed It?",
            ],
            name="text",
        ).to_frame()
        df, df_topics = topics.topic_model_tsne(input_df)

        assert df.shape == (23, 3)
        assert set(df.columns.tolist()) == {"max_topic", "tsne_x", "tsne_y"}

        assert df_topics.shape == (10, 2)
        assert set(df_topics.columns.tolist()) == {"topic", "top_words"}<|MERGE_RESOLUTION|>--- conflicted
+++ resolved
@@ -49,15 +49,11 @@
                 "Advice from a Caterpillar",
                 "Pig and Pepper",
                 "A Mad Tea-Party",
-                "The Queen`s Croquet-Ground",
-                "The Mock Turtle`s Story",
+                "The Queen's Croquet-Ground",
+                "The Mock Turtle's Story",
                 "The Lobster Quadrille",
                 "Who Stole the Tarts?",
-<<<<<<< HEAD
-                "Alice`s Evidence",
-=======
-                "Alice’s Evidence",
->>>>>>> 6d7b62f1
+                "Alice's Evidence",
                 "The Looking-Glass House",
                 "The Garden of Live Flowers",
                 "Looking-Glass Insects",
