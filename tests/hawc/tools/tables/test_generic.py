--- conflicted
+++ resolved
@@ -34,10 +34,6 @@
         GenericTable.parse_obj(obj)
 
     def test_bad_parse(self):
-<<<<<<< HEAD
-
-=======
->>>>>>> d76b5f4f
         # one cell required
         obj = {"cells": []}
         with pytest.raises(ValueError, match="At least one cell is required"):
