--- conflicted
+++ resolved
@@ -155,15 +155,12 @@
         obj.pop("xml")
         obj.pop("abstract")
         expected = {
-<<<<<<< HEAD
-=======
             "authors_short": "Committee on Predictive-Toxicology Approaches for Military Assessments of\nAcute Exposures et al.",
             "doi": "10.17226/21775",
             "year": 2015,
->>>>>>> a38ef8ea
             "PMID": 26468569,
-            "year": 2015,
-            "doi": "10.17226/21775",
+            "title": "Application of Modern Toxicology Approaches for Predicting Acute Toxicity for Chemical Defense",
+            "citation": "(2015). Washington (DC): National Academies Press (US).",
             "authors": [
                 "Committee on Predictive-Toxicology Approaches for Military Assessments of\nAcute Exposures",
                 "Committee on Toxicology",
@@ -171,10 +168,7 @@
                 "Board on Life Sciences",
                 "Division on Earth and Life Studies",
                 "The National Academies of Sciences, Engineering, and Medicine",
-            ],
-            "authors_short": "Committee on Predictive-Toxicology Approaches for Military Assessments of\nAcute Exposures et al.",
-            "title": "Application of Modern Toxicology Approaches for Predicting Acute Toxicity for Chemical Defense",
-            "citation": "(2015). Washington (DC): National Academies Press (US).",
+            ],            
         }
         assert obj == expected
 
@@ -187,18 +181,12 @@
         obj.pop("abstract")
         expected = {
             "PMID": 20301382,
-            "year": 1993,
-            "doi": None,
             "authors": ["Goldstein A", "Falk MJ"],
             "authors_short": "Goldstein A and Falk MJ",
-            "title": "Single Large-Scale Mitochondrial DNA Deletion Syndromes",
             "citation": "GeneReviews® (1993). Seattle (WA): University of Washington, Seattle.",
-<<<<<<< HEAD
-=======
             "doi": None,
             "title": "Single Large-Scale Mitochondrial DNA Deletion Syndromes",
             "year": 1993,
->>>>>>> a38ef8ea
         }
         assert obj == expected
 
