--- conflicted
+++ resolved
@@ -184,11 +184,7 @@
         initial_searches = models.Search.objects.count()
 
         # known hero ID that doesn't exist
-<<<<<<< HEAD
-        data["search_string"] = "9999999"
-=======
         data["search_string"] = "99999999"
->>>>>>> 90439a07
         url = reverse("lit:import_new", kwargs={"pk": assessment_pk})
         response = client.post(url, data)
 
@@ -196,11 +192,7 @@
             response,
             "form",
             "search_string",
-<<<<<<< HEAD
-            "Import failed; the following HERO IDs could not be imported: 9999999",
-=======
             "Import failed; the following HERO IDs could not be imported: 99999999",
->>>>>>> 90439a07
         )
         assert models.Search.objects.count() == initial_searches
 
