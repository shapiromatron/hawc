--- conflicted
+++ resolved
@@ -189,22 +189,14 @@
         initial_searches = models.Search.objects.count()
 
         # known hero ID that doesn't exist
-<<<<<<< HEAD
-        data["search_string"] = "9876543321"
-=======
         data["search_string"] = "987654321"
->>>>>>> 81c9a3e9
         url = reverse("lit:import_new", kwargs={"pk": assessment_pk})
         response = client.post(url, data)
 
         assertFormError(
             response.context["form"],
             "search_string",
-<<<<<<< HEAD
-            "The following HERO ID(s) could not be imported: 9876543321",
-=======
             "The following HERO ID(s) could not be imported: 987654321",
->>>>>>> 81c9a3e9
         )
         assert models.Search.objects.count() == initial_searches
 
