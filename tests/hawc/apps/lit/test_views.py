--- conflicted
+++ resolved
@@ -67,8 +67,7 @@
     assert resp.status_code == 200
 
     # delete fails
-<<<<<<< HEAD
-    resp = c.delete(url)
+    resp = c.post(url)
     assert resp.status_code == 403
 
 
@@ -122,8 +121,4 @@
         # check POST works
         resp = c.post(url, {"references": 11, "study_type": "bioassay"}, follow=True)
         assert success in resp.content
-        assert qs.exists() is True
-=======
-    resp = c.post(url)
-    assert resp.status_code == 403
->>>>>>> a86e4a80
+        assert qs.exists() is True