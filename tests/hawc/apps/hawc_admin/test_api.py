from io import StringIO
from pathlib import Path

import pandas as pd
import pytest
from django.conf import settings
from django.urls import reverse
from rest_framework.test import APIClient

from ..test_utils import get_client


@pytest.fixture(scope="module")
def media_file():
    fn = Path(settings.MEDIA_ROOT) / "test.txt"
    if not fn.exists():
        fn.parent.mkdir(parents=True, exist_ok=True)
        fn.write_text("hello\n")


@pytest.mark.django_db
class TestAdminDashboardViewSet:
    def test_permissions(self):
        client = APIClient()

        # failure - not admin
        assert client.login(username="pm@hawcproject.org", password="pw") is True
        url = reverse("api:admin_dashboard-media")
        resp = client.get(url)
        assert resp.status_code == 403

        # success - admin
        assert client.login(username="admin@hawcproject.org", password="pw") is True
        url = reverse("api:admin_dashboard-media")
        resp = client.get(url)
        assert resp.status_code == 200

    def test_media_report(self, media_file):
        client = APIClient()
        # check that media report successfully returns a csv header
        assert client.login(username="admin@hawcproject.org", password="pw") is True
        url = reverse("api:admin_dashboard-media") + "?format=csv"
        resp = client.get(url)
        assert resp.status_code == 200
        header = resp.content.decode().split("\n")[0]
        assert header == "name,extension,full_path,hash,uri,media_preview,size_mb,created,modified"


@pytest.mark.django_db
class TestAdminDiagnosticViewSet:
    def test_throttle(self):
        client = APIClient()

        # failure - not admin
        assert client.login(username="pm@hawcproject.org", password="pw") is True
        url = reverse("api:diagnostic-throttle")
        resp = client.get(url)
        assert resp.status_code == 403

        # success - admin
        assert client.login(username="admin@hawcproject.org", password="pw") is True
        url = reverse("api:diagnostic-throttle")
        for _i in range(5):
            resp = client.get(url)
            assert "identity" in resp.data

        # success- throttled (>5/min)
        resp = client.get(url)
        assert resp.status_code == 429


@pytest.mark.django_db
class TestReportsViewSet:
    def test_assessment_values(self):
        client = get_client(api=True)
        url = reverse("api:admin_reports-values")

        resp = client.get(url)
        assert resp.status_code == 403

        client = get_client("admin", api=True)
        resp = client.get(url)
        assert resp.status_code == 200
        df = pd.read_json(StringIO(resp.content.decode()))
<<<<<<< HEAD
        assert df.shape == (3, 41)
=======
        assert df.shape == (3, 33)


@pytest.mark.django_db
class TestAdminActions:
    def test_migrate_terms(self, db_keys):
        # test successfully returns a spreadsheet
        client = get_client("admin", api=True)
        url = reverse("admin:assessment_assessment_changelist")

        response = client.post(
            url, {"action": "migrate_terms", "_selected_action": db_keys.assessment_final}
        )
        assert (
            response.headers["Content-Type"]
            == "application/vnd.openxmlformats-officedocument.spreadsheetml.sheet"
        )
>>>>>>> 92da88bd
<|MERGE_RESOLUTION|>--- conflicted
+++ resolved
@@ -82,10 +82,7 @@
         resp = client.get(url)
         assert resp.status_code == 200
         df = pd.read_json(StringIO(resp.content.decode()))
-<<<<<<< HEAD
         assert df.shape == (3, 41)
-=======
-        assert df.shape == (3, 33)
 
 
 @pytest.mark.django_db
@@ -101,5 +98,4 @@
         assert (
             response.headers["Content-Type"]
             == "application/vnd.openxmlformats-officedocument.spreadsheetml.sheet"
-        )
->>>>>>> 92da88bd
+        )