import pytest
from django.urls import reverse

from ..test_utils import check_200, check_302, check_403, get_client


@pytest.mark.django_db
class TestUDFViews:
    def test_permissions(self, db_keys):
        urls = [
            # udf
            ("login", reverse("udf:udf_list")),
            ("owner", reverse("udf:udf_update", args=(1,))),
<<<<<<< HEAD
            # model + tag bindings list
            ("read", reverse("udf:binding-list", args=(db_keys.assessment_conflict_resolution,))),
=======
            # model + tag bindings
            ("read", reverse("udf:binding-list", args=(db_keys.assessment_conflict_resolution,))),
            # model bindings
            ("update", reverse("udf:model_create", args=(db_keys.assessment_conflict_resolution,))),
            ("read", reverse("udf:model_detail", args=(1,))),
            ("update", reverse("udf:model_update", args=(1,))),
            ("update", reverse("udf:model_delete", args=(1,))),
            # tag bindings
            ("update", reverse("udf:tag_create", args=(db_keys.assessment_conflict_resolution,))),
            ("read", reverse("udf:tag_detail", args=(1,))),
            ("update", reverse("udf:tag_update", args=(1,))),
            ("update", reverse("udf:tag_delete", args=(1,))),
>>>>>>> 640eadcb
        ]
        anon = get_client()
        reviewer = get_client("reviewer")
        team = get_client("team")
        for role, url in urls:
            if role == "login":
                # login required
                check_302(anon, url, reverse("user:login"))
                check_200(reviewer, url)
            elif role == "owner":
                # UDF owner/editor required
                check_403(reviewer, url)
                check_200(team, url)
            elif role == "read":
                # read-only required
                check_403(anon, url)
                check_200(reviewer, url)
            elif role == "update":
                # team-member or higher
                check_403(reviewer, url)
                check_200(team, url)
            else:
                raise ValueError("Unknown role.")<|MERGE_RESOLUTION|>--- conflicted
+++ resolved
@@ -8,26 +8,11 @@
 class TestUDFViews:
     def test_permissions(self, db_keys):
         urls = [
+            # TODO - add more
             # udf
             ("login", reverse("udf:udf_list")),
             ("owner", reverse("udf:udf_update", args=(1,))),
-<<<<<<< HEAD
-            # model + tag bindings list
             ("read", reverse("udf:binding-list", args=(db_keys.assessment_conflict_resolution,))),
-=======
-            # model + tag bindings
-            ("read", reverse("udf:binding-list", args=(db_keys.assessment_conflict_resolution,))),
-            # model bindings
-            ("update", reverse("udf:model_create", args=(db_keys.assessment_conflict_resolution,))),
-            ("read", reverse("udf:model_detail", args=(1,))),
-            ("update", reverse("udf:model_update", args=(1,))),
-            ("update", reverse("udf:model_delete", args=(1,))),
-            # tag bindings
-            ("update", reverse("udf:tag_create", args=(db_keys.assessment_conflict_resolution,))),
-            ("read", reverse("udf:tag_detail", args=(1,))),
-            ("update", reverse("udf:tag_update", args=(1,))),
-            ("update", reverse("udf:tag_delete", args=(1,))),
->>>>>>> 640eadcb
         ]
         anon = get_client()
         reviewer = get_client("reviewer")
