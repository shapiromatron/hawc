--- conflicted
+++ resolved
@@ -50,7 +50,6 @@
         assert response.context["counts"]["users"] == 5
 
 
-<<<<<<< HEAD
 def test_unsupported_browser():
     """
     Ensure our unsupported browser warning will appear with some user agents
@@ -67,7 +66,8 @@
         response = c.get("/")
         assert response.context["UA_SUPPORTED"] is valid
         assert (WARNING in response.content.decode("utf8")) is (not valid)
-=======
+
+
 @pytest.mark.django_db
 class TestContactUsPage:
     def test_login_required(self):
@@ -104,5 +104,4 @@
         # invalid referrer; use default
         about_url = reverse("about")
         resp = client.get(contact_url, HTTP_REFERER=about_url + '"onmouseover="alert(26)"')
-        assert resp.context["form"].fields["previous_page"].initial == portal_url
->>>>>>> 7573ecde
+        assert resp.context["form"].fields["previous_page"].initial == portal_url