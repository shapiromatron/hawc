import pytest

from hawc.apps.vocab.models import Entity, Term


@pytest.mark.django_db
class TestTerm:
    def test_attributes(self):
        term = Term.objects.get(id=1)
        assert str(term) == "EHV::system::Cardiovascular"
        assert term.get_admin_edit_url() == "/admin/vocab/term/1/change/"

        term = Term.objects.get(id=7002)
<<<<<<< HEAD
        assert str(term) == "ToxRef::effect_subtype::eye"
=======
        assert str(term) == "ToxRefDB::effect_subtype::eye"
>>>>>>> 505a8d15
        assert term.get_admin_edit_url() == "/admin/vocab/term/7002/change/"


@pytest.mark.django_db
class TestEntity:
    def test_attributes(self):
        entity = Entity.objects.get(id=1)
        assert str(entity) == "C0015684"
        assert (
            entity.get_external_url()
            == "https://ncim.nci.nih.gov/ncimbrowser/pages/concept_details.jsf?dictionary=NCI%20Metathesaurus&code=C0015684"
        )<|MERGE_RESOLUTION|>--- conflicted
+++ resolved
@@ -11,11 +11,7 @@
         assert term.get_admin_edit_url() == "/admin/vocab/term/1/change/"
 
         term = Term.objects.get(id=7002)
-<<<<<<< HEAD
-        assert str(term) == "ToxRef::effect_subtype::eye"
-=======
         assert str(term) == "ToxRefDB::effect_subtype::eye"
->>>>>>> 505a8d15
         assert term.get_admin_edit_url() == "/admin/vocab/term/7002/change/"
 
 
