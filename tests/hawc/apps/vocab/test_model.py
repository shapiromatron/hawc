import pytest

from hawc.apps.vocab.models import Entity, Term


@pytest.mark.django_db
class TestTerm:
    def test_attributes(self):
        term = Term.objects.get(id=1)
        assert str(term) == "EHV::system::Cardiovascular"
        assert term.get_admin_edit_url() == "/admin/vocab/term/1/change/"

        term = Term.objects.get(id=7002)
<<<<<<< HEAD
        assert str(term) == "ToxRef::effect_subtype::eye"
        assert term.get_admin_edit_url() == "/admin/vocab/term/7002/change/"

    def test_ehv_endpoint(self):
        term = Term.objects.get(id=5)
        endpoint = term.ehv_endpoint_name()
        assert endpoint["name"] == "Fatty Acid Balance"
        assert endpoint["system"] == "Cardiovascular"

    def test_toxref_endpoint(self):
        term = Term.objects.get(id=7003)
        endpoint = term.toxref_endpoint_name()
        assert endpoint["name"] == "dysplasia"
        assert endpoint["system"] == "systemic"

=======
        assert str(term) == "ToxRefDB::effect_subtype::eye"
        assert term.get_admin_edit_url() == "/admin/vocab/term/7002/change/"

>>>>>>> 87f9d7f3

@pytest.mark.django_db
class TestEntity:
    def test_attributes(self):
        entity = Entity.objects.get(id=1)
        assert str(entity) == "C0015684"
        assert (
            entity.get_external_url()
            == "https://ncim.nci.nih.gov/ncimbrowser/pages/concept_details.jsf?dictionary=NCI%20Metathesaurus&code=C0015684"
        )<|MERGE_RESOLUTION|>--- conflicted
+++ resolved
@@ -11,8 +11,7 @@
         assert term.get_admin_edit_url() == "/admin/vocab/term/1/change/"
 
         term = Term.objects.get(id=7002)
-<<<<<<< HEAD
-        assert str(term) == "ToxRef::effect_subtype::eye"
+        assert str(term) == "ToxRefDB::effect_subtype::eye"
         assert term.get_admin_edit_url() == "/admin/vocab/term/7002/change/"
 
     def test_ehv_endpoint(self):
@@ -27,11 +26,6 @@
         assert endpoint["name"] == "dysplasia"
         assert endpoint["system"] == "systemic"
 
-=======
-        assert str(term) == "ToxRefDB::effect_subtype::eye"
-        assert term.get_admin_edit_url() == "/admin/vocab/term/7002/change/"
-
->>>>>>> 87f9d7f3
 
 @pytest.mark.django_db
 class TestEntity:
