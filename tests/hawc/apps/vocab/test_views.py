--- conflicted
+++ resolved
@@ -9,11 +9,7 @@
     client = get_client("pm")
     urls = [
         reverse("vocab:ehv-browse"),
-<<<<<<< HEAD
-        reverse("vocab:toxref-browse"),
-=======
         reverse("vocab:toxrefdb-browse"),
->>>>>>> 87f9d7f3
     ]
     for url in urls:
         check_200(client, url)