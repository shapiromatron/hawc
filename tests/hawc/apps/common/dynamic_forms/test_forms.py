--- conflicted
+++ resolved
@@ -19,19 +19,6 @@
         yesno["fields"] = [field for field in yesno["fields"] if field["name"] == "yesno"]
         schema = Schema.model_validate(yesno)
         form_rendering = render_crispy_form(schema.to_form({}))
-<<<<<<< HEAD
-        expected = """<div class="form-row ">
-        <div \n class="col-6">
-        <div id="div_id_yesno" class="form-group"> <label class="">\n Yes/no field?\n </label>
-        <div><div class="custom-control custom-radio custom-control-inline"> <input type="radio"
-        class="custom-control-input" name="yesno" value="yes" id="id_yesno_0" \n> <label
-        class="custom-control-label" for="id_yesno_0">\n Yes\n </label> </div>
-        <div class="custom-control custom-radio custom-control-inline"> <input type="radio"
-        class="custom-control-input" name="yesno" value="no" id="id_yesno_1" \n> <label
-        class="custom-control-label" for="id_yesno_1">\n No\n </label> </div> <small id="hint_id_yesno"
-        class="form-text text-muted">Help text</small>
-        </div></div></div></div>"""
-=======
         expected = """
         <div class="form-row">
             <div class="col-6">
@@ -52,7 +39,6 @@
             </div>
         </div>
         """
->>>>>>> 5d79fc95
         assertInHTML(expected, form_rendering)
 
     def test_validation(self):
