--- conflicted
+++ resolved
@@ -2,12 +2,13 @@
 
 # use concrete implementations to test
 from hawc.apps.animal.models import DoseGroup, Experiment
-<<<<<<< HEAD
-from hawc.apps.common.models import apply_flavored_help_text, clone_name, sql_format
+from hawc.apps.common.models import (
+    apply_flavored_help_text,
+    clone_name,
+    sql_format,
+    sql_query_to_dicts,
+)
 from hawc.apps.epiv2.models import ExposureLevel
-=======
-from hawc.apps.common.models import apply_flavored_help_text, sql_format, sql_query_to_dicts
->>>>>>> 584e95cc
 from hawc.apps.lit.models import ReferenceFilterTag
 from hawc.apps.riskofbias import models
 
@@ -75,7 +76,6 @@
     assert initial != changed
 
 
-<<<<<<< HEAD
 def test_clone_name():
     m = ExposureLevel(name="a")
     assert clone_name(m, "name") == "a (2)"
@@ -83,10 +83,13 @@
     assert clone_name(m, "name") == "b (3)"
     m.name = "c" * 64
     assert clone_name(m, "name") == ("c" * 60) + " (2)"
-=======
+    m.name = "c" * 60 + " (9)"
+    assert len(m.name) == 64
+    assert clone_name(m, "name") == ("c" * 59) + " (10)"
+
+
 @pytest.mark.django_db
 def test_sql_query_to_dicts():
     query = "SELECT id, name FROM assessment_assessment ORDER BY id LIMIT %s "
     results = sql_query_to_dicts(query, (2,))
-    assert list(results) == [{"id": 1, "name": "Chemical Z"}, {"id": 2, "name": "Chemical X"}]
->>>>>>> 584e95cc
+    assert list(results) == [{"id": 1, "name": "Chemical Z"}, {"id": 2, "name": "Chemical X"}]