import re
from textwrap import dedent

import pytest
from django.urls import reverse

from hawc.apps.riskofbias.models import RiskOfBiasScoreOverrideObject


@pytest.mark.django_db
class TestRiskOfBiasScoreOverrideObject:
    def test_get_object_url(self):
        valid = RiskOfBiasScoreOverrideObject.objects.get(id=2)
        assert valid.get_object_url() == valid.content_object.get_absolute_url()

        invalid = RiskOfBiasScoreOverrideObject.objects.get(id=3)
        assert invalid.get_object_url() == reverse("404")

    def test_get_object_name(self):
        valid = RiskOfBiasScoreOverrideObject.objects.get(id=2)
        assert valid.get_object_name() == "sd rats"

        invalid = RiskOfBiasScoreOverrideObject.objects.get(id=3)
        assert "deleted" in invalid.get_object_name()

    def test_get_orphan_relations(self):
        actual = RiskOfBiasScoreOverrideObject.get_orphan_relations()
        expected = dedent(
            r"""
            Found orphaned RiskOfBiasScoreOverrideObjects:
<<<<<<< HEAD
            id=3;score=16;obj_ct=52;obj_id=99999
=======
            id=3;score=16;obj_ct=\d+;obj_id=99999
>>>>>>> 58aaac15
            """
        ).strip()
        assert re.match(expected, actual)<|MERGE_RESOLUTION|>--- conflicted
+++ resolved
@@ -28,11 +28,7 @@
         expected = dedent(
             r"""
             Found orphaned RiskOfBiasScoreOverrideObjects:
-<<<<<<< HEAD
-            id=3;score=16;obj_ct=52;obj_id=99999
-=======
             id=3;score=16;obj_ct=\d+;obj_id=99999
->>>>>>> 58aaac15
             """
         ).strip()
         assert re.match(expected, actual)