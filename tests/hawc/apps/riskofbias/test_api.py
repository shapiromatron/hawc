--- conflicted
+++ resolved
@@ -9,13 +9,7 @@
 from hawc.apps.riskofbias.models import RiskOfBias, RiskOfBiasMetric, RiskOfBiasScore
 from hawc.apps.study.models import Study
 
-<<<<<<< HEAD
 from ..test_utils import check_api_json_data, check_details_of_last_log_entry, get_client
-=======
-from ..test_utils import check_details_of_last_log_entry, get_client
-
-DATA_ROOT = Path(__file__).parents[3] / "data/api"
->>>>>>> 81c9a3e9
 
 
 @pytest.mark.django_db
@@ -137,25 +131,14 @@
 
     def test_final_list(self, rewrite_data_files: bool, db_keys):
         anon_client = get_client(api=True)
-<<<<<<< HEAD
         fn = "api-rob-review-final.json"
-=======
-        fn = Path(DATA_ROOT / "api-rob-review-final.json")
->>>>>>> 81c9a3e9
         url = (
             reverse("riskofbias:api:review-final")
             + f"?assessment_id={db_keys.assessment_final}&format=json"
         )
         resp = anon_client.get(url)
         assert resp.status_code == 200
-<<<<<<< HEAD
         check_api_json_data(resp.json(), fn, rewrite_data_files)
-=======
-        data = resp.json()
-        if rewrite_data_files:
-            Path(fn).write_text(json.dumps(data, indent=2, sort_keys=True))
-        assert data == json.loads(fn.read_text())
->>>>>>> 81c9a3e9
 
     def build_upload_payload(self, study, author, metrics, dummy_score):
         payload = {
@@ -176,7 +159,6 @@
             ],
         }
         return payload
-<<<<<<< HEAD
 
     def test_create(self):
         # check upload version of RoB api
@@ -297,144 +279,18 @@
         assert "scores" in resp.data and len(resp.data["scores"]) == 2
         check_details_of_last_log_entry(resp.data["id"], "Created")
 
+        # demonstrate working bias direction
+        payload = self.build_upload_payload(study, pm_author, required_metrics, first_valid_score)
+        payload["final"] = False
+        payload["scores"][0]["bias_direction"] = 1
+        resp = team.post(url, payload, format="json")
+        assert resp.status_code == 201
+        assert resp.json()["scores"][0]["bias_direction"] == 1
+
     def test_override_options(self, db_keys):
         # check read-version of study api; including deeply nested scores and overridden objects
         team = get_client("team", api=True)
 
-=======
-
-    def test_create(self):
-        # check upload version of RoB api
-        team = get_client("team", api=True)
-        url = reverse("riskofbias:api:review-list")
-
-        rev_author = HAWCUser.objects.get(email="reviewer@hawcproject.org")
-        pm_author = HAWCUser.objects.get(email="pm@hawcproject.org")
-        study = Study.objects.get(id=1)
-
-        required_metrics = RiskOfBiasMetric.objects.get_required_metrics(study)
-        first_valid_score = required_metrics[0].get_default_response()
-
-        # failed uploading for a study that already has an active & final RoB
-        payload = self.build_upload_payload(study, pm_author, required_metrics, first_valid_score)
-        resp = team.post(url, payload, format="json")
-        assert resp.status_code == 400
-        assert b"already has an active" in resp.content
-
-        # bad score value
-        payload = self.build_upload_payload(study, pm_author, required_metrics, -999)
-        payload["scores"][0]["score"] *= -1
-        resp = team.post(url, payload, format="json")
-        assert resp.status_code == 400
-        assert b"is not a valid choice" in resp.content
-
-        # author without permissions for the study/assessment
-        payload = self.build_upload_payload(study, rev_author, required_metrics, first_valid_score)
-        resp = team.post(url, payload, format="json")
-        assert resp.status_code == 400
-        assert b"has invalid permissions" in resp.content
-
-        # invalid study_id
-        payload = self.build_upload_payload(None, pm_author, required_metrics, first_valid_score)
-        resp = team.post(url, payload, format="json")
-        assert resp.status_code == 400
-        assert b"Invalid study_id" in resp.content
-
-        # invalid author_id
-        payload = self.build_upload_payload(study, None, required_metrics, first_valid_score)
-        resp = team.post(url, payload, format="json")
-        assert resp.status_code == 400
-        assert b"Invalid author_id" in resp.content
-
-        # delete existing RoBs so we can insert (study already has active/final)
-        RiskOfBias.objects.all().delete()
-        payload = self.build_upload_payload(study, pm_author, required_metrics, first_valid_score)
-        resp = team.post(url, payload, format="json")
-        assert resp.status_code == 201
-        assert "created" in resp.data
-        assert "scores" in resp.data and len(resp.data["scores"]) == 2
-        check_details_of_last_log_entry(resp.data["id"], "Created")
-
-        # no scores submitted for a metric
-        RiskOfBias.objects.all().delete()
-        payload = self.build_upload_payload(study, pm_author, required_metrics, first_valid_score)
-        payload["scores"].pop()
-        resp = team.post(url, payload, format="json")
-        assert resp.status_code == 400
-        assert b"No score for metric" in resp.content
-
-        # metric scores submitted that are not required for the given study type
-        extra_metrics = RiskOfBiasMetric.objects.filter(required_animal=False)
-        new_metrics = required_metrics.union(extra_metrics)
-        payload = self.build_upload_payload(study, pm_author, new_metrics, first_valid_score)
-        resp = team.post(url, payload, format="json")
-        assert resp.status_code == 400
-        extra_ids = ", ".join(map(str, [metric.id for metric in extra_metrics]))
-        assert (
-            f"Metrics {extra_ids} were submitted but are not required for this study type"
-            in str(resp.content)
-        )
-
-        # no default score submitted for a metric
-        RiskOfBias.objects.all().delete()
-        payload = self.build_upload_payload(study, pm_author, required_metrics, first_valid_score)
-        payload["scores"][0]["is_default"] = False
-        resp = team.post(url, payload, format="json")
-        assert resp.status_code == 400
-        assert b"No default score for metric" in resp.content
-
-        # multiple default scores submitted for a metric
-        payload = self.build_upload_payload(study, pm_author, required_metrics, first_valid_score)
-        payload["scores"].append(payload["scores"][0])
-        resp = team.post(url, payload, format="json")
-        assert resp.status_code == 400
-        assert b"Multiple default scores for metric" in resp.content
-
-        # demonstrate overridden objects with a unsupported content type
-        RiskOfBias.objects.all().delete()
-        payload = self.build_upload_payload(study, pm_author, required_metrics, first_valid_score)
-        payload["scores"][0]["overridden_objects"] = [
-            {"content_type_name": "animal.dosingregime", "object_id": 999}
-        ]
-        resp = team.post(url, payload, format="json")
-        assert resp.status_code == 400
-        assert b"Invalid content type name" in resp.content
-
-        # demonstrate overridden objects with a valid content type but a bad object_id
-        RiskOfBias.objects.all().delete()
-        payload = self.build_upload_payload(study, pm_author, required_metrics, first_valid_score)
-        payload["scores"][0]["overridden_objects"] = [
-            {"content_type_name": "animal.animalgroup", "object_id": 999}
-        ]
-        resp = team.post(url, payload, format="json")
-        assert resp.status_code == 400
-        assert b"Invalid content object" in resp.content
-
-        # demonstrate valid overridden objects
-        RiskOfBias.objects.all().delete()
-        payload = self.build_upload_payload(study, pm_author, required_metrics, first_valid_score)
-        payload["scores"][0]["overridden_objects"] = [
-            {"content_type_name": "animal.animalgroup", "object_id": 1}
-        ]
-        resp = team.post(url, payload, format="json")
-        assert resp.status_code == 201
-        assert "created" in resp.data
-        assert "scores" in resp.data and len(resp.data["scores"]) == 2
-        check_details_of_last_log_entry(resp.data["id"], "Created")
-
-        # demonstrate working bias direction
-        payload = self.build_upload_payload(study, pm_author, required_metrics, first_valid_score)
-        payload["final"] = False
-        payload["scores"][0]["bias_direction"] = 1
-        resp = team.post(url, payload, format="json")
-        assert resp.status_code == 201
-        assert resp.json()["scores"][0]["bias_direction"] == 1
-
-    def test_override_options(self, db_keys):
-        # check read-version of study api; including deeply nested scores and overridden objects
-        team = get_client("team", api=True)
-
->>>>>>> 81c9a3e9
         url = reverse(
             "riskofbias:api:review-override-options", kwargs={"pk": db_keys.study_working}
         )
@@ -658,11 +514,7 @@
         assert c.login(username="team@hawcproject.org", password="pw") is True
         assessment_query = f"?assessment_id={db_keys.assessment_working}"
 
-<<<<<<< HEAD
         url = reverse("riskofbias:api:metric-list") + assessment_query
-=======
-        url = reverse("riskofbias:api:metrics-list") + assessment_query
->>>>>>> 81c9a3e9
         resp = c.get(url, format="json")
         assert resp.status_code == 200
         assert (
@@ -683,11 +535,7 @@
         assessment_query = f"?assessment_id={db_keys.assessment_working}"
 
         # get metrics for score
-<<<<<<< HEAD
         url = reverse("riskofbias:api:metric-list") + assessment_query
-=======
-        url = reverse("riskofbias:api:metrics-list") + assessment_query
->>>>>>> 81c9a3e9
         metrics = c.get(url, format="json").json()
 
         # get available rob scores for a metric
