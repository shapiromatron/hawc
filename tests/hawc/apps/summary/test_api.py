--- conflicted
+++ resolved
@@ -148,13 +148,8 @@
     def test_rob_heatmap(self, rewrite_data_files: bool, db_keys):
         self._test_visual_crud_api(rewrite_data_files, "rob-heatmap", db_keys.assessment_working)
 
-<<<<<<< HEAD
     def test_crossview(self, rewrite_data_files: bool, db_keys):
         self._test_visual_crud_api(rewrite_data_files, "crossview", db_keys.assessment_working)
-=======
-    def test_barchart(self, rewrite_data_files: bool):
-        self._test_visual_detail_api(rewrite_data_files, "rob-barchart")
->>>>>>> 8943a385
 
     def test_barchart(self, rewrite_data_files: bool, db_keys):
         self._test_visual_crud_api(rewrite_data_files, "barchart", db_keys.assessment_working)
