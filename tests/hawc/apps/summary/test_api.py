import json
from pathlib import Path

import pytest
from django.test.client import Client, RequestFactory
from django.urls import reverse
from django.utils.http import urlencode
from rest_framework.test import APIClient

from hawc.apps.summary import models

DATA_ROOT = Path(__file__).parents[3] / "data/api"


@pytest.mark.django_db
def test_api_visual_heatmap(db_keys):
    client = Client()
    assert client.login(username="team@hawcproject.org", password="pw") is True

    url = reverse("summary:api:visual-detail", args=(db_keys.visual_heatmap,))
    response = client.get(url)
    assert response.status_code == 200

    json = response.json()
    assert json["title"] == "example heatmap"
    assert json["settings"] == {
        "title": "",
        "xAxisLabel": "",
        "yAxisLabel": "",
        "padding_top": 20,
        "cell_size": 40,
        "padding_right": 400,
        "padding_bottom": 35,
        "padding_left": 20,
        "x_field": "study",
        "study_label_field": "short_citation",
        "included_metrics": [1, 2],
        "excluded_score_ids": [],
        "show_legend": True,
        "show_na_legend": True,
        "show_nr_legend": True,
        "legend_x": 239,
        "legend_y": 17,
    }


@pytest.mark.django_db
def test_api_visual_barchart(db_keys):
    client = Client()
    assert client.login(username="team@hawcproject.org", password="pw") is True

    # test rob barchart request returns successfully
    url = reverse("summary:api:visual-detail", args=(db_keys.visual_barchart,))
    response = client.get(url)
    assert response.status_code == 200

    json = response.json()
    assert json["title"] == "example barchart"
    assert json["settings"] == {
        "title": "Title",
        "xAxisLabel": "Percent of studies",
        "yAxisLabel": "",
        "plot_width": 400,
        "row_height": 30,
        "padding_top": 40,
        "padding_right": 400,
        "padding_bottom": 40,
        "padding_left": 70,
        "show_values": True,
        "included_metrics": [1, 2],
        "show_legend": True,
        "show_na_legend": True,
        "legend_x": 640,
        "legend_y": 10,
    }


@pytest.mark.django_db
class TestVisual:
    """
    Make sure our API gives expected results for all visual types
    """

    def _test_visual_detail_api(self, rewrite_data_files: bool, slug: str):
        client = Client()

        fn = Path(DATA_ROOT / f"api-visual-{slug}.json")
        url = models.Visual.objects.get(slug=slug).get_api_detail()
        response = client.get(url)

        assert response.status_code == 200

        data = response.json()

        if rewrite_data_files:
            fn.write_text(json.dumps(data, indent=2, sort_keys=True))

        assert data == json.loads(fn.read_text())

    def test_bioassay_aggregation(self, rewrite_data_files: bool):
        self._test_visual_detail_api(rewrite_data_files, "bioassay-aggregation")

    def test_rob_heatmap(self, rewrite_data_files: bool):
        self._test_visual_detail_api(rewrite_data_files, "rob-heatmap")

    def test_crossview(self, rewrite_data_files: bool):
        self._test_visual_detail_api(rewrite_data_files, "crossview")

    def test_barchart(self, rewrite_data_files: bool):
        self._test_visual_detail_api(rewrite_data_files, "barchart")

    def test_tagtree(self, rewrite_data_files: bool):
        self._test_visual_detail_api(rewrite_data_files, "tagtree")

    def test_embedded_tableau(self, rewrite_data_files: bool):
        self._test_visual_detail_api(rewrite_data_files, "embedded-tableau")

    def test_exploratory_heatmap(self, rewrite_data_files: bool):
        self._test_visual_detail_api(rewrite_data_files, "exploratory-heatmap")


@pytest.mark.django_db
class TestDataPivot:
    def _test_dp(self, rewrite_data_files: bool, slug: str, fn_key: str):
        client = Client()

        fn = Path(DATA_ROOT / f"api-dp-{fn_key}.json")

        dp = models.DataPivot.objects.get(slug=slug)
        url = dp.get_api_detail()
        response = client.get(url)
        assert response.status_code == 200

        data = response.json()

        if rewrite_data_files:
            fn.write_text(json.dumps(data, indent=2, sort_keys=True))

        assert json.loads(fn.read_text()) == data

    def _test_dp_data(self, rewrite_data_files: bool, slug: str, fn_key: str):
        client = Client()

        fn = Path(DATA_ROOT / f"api-dp-data-{fn_key}.json")

        dp = models.DataPivot.objects.get(slug=slug)
        url = dp.get_data_url().replace("tsv", "json")
        response = client.get(url)
        assert response.status_code == 200

        data = response.json()

        if rewrite_data_files:
            fn.write_text(json.dumps(data, indent=2, sort_keys=True))

        assert json.loads(fn.read_text()) == data

    def test_bioassay_endpoint(self, rewrite_data_files: bool):
        self._test_dp(
            rewrite_data_files, "animal-bioassay-data-pivot-endpoint", "animal-bioassay-endpoint"
        )
        self._test_dp_data(
            rewrite_data_files, "animal-bioassay-data-pivot-endpoint", "animal-bioassay-endpoint"
        )

    def test_bioassay_endpoint_group(self, rewrite_data_files: bool):
        self._test_dp(
            rewrite_data_files, "animal-bioassay-data-pivot-endpoint", "animal-bioassay-endpoint"
        )
        self._test_dp_data(
            rewrite_data_files,
            "animal-bioassay-data-pivot-endpoint-group",
            "animal-bioassay-endpoint-group",
        )

    def test_epi(self, rewrite_data_files: bool):
        self._test_dp(rewrite_data_files, "data-pivot-epi", "epi")
        self._test_dp_data(rewrite_data_files, "data-pivot-epi", "epi")

    def test_epimeta(self, rewrite_data_files: bool):
        self._test_dp(rewrite_data_files, "data-pivot-epimeta", "epimeta")
        self._test_dp_data(rewrite_data_files, "data-pivot-epimeta", "epimeta")

    def test_invitro_endpoint(self, rewrite_data_files: bool):
        self._test_dp(rewrite_data_files, "data-pivot-invitro-endpoint", "invitro-endpoint")
        self._test_dp_data(rewrite_data_files, "data-pivot-invitro-endpoint", "invitro-endpoint")

    def test_invitro_endpoint_group(self, rewrite_data_files: bool):
        self._test_dp(
            rewrite_data_files, "data-pivot-invitro-endpoint-group", "invitro-endpoint-group"
        )
        self._test_dp_data(
            rewrite_data_files, "data-pivot-invitro-endpoint-group", "invitro-endpoint-group"
        )


@pytest.mark.django_db
class TestSummaryAssessmentViewset:
    def test_heatmap_datasets(self, db_keys):
        rev_client = APIClient()
        assert rev_client.login(username="reviewer@hawcproject.org", password="pw") is True
        anon_client = APIClient()

        urls = [
            reverse("summary:api:assessment-heatmap-datasets", args=(db_keys.assessment_working,)),
        ]
        for url in urls:
            assert anon_client.get(url).status_code == 403
            resp = rev_client.get(url)
            assert resp.status_code == 200
            assert resp.json() == {
                "datasets": [
                    {
                        "type": "Literature",
                        "name": "Literature summary",
                        "url": "/lit/api/assessment/1/tag-heatmap/",
                    },
                    {
                        "type": "Bioassay",
                        "name": "Bioassay study design",
                        "url": "/ani/api/assessment/1/study-heatmap/",
                    },
                    {
                        "type": "Bioassay",
                        "name": "Bioassay study design (including unpublished HAWC data)",
                        "url": "/ani/api/assessment/1/study-heatmap/?unpublished=true",
                    },
                    {
                        "type": "Bioassay",
                        "name": "Bioassay endpoint summary",
                        "url": "/ani/api/assessment/1/endpoint-heatmap/",
                    },
                    {
                        "type": "Bioassay",
                        "name": "Bioassay endpoint summary (including unpublished HAWC data)",
                        "url": "/ani/api/assessment/1/endpoint-heatmap/?unpublished=true",
                    },
                    {
                        "type": "Bioassay",
                        "name": "Bioassay endpoint with doses",
                        "url": "/ani/api/assessment/1/endpoint-doses-heatmap/",
                    },
                    {
                        "type": "Bioassay",
                        "name": "Bioassay endpoint with doses (including unpublished HAWC data)",
                        "url": "/ani/api/assessment/1/endpoint-doses-heatmap/?unpublished=true",
                    },
                    {
                        "type": "Epi",
                        "name": "Epidemiology study design",
                        "url": "/epi/api/assessment/1/study-heatmap/",
                    },
                    {
                        "type": "Epi",
                        "name": "Epidemiology study design (including unpublished HAWC data)",
                        "url": "/epi/api/assessment/1/study-heatmap/?unpublished=true",
                    },
                    {
                        "type": "Epi",
                        "name": "Epidemiology result summary",
                        "url": "/epi/api/assessment/1/result-heatmap/",
                    },
                    {
                        "type": "Epi",
                        "name": "Epidemiology result summary (including unpublished HAWC data)",
                        "url": "/epi/api/assessment/1/result-heatmap/?unpublished=true",
                    },
                    {
                        "type": "Dataset",
                        "name": "Dataset: iris flowers",
                        "url": "/assessment/api/dataset/1/data/",
                    },
                    {
                        "type": "Dataset",
                        "name": "Dataset: iris flowers unpublished",
                        "url": "/assessment/api/dataset/3/data/",
                    },
                ]
            }


@pytest.mark.django_db
class TestSummaryTextViewset:
    def test_current_schema_host(self):
        # undocumented API in django; test to ensure it exists
        factory = RequestFactory()
        request = factory.get("/test")
        assert request._current_scheme_host == "http://testserver"

    def test_permissions(self, db_keys):
        assessment_id = db_keys.assessment_working
        root = models.SummaryText.get_assessment_root_node(assessment_id)

        data = {
            "assessment": assessment_id,
            "title": "lvl_1a",
            "slug": "lvl_1a",
            "text": "text",
            "parent": root.id,
            "sibling": None,
        }
        user_anon = APIClient()
        user_reviewer = APIClient()
        assert user_reviewer.login(username="reviewer@hawcproject.org", password="pw") is True
        user_team = APIClient()
        assert user_team.login(username="team@hawcproject.org", password="pw") is True

        # list
        url = reverse("summary:api:summary-text-list")
        response = user_reviewer.get(url)
        assert response.status_code == 400
        assert "Please provide an `assessment_id`" in response.json()["detail"]
        response = user_reviewer.get(url + f"?assessment_id={assessment_id}")
        assert response.status_code == 200
        assert response.json()[0]["title"] == "assessment-1"

        # creates
        url = reverse("summary:api:summary-text-list")
        for user in [user_anon, user_reviewer]:
            response = user.post(url, data, format="json")
            assert response.status_code == 403
        response = user_team.post(url, data, format="json")
        assert response.status_code == 201
        obj_id = response.json()["id"]

        # updates
        data.update(title="my-title")
        url = reverse("summary:api:summary-text-detail", args=(obj_id,))
        for user in [user_anon, user_reviewer]:
            response = user.patch(url, data, format="json")
            assert response.status_code == 403
        response = user_team.patch(url, data, format="json")
        assert response.status_code == 200
        assert response.json()["title"] == "my-title"

        # deletes
        url = reverse("summary:api:summary-text-detail", args=(obj_id,))
        for user in [user_anon, user_reviewer]:
            response = user.delete(url)
            assert response.status_code == 403
        response = user_team.delete(url)
        assert response.status_code == 204


@pytest.mark.django_db
class TestSummaryTableViewset:
    def _test_data_file(self, rewrite_data_files: bool, fn_key: str, data):
        fn = Path(DATA_ROOT / f"api-summary-table-{fn_key}-data.json")
        if rewrite_data_files:
            fn.write_text(json.dumps(data, indent=2, sort_keys=True))
        assert json.loads(fn.read_text()) == data

    def test_data(self, rewrite_data_files: bool):
        data = {"assessment_id": 1, "table_type": 2, "data_source": "ani", "published_only": True}
        missing_data = {"assessment_id": 1, "table_type": 2, "published_only": True}
        invalid_data = {
            "assessment_id": 1,
            "table_type": 2,
            "data_source": "not a data source",
            "published_only": True,
        }

        base_url = reverse("summary:api:summary-table-data")

        anon_client = APIClient()
        rev_client = APIClient()
        assert rev_client.login(username="reviewer@hawcproject.org", password="pw") is True

        # valid request for authorized user and correct query params
        url = f"{base_url}?{urlencode(data)}"
        resp = rev_client.get(url)
        assert resp.status_code == 200
        self._test_data_file(rewrite_data_files, "set", resp.json())

        # invalid request for unauthorized user
        resp = anon_client.get(url)
        assert resp.status_code == 403

        # invalid request with missing query params
        url = f"{base_url}?{urlencode(missing_data)}"
        resp = rev_client.get(url)
        assert resp.status_code == 400
        assert resp.json() == {"data_source": ["This field is required."]}

        # invalid request with invalid query params
        url = f"{base_url}?{urlencode(invalid_data)}"
        resp = rev_client.get(url)
        assert resp.status_code == 400
<<<<<<< HEAD
        assert resp.json() == {"data_source": ['"not a data source" is not a valid choice.']}
=======
        assert resp.json() == {"data_source": ['"not a data source" is not a valid choice.']}

    def test_data_unpublished(self, rewrite_data_files: bool):
        # even with a public assessment, must be part of team to view unpublished data
        pub = {"assessment_id": 2, "table_type": 2, "data_source": "ani", "published_only": True}
        unpub = {"assessment_id": 2, "table_type": 2, "data_source": "ani", "published_only": False}
        base_url = reverse("summary:api:summary-table-data")

        # valid request for team member (or reviewer, pm, admin)
        team_client = APIClient()
        assert team_client.login(username="team@hawcproject.org", password="pw") is True
        pub_client = APIClient()
        assert pub_client.login(username="public@hawcproject.org", password="pw") is True

        # team member can view all; non-team-member can only view published
        for (client, data, code) in [
            (team_client, pub, 200),
            (team_client, unpub, 200),
            (pub_client, pub, 200),
            (pub_client, unpub, 400),
        ]:
            url = f"{base_url}?{urlencode(data)}"
            resp = client.get(url)
            assert resp.status_code == code
            if code == 400:
                assert resp.json() == {
                    "published_only": ["Must be part of team to view unpublished data."]
                }
>>>>>>> 6761b27a
<|MERGE_RESOLUTION|>--- conflicted
+++ resolved
@@ -386,9 +386,6 @@
         url = f"{base_url}?{urlencode(invalid_data)}"
         resp = rev_client.get(url)
         assert resp.status_code == 400
-<<<<<<< HEAD
-        assert resp.json() == {"data_source": ['"not a data source" is not a valid choice.']}
-=======
         assert resp.json() == {"data_source": ['"not a data source" is not a valid choice.']}
 
     def test_data_unpublished(self, rewrite_data_files: bool):
@@ -416,5 +413,4 @@
             if code == 400:
                 assert resp.json() == {
                     "published_only": ["Must be part of team to view unpublished data."]
-                }
->>>>>>> 6761b27a
+                }