import pandas as pd
import pytest
from django.core.cache import cache
from django.test import LiveServerTestCase, TestCase

from hawc.apps.animal.models import Experiment
from hawc.apps.assessment.models import Assessment, DoseUnits, Strain
from hawc.apps.epi.models import (
    ComparisonSet,
    Criteria,
    Exposure,
    Group,
    GroupNumericalDescriptions,
    GroupResult,
    Outcome,
    Result,
    ResultMetric,
    StudyPopulation,
)
from hawc.apps.lit.models import Reference
from hawc.apps.myuser.models import HAWCUser
from hawc_client import BaseClient, HawcClient, HawcClientException


@pytest.mark.usefixtures("set_db_keys")
class TestClient(LiveServerTestCase, TestCase):
    """
    We use a single class that inherits from both LiveServerTestCase and TestCase
    in order to supersede properties of LiveServerTestCase that cause the database to be flushed
    after every test, while still being able to utilize a live server for HTTP requests.

    Further reading: https://code.djangoproject.com/ticket/23640#comment:3

    """

    @pytest.fixture(scope="function", autouse=True)
    def clear_cache(cls):
        # Reset user authentication throttling
        cache.clear()

    #####################
    # HawcSession tests #
    #####################
    def test_set_authentication_token(self):
        client = HawcClient(self.live_server_url)
        with pytest.raises(HawcClientException) as err:
            client.set_authentication_token("123")
        assert err.value.status_code == 403

        user = HAWCUser.objects.get(email="pm@hawcproject.org")
        token = user.get_api_token().key
        resp = client.set_authentication_token(token)
        assert resp == {"valid": True}

    ####################
    # BaseClient tests #
    ####################

    def test_csv_to_df(self):
        client = BaseClient(None)
        csv = "column1,column2,column3\na,b,c\n1,2,3"
        df = pd.DataFrame(
            data={"column1": ["a", "1"], "column2": ["b", "2"], "column3": ["c", "3"]}
        )
        assert client._csv_to_df(csv).equals(df)

    ######################
    # AnimalClient tests #
    ######################

    def test_animal_data(self):
        client = HawcClient(self.live_server_url)
        response = client.animal.data(self.db_keys.assessment_client)
        assert isinstance(response, pd.DataFrame)

    def test_animal_metadata(self):
        client = HawcClient(self.live_server_url)
        response = client.animal.metadata()
        assert isinstance(response, dict)

    def test_animal_data_summary(self):
        client = HawcClient(self.live_server_url)
        response = client.animal.data_summary(self.db_keys.assessment_client)
        assert isinstance(response, pd.DataFrame)

    def test_animal_endpoints(self):
        client = HawcClient(self.live_server_url)

        # TODO - fix tests - use different assessment w/ data or investigate?
        response = client.animal.endpoints(self.db_keys.assessment_client)
        assert isinstance(response, list)
        assert response[0].get("animal_group") is not None
        assert response[0].get("experiments") is None

        response = client.animal.endpoints(self.db_keys.assessment_client, invert=True)
        assert isinstance(response, list)
        assert response[0].get("animal_group") is None
        assert len(response[0].get("experiments")) > 0

    def test_animal_create(self):
        """
        Test all the create methods.  This only checks the happy-path and confirms that the client
        methods work as intended.
        """
        client = HawcClient(self.live_server_url)
        client.authenticate("pm@hawcproject.org", "pw")

        # experiment
        experiment_name = "30 day oral"
        data = dict(
            study_id=self.db_keys.study_working,
            name=experiment_name,
            type="St",
            has_multiple_generations=False,
            chemical="2,3,7,8-Tetrachlorodibenzo-P-dioxin",
            cas="1746-01-6",
            dtxsid="DTXSID6026296",
            chemical_source="ABC Inc.",
            purity_available=True,
            purity_qualifier="≥",
            purity=99.9,
            vehicle="DMSO",
            guideline_compliance="not reported",
            description="Details here.",
        )
        experiment = client.animal.create_experiment(data)
        assert isinstance(experiment, dict) and experiment["name"] == experiment_name

        # animal group + dosing regime + doses
        animal_group_name = "Female C57BL/6 Mice"
        strain = Strain.objects.first()
        data = dict(
            experiment_id=experiment["id"],
            name=animal_group_name,
            species=strain.species_id,
            strain=strain.id,
            sex="F",
            animal_source="Charles River",
            lifestage_exposed="Adult",
            lifestage_assessed="Adult",
            generation="",
            comments="Detailed comments here",
            diet="...",
            dosing_regime=dict(
                route_of_exposure="OR",
                duration_exposure=30,
                duration_exposure_text="30 days",
                duration_observation=180,
                num_dose_groups=3,
                positive_control=True,
                negative_control="VT",
                description="...",
                doses=[
                    {"dose_group_id": 0, "dose": 0, "dose_units_id": 1},
                    {"dose_group_id": 1, "dose": 50, "dose_units_id": 1},
                    {"dose_group_id": 2, "dose": 100, "dose_units_id": 1},
                    {"dose_group_id": 0, "dose": 0, "dose_units_id": 2},
                    {"dose_group_id": 1, "dose": 3.7, "dose_units_id": 2},
                    {"dose_group_id": 2, "dose": 11.4, "dose_units_id": 2},
                ],
            ),
        )
        animal_group = client.animal.create_animal_group(data)
        assert isinstance(experiment, dict) and animal_group["name"] == animal_group_name

        # endpoint + endpoint group
        data = dict(
            animal_group_id=animal_group["id"],
            name="Relative liver weight",
            name_term=5,
            system="Hepatic",
            system_term=1,
            organ="Liver",
            organ_term=2,
            effect="Organ weight",
            effect_term=3,
            effect_subtype="Relative weight",
            effect_subtype_term=None,
            litter_effects="NA",
            litter_effect_notes="",
            observation_time=104,
            observation_time_units=5,
            observation_time_text="104 weeks",
            data_location="Figure 2B",
            expected_adversity_direction=3,
            response_units="g/100g BW",
            data_type="C",
            variance_type=1,
            confidence_interval=0.95,
            NOEL=1,  # should be the corresponding dose_group_id below or -999
            LOEL=2,  # should be the corresponding dose_group_id below or -999
            FEL=-999,  # should be the corresponding dose_group_id below or -999
            data_reported=True,
            data_extracted=True,
            values_estimated=False,
            monotonicity=8,
            statistical_test="ANOVA + Dunnett's test",
            trend_value=0.0123,
            trend_result=2,
            diagnostic="...",
            power_notes="...",
            results_notes="...",
            endpoint_notes="...",
            groups=[
                dict(
                    dose_group_id=0,
                    n=10,
                    incidence=None,
                    response=4.35,
                    variance=0.29,
                    significant=False,
                    significance_level=None,
                ),
                dict(
                    dose_group_id=1,
                    n=10,
                    incidence=None,
                    response=5.81,
                    variance=0.47,
                    significant=False,
                    significance_level=None,
                ),
                dict(
                    dose_group_id=2,
                    n=10,
                    incidence=None,
                    response=7.72,
                    variance=0.63,
                    significant=True,
                    significance_level=0.035,
                ),
            ],
        )
        endpoint = client.animal.create_endpoint(data)
        assert isinstance(endpoint, dict) and endpoint["id"] > 0

        # test cleanup; remove what we just created
        Experiment.objects.filter(id=experiment["id"]).delete()

    ##########################
    # AssessmentClient tests #
    ##########################

    def test_assessment_public(self):
        client = HawcClient(self.live_server_url)
        response = client.assessment.public()
        assert isinstance(response, list)

    ###################
    # EpiClient tests #
    ###################

    def test_epi_data(self):
        client = HawcClient(self.live_server_url)
        response = client.epi.data(self.db_keys.assessment_client)
        assert isinstance(response, pd.DataFrame)

    def test_epi_endpoints(self):
        client = HawcClient(self.live_server_url)
        response = client.epi.endpoints(self.db_keys.assessment_client)
        assert isinstance(response, list)

    def test_epi_metadata(self):
        client = HawcClient(self.live_server_url)
        assessment = Assessment.objects.first()
        response = client.epi.metadata(assessment.id)
        assert isinstance(response, dict)

    def test_epi_create(self):
        """
        Test all the create methods for epi
        """
        client = HawcClient(self.live_server_url)
        client.authenticate("pm@hawcproject.org", "pw")

        # study population
        study_pop_name = "test study pop"
        data = dict(
            study=self.db_keys.study_working,
            name=study_pop_name,
            design="CO",
            age_profile="pregnant women",
            source="some source",
            countries=["JP"],
            region="some region",
        )
        study_pop = client.epi.create_study_population(data)

        assert isinstance(study_pop, dict) and study_pop["name"] == study_pop_name
        study_pop_id = study_pop["id"]
        assessment_id = study_pop["study"]["assessment"]

        # criteria
        criteria_desc = "test criteria"
        criteria = client.epi.create_criteria(
            {"description": criteria_desc, "assessment": assessment_id}
        )
        assert isinstance(criteria, dict) and criteria["description"] == criteria_desc
        criteria_id = criteria["id"]

        # exposure
        exposure_name = "test exposure"
        dose_units = DoseUnits.objects.first()
        exposure = client.epi.create_exposure(
            {
                "name": exposure_name,
                "metric_description": "my description here",
                "metric": "my metric here",
                "analytical_method": "my analytical method here",
                "dtxsid": "DTXSID6026296",
                "inhalation": True,
                "measured": "this is measurement",
                "sampling_period": "sample period here",
                "age_of_exposure": 1,
                "duration": "my duration",
                "exposure_distribution": "my distro",
                "study_population": study_pop_id,
                "metric_units": dose_units.name,
                "n": 9,
                "description": "my desc",
                "central_tendencies": [
                    {
                        "estimate": 14,
                        "estimate_type": 2,
                        "variance": 5.5,
                        "variance_type": "SD",
                        "lower_ci": 4,
                        "upper_ci": 99,
                        "lower_range": 1.2,
                        "upper_range": 1.5,
                        "description": "this is my description",
                    },
                ],
            }
        )
        assert isinstance(exposure, dict) and exposure["name"] == exposure_name
        exposure_id = exposure["id"]

        # comparison set
        comparison_set_name = "test comparison set"
        comparison_set = client.epi.create_comparison_set(
            {
                "name": comparison_set_name,
                "description": "cs description here",
                "exposure": exposure_id,
                "study_population": study_pop_id,
            }
        )
        assert isinstance(comparison_set, dict) and comparison_set["name"] == comparison_set_name
        comparison_set_id = comparison_set["id"]

        # group
        group_name = "test group"
        group = client.epi.create_group(
            {
                "name": group_name,
                "comparison_set": comparison_set_id,
                "group_id": 0,
                "numeric": 1,
                "comparative_name": "compname",
                "sex": "female",
                "eligible_n": 500,
                "invited_n": 250,
                "participant_n": 10,
                "isControl": True,
                "comments": "comments go here",
                "ethnicities": ["Asian"],
            }
        )
        assert isinstance(group, dict) and group["name"] == group_name
        group_id = group["id"]

        # group numerical description
        num_desc = "test numerical description"
        nd = client.epi.create_numerical_description(
            {
                "description": num_desc,
                "group": group_id,
                "mean": 2.3,
                "mean_type": "median",
                "variance_type": "gsd",
                "lower_type": 3,
                "upper_type": "UPPER limit",
            }
        )
        assert isinstance(nd, dict) and nd["description"] == num_desc
        nd_id = nd["id"]

        # outcome
        outcome_name = "test outcome"
        outcome = client.epi.create_outcome(
            {
                "name": outcome_name,
                "system": "blood",
                "assessment": assessment_id,
                "diagnostic_description": "this is my description",
                "diagnostic": 5,
                "outcome_n": 2,
                "study_population": study_pop_id,
                "age_of_measurement": "12 years old",
                "summary": "my dsummary",
                "effect": "my effect",
                "effect_subtype": "my subtype",
            }
        )
        assert isinstance(outcome, dict) and outcome["name"] == outcome_name
        outcome_id = outcome["id"]

        # result
        result_name = "test result"
        result_metric = ResultMetric.objects.first()
        result = client.epi.create_result(
            {
                "name": result_name,
                "outcome": outcome_id,
                "comparison_set": comparison_set_id,
                "metric": result_metric.metric,
                "metric_description": "met desc here",
                "data_location": "Data location here",
                "population_description": "pop desc",
                "dose_response": "monotonic",
                "dose_response_details": "drd",
                "prevalence_incidence": "drd",
                "statistical_power": 2,
                "statistical_power_details": "power_details",
                "statistical_test_results": "stat test results",
                "trend_test": "trend test results",
                "estimate_type": "point",
                "variance_type": 4,
                "ci_units": 0.95,
                "factors_applied": ["birth order"],
                "factors_considered": ["dynamic factor", "study center"],
                "comments": "comments go here",
            }
        )
        assert isinstance(result, dict) and result["name"] == result_name
        result_id = result["id"]

        # group result
        gr_pval = 0.432
        group_result = client.epi.create_group_result(
            {
                "result": result_id,
                "n": 50,
                "main_finding_support": "inconclusive",
                "p_value_qualifier": "<",
                "p_value": gr_pval,
                "group": group_id,
                "estimate": 12,
                "variance": 15,
                "lower_ci": 1,
                "upper_ci": 9,
                "lower_range": 5,
                "upper_range": 7,
                "is_main_finding": False,
            }
        )
        assert isinstance(group_result, dict) and group_result["p_value"] == gr_pval
        group_result_id = group_result["id"]

        # test cleanup; remove what we just created
        Criteria.objects.filter(id=criteria_id).delete()
        GroupResult.objects.filter(id=group_result_id).delete()
        Result.objects.filter(id=result_id).delete()
        Outcome.objects.filter(id=outcome_id).delete()
        GroupNumericalDescriptions.objects.filter(id=nd_id).delete()
        Group.objects.filter(id=group_id).delete()
        ComparisonSet.objects.filter(id=comparison_set_id).delete()
        Exposure.objects.filter(id=exposure_id).delete()
        StudyPopulation.objects.filter(id=study_pop_id).delete()

    #######################
    # EpiMetaClient tests #
    #######################

    def test_epimeta_data(self):
        client = HawcClient(self.live_server_url)
        response = client.epimeta.data(self.db_keys.assessment_client)
        assert isinstance(response, pd.DataFrame)

    #######################
    # InvitroClient tests #
    #######################

    def test_invitro_data(self):
        client = HawcClient(self.live_server_url)
        response = client.invitro.data(self.db_keys.assessment_client)
        assert isinstance(response, pd.DataFrame)

    ##########################
    # LiteratureClient tests #
    ##########################

    @pytest.mark.vcr
    def test_lit_import_hero(self):
        client = HawcClient(self.live_server_url)
        client.authenticate("pm@hawcproject.org", "pw")
        hero_ids = [
            2199697,
            5353200,
            595055,
            5176411,
            5920377,
        ]
        response = client.lit.import_hero(
            assessment_id=self.db_keys.assessment_client,
            title="HERO import",
            description="Description",
            ids=hero_ids,
        )
        assert isinstance(response, dict)

    @pytest.mark.vcr
    def test_lit_import_pubmed(self):
        client = HawcClient(self.live_server_url)
        client.authenticate("pm@hawcproject.org", "pw")
        pubmed_ids = [10357793, 20358181, 6355494, 8998951, 3383337]
        response = client.lit.import_pubmed(
            assessment_id=self.db_keys.assessment_client,
            title="PubMed import",
            description="Description",
            ids=pubmed_ids,
        )
        assert isinstance(response, dict)

    def test_lit_tags(self):
        client = HawcClient(self.live_server_url)
        response = client.lit.tags(self.db_keys.assessment_client)
        assert isinstance(response, pd.DataFrame)

    def test_get_tagtree(self):
        client = HawcClient(self.live_server_url)
        response = client.lit.get_tagtree(self.db_keys.assessment_client)
        assert isinstance(response, list)

    def test_clone_tagtree(self):
        client = HawcClient(self.live_server_url)
        client.authenticate("pm@hawcproject.org", "pw")
        response = client.lit.clone_tagtree(
            self.db_keys.assessment_final, self.db_keys.assessment_client
        )
        assert isinstance(response, list)

    def test_update_tagtree(self):
        client = HawcClient(self.live_server_url)
        client.authenticate("pm@hawcproject.org", "pw")

        updates = [
            {"data": {"name": "set via client"}},
            {"data": {"name": "Client Slug", "slug": "sluggo"}},
            {"data": {"name": "tree"}, "children": [{"data": {"name": "child element"}}]},
        ]

        response = client.lit.update_tagtree(self.db_keys.assessment_client, updates)
        assert isinstance(response, list)

    def test_lit_reference_tags(self):
        client = HawcClient(self.live_server_url)
        response = client.lit.reference_tags(self.db_keys.assessment_final)
        assert isinstance(response, pd.DataFrame)

    def test_lit_import_reference_tags(self):
        csv = "reference_id,tag_id\n5,14"
        client = HawcClient(self.live_server_url)
        client.authenticate("pm@hawcproject.org", "pw")
        response = client.lit.import_reference_tags(
            assessment_id=self.db_keys.assessment_final, csv=csv
        )
        assert isinstance(response, pd.DataFrame)

    def test_lit_reference_ids(self):
        client = HawcClient(self.live_server_url)
        response = client.lit.reference_ids(self.db_keys.assessment_client)
        assert isinstance(response, pd.DataFrame)

    def test_lit_references(self):
        client = HawcClient(self.live_server_url)
        response = client.lit.references(self.db_keys.assessment_client)
        assert isinstance(response, pd.DataFrame)

    def test_lit_reference(self):
        # get request
        client = HawcClient(self.live_server_url)
        client.authenticate("pm@hawcproject.org", "pw")

        # imported from `test_lit_import_hero` above; test test must run for this one to run :/
        reference_id = Reference.objects.get(identifiers__unique_id="2199697").id

        ref = client.lit.reference(reference_id)
        assert ref["id"] == reference_id

        # update request
        updated_title = "client test"
        ref = client.lit.update_reference(reference_id, title=updated_title)
        assert ref["title"] == updated_title

        # delete request
        ref = client.lit.reference(reference_id)
        assert ref["id"] == reference_id
        response = client.lit.delete_reference(reference_id)
        assert response is None

        # reference retrieval returns 404
        with pytest.raises(HawcClientException) as err:
            client.lit.reference(reference_id)

        assert err.value.status_code == 404

    @pytest.mark.vcr
    def test_update_references_from_hero(self):
        client = HawcClient(self.live_server_url)
        client.authenticate("pm@hawcproject.org", "pw")

        assessment_id = self.db_keys.assessment_working

        references = Reference.objects.filter(assessment_id=assessment_id)

        assert references.filter(title="").count() > 0

        response = client.lit.update_references_from_hero(assessment_id)
        assert response is None

        # Reference fields should now be set with HERO metadata
        assert references.filter(title="").count() == 0

    @pytest.mark.vcr
    def test_replace_hero(self):
        client = HawcClient(self.live_server_url)
        client.authenticate("pm@hawcproject.org", "pw")

        reference = Reference.objects.get(id=self.db_keys.reference_linked)
        assessment_id = reference.assessment_id
        replace = [[reference.id, 1037739]]

        response = client.lit.replace_hero(assessment_id, replace)
        assert response is None

        # Make sure reference fields have been updated
        updated_reference = Reference.objects.get(id=self.db_keys.reference_linked)
        assert (
            updated_reference.title
            == "Observation of Methanol Behavior in Fuel Cells In Situ by NMR Spectroscopy"
        )
        # Make sure HERO identifier has been replaced
        updated_hero = updated_reference.identifiers.get(database=2)
        assert updated_hero.unique_id == "1037739"

    ##########################
    # RiskOfBiasClient tests #
    ##########################

    def test_riskofbias_data(self):
        client = HawcClient(self.live_server_url)
        response = client.riskofbias.data(self.db_keys.assessment_client)
        assert isinstance(response, pd.DataFrame)

    def test_riskofbias_full_data(self):
        client = HawcClient(self.live_server_url)
        response = client.riskofbias.full_data(self.db_keys.assessment_client)
        assert isinstance(response, pd.DataFrame)

    def test_riskofbias_create(self):
        """
        Test all the create methods.  This only checks the happy-path and confirms that the client
        methods work as intended.
        """
        client = HawcClient(self.live_server_url)
        client.authenticate("pm@hawcproject.org", "pw")

        scores = [
            {
                "metric_id": metric_id,
                "is_default": True,
                "label": "",
                "score": 16,
                "bias_direction": 1,
                "notes": "<p>more custom notes</p>",
            }
            for metric_id in self.db_keys.riskofbias_assessment_working_metric_ids
        ]

        rob = client.riskofbias.create(
            study_id=self.db_keys.study_working,
            author_id=self.db_keys.pm_user_id,
            active=False,
            final=True,
            scores=scores,
        )

        assert isinstance(rob, dict) and rob["id"] > 0

    def test_riskofbias_metrics(self):
        client = HawcClient(self.live_server_url)
        response = client.riskofbias.metrics(self.db_keys.assessment_client)
        assert isinstance(response, pd.DataFrame) and response.shape[0] > 0

    def test_riskofbias_reviews(self):
        client = HawcClient(self.live_server_url)
        response = client.riskofbias.reviews(self.db_keys.assessment_final)
        assert isinstance(response, list) and len(response) > 0

    #######################
    # SummaryClient tests #
    #######################

    def test_summary_visual_list(self):
        client = HawcClient(self.live_server_url)
        response = client.summary.visual_list(self.db_keys.assessment_client)
        assert isinstance(response, pd.DataFrame)

    #####################
    # StudyClient tests #
    #####################

    def test_study_create(self):
        client = HawcClient(self.live_server_url)
        client.authenticate("pm@hawcproject.org", "pw")
        response = client.study.create(self.db_keys.reference_unlinked)
        assert isinstance(response, dict)

<<<<<<< HEAD
    def test_study_list(self):
        client = HawcClient(self.live_server_url)
        response = client.study.studies(self.db_keys.assessment_client)
        assert isinstance(response, pd.DataFrame) and response.shape[0] > 0
=======
    def test_study_create_from_identifier(self):
        client = HawcClient(self.live_server_url)
        client.authenticate("pm@hawcproject.org", "pw")
        response = client.study.create_from_identifier(
            db_type="HERO", db_id=2199697, assessment_id=self.db_keys.assessment_client
        )
        assert isinstance(response, dict)
>>>>>>> c8481977
<|MERGE_RESOLUTION|>--- conflicted
+++ resolved
@@ -718,17 +718,15 @@
         response = client.study.create(self.db_keys.reference_unlinked)
         assert isinstance(response, dict)
 
-<<<<<<< HEAD
     def test_study_list(self):
         client = HawcClient(self.live_server_url)
         response = client.study.studies(self.db_keys.assessment_client)
         assert isinstance(response, pd.DataFrame) and response.shape[0] > 0
-=======
+
     def test_study_create_from_identifier(self):
         client = HawcClient(self.live_server_url)
         client.authenticate("pm@hawcproject.org", "pw")
         response = client.study.create_from_identifier(
             db_type="HERO", db_id=2199697, assessment_id=self.db_keys.assessment_client
         )
-        assert isinstance(response, dict)
->>>>>>> c8481977
+        assert isinstance(response, dict)