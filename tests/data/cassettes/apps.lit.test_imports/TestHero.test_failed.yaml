interactions:
- request:
    body: null
    headers:
      Accept:
      - '*/*'
      Accept-Encoding:
      - gzip, deflate
      Connection:
      - keep-alive
      User-Agent:
      - python-requests/2.26.0
    method: GET
<<<<<<< HEAD
    uri: https://hero.epa.gov/hero/ws/index.cfm/api/1.0/search/criteria/9876543321/recordsperpage/100.json
=======
    uri: https://hero.epa.gov/hero/ws/index.cfm/api/1.0/search/criteria/987654321/recordsperpage/100.json
>>>>>>> 81c9a3e9
  response:
    body:
      string: '{"results":[],"isValid":true,"message":"Success","error":""} '
    headers:
      Connection:
      - Keep-Alive
      Content-Type:
      - application/json;charset=utf-8
      Date:
      - Wed, 26 Jan 2022 16:22:48 GMT
      Keep-Alive:
      - timeout=5, max=100
      Server:
      - Apache/2.4.52 (Win64) OpenSSL/1.1.1m mod_jk/1.2.46
      Set-Cookie:
      - CFID=9523740; Expires=Thu, 27-Jan-2022 16:22:48 GMT; Path=/; HttpOnly
      - CFTOKEN=20353435; Expires=Thu, 27-Jan-2022 16:22:48 GMT; Path=/; HttpOnly
      - JSESSIONID=944BABEBCBDF08694C58A697335D6A59.cfusion; Path=/; Secure; HttpOnly
      - LASTACCESSTIME=2022%2F01%2F26%2011%3A22%3A48; Path=/
      Strict-Transport-Security:
      - max-age=63072000; includeSubdomains; preload
      Transfer-Encoding:
      - chunked
    status:
      code: 200
      message: OK
version: 1<|MERGE_RESOLUTION|>--- conflicted
+++ resolved
@@ -11,11 +11,7 @@
       User-Agent:
       - python-requests/2.26.0
     method: GET
-<<<<<<< HEAD
-    uri: https://hero.epa.gov/hero/ws/index.cfm/api/1.0/search/criteria/9876543321/recordsperpage/100.json
-=======
     uri: https://hero.epa.gov/hero/ws/index.cfm/api/1.0/search/criteria/987654321/recordsperpage/100.json
->>>>>>> 81c9a3e9
   response:
     body:
       string: '{"results":[],"isValid":true,"message":"Success","error":""} '
