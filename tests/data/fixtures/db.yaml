--- conflicted
+++ resolved
@@ -6947,18 +6947,12 @@
     exposure_measurement: 1
     sub_population: without asthma
     median: 0.0
-<<<<<<< HEAD
-    mean: 0.0
-    variance: null
-    variance_type: 0
-=======
     ci_lcl: "< LOD"
     percentile_25: "0.8"
     percentile_75: "1.2"
     ci_ucl: "5.0"
     negligible_exposure: "5%"
     ci_type: P95
->>>>>>> 23a94735
     units: ''
     ci_lcl: < LOD
     percentile_25: '0.8'
@@ -6979,18 +6973,12 @@
     exposure_measurement: 1
     sub_population: without asthma
     median: 0.0
-<<<<<<< HEAD
-    mean: 0.0
-    variance: null
-    variance_type: 0
-=======
     ci_lcl: "<0.26"
     percentile_25: "0.6"
     percentile_75: "1.1"
     ci_ucl: "2.5e+3"
     negligible_exposure: ""
     ci_type: P95
->>>>>>> 23a94735
     units: ''
     ci_lcl: <0.26
     percentile_25: '0.6'
@@ -7011,18 +6999,12 @@
     exposure_measurement: 2
     sub_population: all
     median: 0.0
-<<<<<<< HEAD
-    mean: 0.0
-    variance: null
-    variance_type: 0
-=======
     ci_lcl: "0.0"
     percentile_25: "0.22"
     percentile_75: "0.38"
     ci_ucl: "0.5"
     negligible_exposure: "80"
     ci_type: P95
->>>>>>> 23a94735
     units: ''
     ci_lcl: '0.0'
     percentile_25: '0.22'
@@ -7043,18 +7025,12 @@
     exposure_measurement: 3
     sub_population: all
     median: 0.0
-<<<<<<< HEAD
-    mean: 0.0
-    variance: null
-    variance_type: 0
-=======
     ci_lcl: "0.1"
     percentile_25: "0.21"
     percentile_75: "0.38"
     ci_ucl: "0.6"
     negligible_exposure: "81%"
     ci_type: P95
->>>>>>> 23a94735
     units: ''
     ci_lcl: '0.1'
     percentile_25: '0.21'
@@ -7075,18 +7051,12 @@
     exposure_measurement: 2
     sub_population: all
     median: null
-<<<<<<< HEAD
-    mean: null
-    variance: null
-    variance_type: 0
-=======
     ci_lcl: "0.2"
     percentile_25: "0.46"
     percentile_75: "0.79"
     ci_ucl: "0.7"
     negligible_exposure: "95%"
     ci_type: P95
->>>>>>> 23a94735
     units: ''
     ci_lcl: '0.2'
     percentile_25: '0.46'
@@ -7107,18 +7077,12 @@
     exposure_measurement: 3
     sub_population: all
     median: 0.0
-<<<<<<< HEAD
-    mean: 0.0
-    variance: null
-    variance_type: 0
-=======
     ci_lcl: ""
     percentile_25: "0.76"
     percentile_75: "1.24"
     ci_ucl: ""
     negligible_exposure: ""
     ci_type: P95
->>>>>>> 23a94735
     units: ''
     ci_lcl: ''
     percentile_25: '0.76'
@@ -7134,14 +7098,8 @@
   pk: 1
   fields:
     design: 1
-<<<<<<< HEAD
-    endpoint: Asthma within previous year
-    health_outcome: Asthma
-    health_outcome_system: IM
-=======
     effect: Asthma
     system: IM
->>>>>>> 23a94735
     comments: ''
     created: 2022-01-10 21:16:10.388760+00:00
     last_updated: 2022-01-10 21:16:10.388770+00:00
@@ -7149,14 +7107,8 @@
   pk: 2
   fields:
     design: 2
-<<<<<<< HEAD
-    endpoint: Tetanus antibody concentrations
-    health_outcome: Vaccine response
-    health_outcome_system: IM
-=======
     effect: Vaccine response
     system: IM
->>>>>>> 23a94735
     comments: ''
     created: 2022-01-10 21:41:54.322800+00:00
     last_updated: 2022-01-10 21:41:54.322816+00:00
@@ -7164,14 +7116,8 @@
   pk: 3
   fields:
     design: 2
-<<<<<<< HEAD
-    endpoint: Diphtheria antibody concentrations
-    health_outcome: Vaccine response
-    health_outcome_system: IM
-=======
     effect: Vaccine response
     system: IM
->>>>>>> 23a94735
     comments: ''
     created: 2022-01-10 21:41:54.327398+00:00
     last_updated: 2022-01-10 21:41:54.327412+00:00
@@ -7229,13 +7175,9 @@
     exposure_level: 1
     sub_population: Full population
     outcome_measurement_timing: Concurrent with exposure
-<<<<<<< HEAD
-    effect_estimate_type: OR
-=======
     n: 114
     effect_estimate_type: Odds Ratio (OR)
     effect_description: OR vs. quartile 1
->>>>>>> 23a94735
     effect_estimate: 1.0
     ci_lcl: null
     ci_ucl: null
@@ -7265,13 +7207,9 @@
     exposure_level: 1
     sub_population: Full population
     outcome_measurement_timing: Concurrent with exposure
-<<<<<<< HEAD
-    effect_estimate_type: OR
-=======
     n: 114
     effect_estimate_type: Odds Ratio (OR)
     effect_description: OR vs. quartile 1
->>>>>>> 23a94735
     effect_estimate: 1.02
     ci_lcl: 0.58
     ci_ucl: 1.8
@@ -7301,13 +7239,9 @@
     exposure_level: 1
     sub_population: Full population
     outcome_measurement_timing: Concurrent with exposure
-<<<<<<< HEAD
-    effect_estimate_type: OR
-=======
     n: 114
     effect_estimate_type: Odds Ratio (OR)
     effect_description: OR vs. quartile 1
->>>>>>> 23a94735
     effect_estimate: 1.3
     ci_lcl: 0.72
     ci_ucl: 2.33
@@ -7337,13 +7271,9 @@
     exposure_level: 1
     sub_population: Full population
     outcome_measurement_timing: Concurrent with exposure
-<<<<<<< HEAD
-    effect_estimate_type: OR
-=======
     n: 114
     effect_estimate_type: Odds Ratio (OR)
     effect_description: OR vs. quartile 1
->>>>>>> 23a94735
     effect_estimate: 3.22
     ci_lcl: 1.75
     ci_ucl: 5.94
@@ -7373,13 +7303,9 @@
     exposure_level: 2
     sub_population: Full population
     outcome_measurement_timing: Concurrent with exposure
-<<<<<<< HEAD
-    effect_estimate_type: OR
-=======
     n: 114
     effect_estimate_type: Odds Ratio (OR)
     effect_description: OR vs. quartile 1
->>>>>>> 23a94735
     effect_estimate: 1.0
     ci_lcl: null
     ci_ucl: null
@@ -7409,13 +7335,9 @@
     exposure_level: 2
     sub_population: Full population
     outcome_measurement_timing: Concurrent with exposure
-<<<<<<< HEAD
-    effect_estimate_type: OR
-=======
     n: 114
     effect_estimate_type: Odds Ratio (OR)
     effect_description: OR vs. quartile 1
->>>>>>> 23a94735
     effect_estimate: 1.19
     ci_lcl: 0.68
     ci_ucl: 2.09
@@ -7445,13 +7367,9 @@
     exposure_level: 2
     sub_population: Full population
     outcome_measurement_timing: Concurrent with exposure
-<<<<<<< HEAD
-    effect_estimate_type: OR
-=======
     n: 114
     effect_estimate_type: Odds Ratio (OR)
     effect_description: OR vs. quartile 1
->>>>>>> 23a94735
     effect_estimate: 1.54
     ci_lcl: 0.86
     ci_ucl: 2.76
@@ -7481,13 +7399,9 @@
     exposure_level: 2
     sub_population: Full population
     outcome_measurement_timing: Concurrent with exposure
-<<<<<<< HEAD
-    effect_estimate_type: OR
-=======
     n: 114
     effect_estimate_type: Odds Ratio (OR)
     effect_description: OR vs. quartile 1
->>>>>>> 23a94735
     effect_estimate: 2.56
     ci_lcl: 1.41
     ci_ucl: 4.65
@@ -7517,13 +7431,9 @@
     exposure_level: 3
     sub_population: Prebooster Age 5
     outcome_measurement_timing: 5 yrs
-<<<<<<< HEAD
-    effect_estimate_type: PC
-=======
     n: 509
     effect_estimate_type: Percent change
     effect_description: Percent difference per 2-fold increase in exposure
->>>>>>> 23a94735
     effect_estimate: -2.5
     ci_lcl: -18.5
     ci_ucl: 16.8
@@ -7553,13 +7463,9 @@
     exposure_level: 4
     sub_population: Year 7 adjusted for Age 5
     outcome_measurement_timing: 7 yrs
-<<<<<<< HEAD
-    effect_estimate_type: PC
-=======
     n: 401
     effect_estimate_type: Percent change
     effect_description: Percent difference per 2-fold increase in exposure
->>>>>>> 23a94735
     effect_estimate: -12.5
     ci_lcl: -24.6
     ci_ucl: 1.5
@@ -7589,13 +7495,9 @@
     exposure_level: 3
     sub_population: Prebooster Age 5
     outcome_measurement_timing: 5 yrs
-<<<<<<< HEAD
-    effect_estimate_type: PC
-=======
     n: 510
     effect_estimate_type: Percent change
     effect_description: Percent difference per 2-fold increase in exposure
->>>>>>> 23a94735
     effect_estimate: -21.7
     ci_lcl: -35.7
     ci_ucl: -4.8
@@ -7625,13 +7527,9 @@
     exposure_level: 6
     sub_population: Postbooster Age 5
     outcome_measurement_timing: 5 yrs
-<<<<<<< HEAD
-    effect_estimate_type: PC
-=======
     n: 510
     effect_estimate_type: Percent change
     effect_description: Percent difference per 2-fold increase in exposure
->>>>>>> 23a94735
     effect_estimate: -8.7
     ci_lcl: -20.6
     ci_ucl: 5.0
