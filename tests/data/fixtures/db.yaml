- model: sites.site
  fields:
    domain: 127.0.0.1:8000
    name: localhost
- model: contenttypes.contenttype
  fields:
    app_label: wagtailcore
    model: page
- model: contenttypes.contenttype
  fields:
    app_label: wagtailadmin
    model: admin
- model: contenttypes.contenttype
  fields:
    app_label: wagtailcore
    model: groupapprovaltask
- model: contenttypes.contenttype
  fields:
    app_label: wagtailcore
    model: locale
- model: contenttypes.contenttype
  fields:
    app_label: wagtailcore
    model: site
- model: contenttypes.contenttype
  fields:
    app_label: wagtailcore
    model: modellogentry
- model: contenttypes.contenttype
  fields:
    app_label: wagtailcore
    model: collectionviewrestriction
- model: contenttypes.contenttype
  fields:
    app_label: wagtailcore
    model: collection
- model: contenttypes.contenttype
  fields:
    app_label: wagtailcore
    model: groupcollectionpermission
- model: contenttypes.contenttype
  fields:
    app_label: wagtailcore
    model: referenceindex
- model: contenttypes.contenttype
  fields:
    app_label: wagtailcore
    model: revision
- model: contenttypes.contenttype
  fields:
    app_label: wagtailcore
    model: grouppagepermission
- model: contenttypes.contenttype
  fields:
    app_label: wagtailcore
    model: pageviewrestriction
- model: contenttypes.contenttype
  fields:
    app_label: wagtailcore
    model: workflowpage
- model: contenttypes.contenttype
  fields:
    app_label: wagtailcore
    model: workflowcontenttype
- model: contenttypes.contenttype
  fields:
    app_label: wagtailcore
    model: workflowtask
- model: contenttypes.contenttype
  fields:
    app_label: wagtailcore
    model: task
- model: contenttypes.contenttype
  fields:
    app_label: wagtailcore
    model: workflow
- model: contenttypes.contenttype
  fields:
    app_label: wagtailcore
    model: workflowstate
- model: contenttypes.contenttype
  fields:
    app_label: wagtailcore
    model: taskstate
- model: contenttypes.contenttype
  fields:
    app_label: wagtailcore
    model: pagelogentry
- model: contenttypes.contenttype
  fields:
    app_label: wagtailcore
    model: comment
- model: contenttypes.contenttype
  fields:
    app_label: wagtailcore
    model: commentreply
- model: contenttypes.contenttype
  fields:
    app_label: wagtailcore
    model: pagesubscription
- model: contenttypes.contenttype
  fields:
    app_label: wagtaildocs
    model: document
- model: contenttypes.contenttype
  fields:
    app_label: wagtailimages
    model: image
- model: contenttypes.contenttype
  fields:
    app_label: auth
    model: permission
- model: contenttypes.contenttype
  fields:
    app_label: auth
    model: group
- model: contenttypes.contenttype
  fields:
    app_label: contenttypes
    model: contenttype
- model: contenttypes.contenttype
  fields:
    app_label: sessions
    model: session
- model: contenttypes.contenttype
  fields:
    app_label: sites
    model: site
- model: contenttypes.contenttype
  fields:
    app_label: admin
    model: logentry
- model: contenttypes.contenttype
  fields:
    app_label: authtoken
    model: token
- model: contenttypes.contenttype
  fields:
    app_label: authtoken
    model: tokenproxy
- model: contenttypes.contenttype
  fields:
    app_label: reversion
    model: revision
- model: contenttypes.contenttype
  fields:
    app_label: reversion
    model: version
- model: contenttypes.contenttype
  fields:
    app_label: wagtailforms
    model: formsubmission
- model: contenttypes.contenttype
  fields:
    app_label: wagtailredirects
    model: redirect
- model: contenttypes.contenttype
  fields:
    app_label: wagtailembeds
    model: embed
- model: contenttypes.contenttype
  fields:
    app_label: wagtailusers
    model: userprofile
- model: contenttypes.contenttype
  fields:
    app_label: wagtaildocs
    model: uploadeddocument
- model: contenttypes.contenttype
  fields:
    app_label: wagtailimages
    model: rendition
- model: contenttypes.contenttype
  fields:
    app_label: wagtailimages
    model: uploadedimage
- model: contenttypes.contenttype
  fields:
    app_label: wagtailsearch
    model: query
- model: contenttypes.contenttype
  fields:
    app_label: wagtailsearch
    model: querydailyhits
- model: contenttypes.contenttype
  fields:
    app_label: wagtailsearch
    model: indexentry
- model: contenttypes.contenttype
  fields:
    app_label: taggit
    model: tag
- model: contenttypes.contenttype
  fields:
    app_label: taggit
    model: taggeditem
- model: contenttypes.contenttype
  fields:
    app_label: myuser
    model: hawcuser
- model: contenttypes.contenttype
  fields:
    app_label: myuser
    model: userprofile
- model: contenttypes.contenttype
  fields:
    app_label: assessment
    model: assessment
- model: contenttypes.contenttype
  fields:
    app_label: assessment
    model: attachment
- model: contenttypes.contenttype
  fields:
    app_label: assessment
    model: baseendpoint
- model: contenttypes.contenttype
  fields:
    app_label: assessment
    model: effecttag
- model: contenttypes.contenttype
  fields:
    app_label: assessment
    model: doseunits
- model: contenttypes.contenttype
  fields:
    app_label: assessment
    model: species
- model: contenttypes.contenttype
  fields:
    app_label: assessment
    model: strain
- model: contenttypes.contenttype
  fields:
    app_label: assessment
    model: timespentediting
- model: contenttypes.contenttype
  fields:
    app_label: assessment
    model: dataset
- model: contenttypes.contenttype
  fields:
    app_label: assessment
    model: datasetrevision
- model: contenttypes.contenttype
  fields:
    app_label: assessment
    model: dsstox
- model: contenttypes.contenttype
  fields:
    app_label: assessment
    model: log
- model: contenttypes.contenttype
  fields:
    app_label: assessment
    model: job
- model: contenttypes.contenttype
  fields:
    app_label: assessment
    model: content
- model: contenttypes.contenttype
  fields:
    app_label: assessment
    model: communication
- model: contenttypes.contenttype
  fields:
    app_label: assessment
    model: assessmentvalue
- model: contenttypes.contenttype
  fields:
    app_label: assessment
    model: assessmentdetail
- model: contenttypes.contenttype
  fields:
    app_label: vocab
    model: entity
- model: contenttypes.contenttype
  fields:
    app_label: vocab
    model: term
- model: contenttypes.contenttype
  fields:
    app_label: vocab
    model: entitytermrelation
- model: contenttypes.contenttype
  fields:
    app_label: lit
    model: identifiers
- model: contenttypes.contenttype
  fields:
    app_label: lit
    model: pubmedquery
- model: contenttypes.contenttype
  fields:
    app_label: lit
    model: reference
- model: contenttypes.contenttype
  fields:
    app_label: lit
    model: referencefiltertag
- model: contenttypes.contenttype
  fields:
    app_label: lit
    model: referencetags
- model: contenttypes.contenttype
  fields:
    app_label: lit
    model: search
- model: contenttypes.contenttype
  fields:
    app_label: lit
    model: literatureassessment
- model: contenttypes.contenttype
  fields:
    app_label: lit
    model: userreferencetag
- model: contenttypes.contenttype
  fields:
    app_label: lit
    model: userreferencetags
- model: contenttypes.contenttype
  fields:
    app_label: riskofbias
    model: riskofbias
- model: contenttypes.contenttype
  fields:
    app_label: riskofbias
    model: riskofbiasdomain
- model: contenttypes.contenttype
  fields:
    app_label: riskofbias
    model: riskofbiasmetric
- model: contenttypes.contenttype
  fields:
    app_label: riskofbias
    model: riskofbiasscore
- model: contenttypes.contenttype
  fields:
    app_label: riskofbias
    model: riskofbiasassessment
- model: contenttypes.contenttype
  fields:
    app_label: riskofbias
    model: riskofbiasscoreoverrideobject
- model: contenttypes.contenttype
  fields:
    app_label: study
    model: attachment
- model: contenttypes.contenttype
  fields:
    app_label: study
    model: study
- model: contenttypes.contenttype
  fields:
    app_label: animal
    model: animalgroup
- model: contenttypes.contenttype
  fields:
    app_label: animal
    model: dosegroup
- model: contenttypes.contenttype
  fields:
    app_label: animal
    model: dosingregime
- model: contenttypes.contenttype
  fields:
    app_label: animal
    model: endpoint
- model: contenttypes.contenttype
  fields:
    app_label: animal
    model: endpointgroup
- model: contenttypes.contenttype
  fields:
    app_label: animal
    model: experiment
- model: contenttypes.contenttype
  fields:
    app_label: eco
    model: nestedterm
- model: contenttypes.contenttype
  fields:
    app_label: eco
    model: state
- model: contenttypes.contenttype
  fields:
    app_label: eco
    model: vocab
- model: contenttypes.contenttype
  fields:
    app_label: eco
    model: effect
- model: contenttypes.contenttype
  fields:
    app_label: eco
    model: design
- model: contenttypes.contenttype
  fields:
    app_label: eco
    model: cause
- model: contenttypes.contenttype
  fields:
    app_label: eco
    model: result
- model: contenttypes.contenttype
  fields:
    app_label: epi
    model: adjustmentfactor
- model: contenttypes.contenttype
  fields:
    app_label: epi
    model: comparisonset
- model: contenttypes.contenttype
  fields:
    app_label: epi
    model: country
- model: contenttypes.contenttype
  fields:
    app_label: epi
    model: criteria
- model: contenttypes.contenttype
  fields:
    app_label: epi
    model: ethnicity
- model: contenttypes.contenttype
  fields:
    app_label: epi
    model: exposure
- model: contenttypes.contenttype
  fields:
    app_label: epi
    model: group
- model: contenttypes.contenttype
  fields:
    app_label: epi
    model: groupnumericaldescriptions
- model: contenttypes.contenttype
  fields:
    app_label: epi
    model: groupresult
- model: contenttypes.contenttype
  fields:
    app_label: epi
    model: outcome
- model: contenttypes.contenttype
  fields:
    app_label: epi
    model: result
- model: contenttypes.contenttype
  fields:
    app_label: epi
    model: resultadjustmentfactor
- model: contenttypes.contenttype
  fields:
    app_label: epi
    model: resultmetric
- model: contenttypes.contenttype
  fields:
    app_label: epi
    model: studypopulation
- model: contenttypes.contenttype
  fields:
    app_label: epi
    model: studypopulationcriteria
- model: contenttypes.contenttype
  fields:
    app_label: epi
    model: centraltendency
- model: contenttypes.contenttype
  fields:
    app_label: epimeta
    model: metaprotocol
- model: contenttypes.contenttype
  fields:
    app_label: epimeta
    model: metaresult
- model: contenttypes.contenttype
  fields:
    app_label: epimeta
    model: singleresult
- model: contenttypes.contenttype
  fields:
    app_label: invitro
    model: ivbenchmark
- model: contenttypes.contenttype
  fields:
    app_label: invitro
    model: ivcelltype
- model: contenttypes.contenttype
  fields:
    app_label: invitro
    model: ivchemical
- model: contenttypes.contenttype
  fields:
    app_label: invitro
    model: ivendpoint
- model: contenttypes.contenttype
  fields:
    app_label: invitro
    model: ivendpointcategory
- model: contenttypes.contenttype
  fields:
    app_label: invitro
    model: ivendpointgroup
- model: contenttypes.contenttype
  fields:
    app_label: invitro
    model: ivexperiment
- model: contenttypes.contenttype
  fields:
    app_label: bmd
    model: assessmentsettings
- model: contenttypes.contenttype
  fields:
    app_label: bmd
    model: session
- model: contenttypes.contenttype
  fields:
    app_label: summary
    model: datapivot
- model: contenttypes.contenttype
  fields:
    app_label: summary
    model: datapivotquery
- model: contenttypes.contenttype
  fields:
    app_label: summary
    model: datapivotupload
- model: contenttypes.contenttype
  fields:
    app_label: summary
    model: summarytext
- model: contenttypes.contenttype
  fields:
    app_label: summary
    model: visual
- model: contenttypes.contenttype
  fields:
    app_label: summary
    model: summarytable
- model: contenttypes.contenttype
  fields:
    app_label: mgmt
    model: task
- model: contenttypes.contenttype
  fields:
    app_label: materialized
    model: finalriskofbiasscore
- model: contenttypes.contenttype
  fields:
    app_label: epiv2
    model: adjustmentfactor
- model: contenttypes.contenttype
  fields:
    app_label: epiv2
    model: chemical
- model: contenttypes.contenttype
  fields:
    app_label: epiv2
    model: design
- model: contenttypes.contenttype
  fields:
    app_label: epiv2
    model: exposure
- model: contenttypes.contenttype
  fields:
    app_label: epiv2
    model: outcome
- model: contenttypes.contenttype
  fields:
    app_label: epiv2
    model: exposurelevel
- model: contenttypes.contenttype
  fields:
    app_label: epiv2
    model: dataextraction
- model: contenttypes.contenttype
  fields:
    app_label: udf
    model: userdefinedform
- model: contenttypes.contenttype
  fields:
    app_label: udf
    model: tagbinding
- model: contenttypes.contenttype
  fields:
    app_label: udf
    model: modelbinding
- model: contenttypes.contenttype
  fields:
    app_label: docs
    model: documentationpage
- model: contenttypes.contenttype
  fields:
    app_label: docs
    model: documentationpagetag
- model: contenttypes.contenttype
  fields:
<<<<<<< HEAD
    app_label: animalv2
    model: experiment
- model: contenttypes.contenttype
  fields:
    app_label: animalv2
    model: chemical
- model: contenttypes.contenttype
  fields:
    app_label: animalv2
    model: dosegroup
- model: contenttypes.contenttype
  fields:
    app_label: animalv2
    model: animalendpointtimepoint
- model: contenttypes.contenttype
  fields:
    app_label: animalv2
    model: doseresponseanimalleveldata
- model: contenttypes.contenttype
  fields:
    app_label: animalv2
    model: doseresponsegroupleveldata
- model: contenttypes.contenttype
  fields:
    app_label: animalv2
    model: animalendpoint
- model: contenttypes.contenttype
  fields:
    app_label: animalv2
    model: animalgroup
- model: contenttypes.contenttype
  fields:
    app_label: animalv2
    model: dataextraction
- model: contenttypes.contenttype
  fields:
    app_label: animalv2
    model: treatment
- model: contenttypes.contenttype
  fields:
    app_label: animalv2
    model: endpoint
- model: contenttypes.contenttype
  fields:
    app_label: animalv2
    model: observationtime
=======
    app_label: lit
    model: workflow
- model: contenttypes.contenttype
  fields:
    app_label: udf
    model: tagudfcontent
>>>>>>> 41b99d06
- model: auth.permission
  fields:
    name: Can access Wagtail admin
    content_type:
    - wagtailadmin
    - admin
    codename: access_admin
- model: auth.permission
  fields:
    name: Lock/unlock pages you've locked
    content_type:
    - wagtailcore
    - page
    codename: lock_page
- model: auth.permission
  fields:
    name: Publish any page
    content_type:
    - wagtailcore
    - page
    codename: publish_page
- model: auth.permission
  fields:
    name: Unlock any page
    content_type:
    - wagtailcore
    - page
    codename: unlock_page
- model: auth.permission
  fields:
    name: Can change page
    content_type:
    - wagtailcore
    - page
    codename: change_page
- model: auth.permission
  fields:
    name: Can add page
    content_type:
    - wagtailcore
    - page
    codename: add_page
- model: auth.permission
  fields:
    name: Can change document
    content_type:
    - wagtaildocs
    - document
    codename: change_document
- model: auth.permission
  fields:
    name: Can delete document
    content_type:
    - wagtaildocs
    - document
    codename: delete_document
- model: auth.permission
  fields:
    name: Can choose document
    content_type:
    - wagtaildocs
    - document
    codename: choose_document
- model: auth.permission
  fields:
    name: Can add document
    content_type:
    - wagtaildocs
    - document
    codename: add_document
- model: auth.permission
  fields:
    name: Can add image
    content_type:
    - wagtailimages
    - image
    codename: add_image
- model: auth.permission
  fields:
    name: Can change image
    content_type:
    - wagtailimages
    - image
    codename: change_image
- model: auth.permission
  fields:
    name: Can delete image
    content_type:
    - wagtailimages
    - image
    codename: delete_image
- model: auth.permission
  fields:
    name: Can choose image
    content_type:
    - wagtailimages
    - image
    codename: choose_image
- model: auth.group
  fields:
    name: Moderators
    permissions:
    - - access_admin
      - wagtailadmin
      - admin
    - - add_document
      - wagtaildocs
      - document
    - - change_document
      - wagtaildocs
      - document
    - - choose_document
      - wagtaildocs
      - document
    - - delete_document
      - wagtaildocs
      - document
    - - add_image
      - wagtailimages
      - image
    - - change_image
      - wagtailimages
      - image
    - - choose_image
      - wagtailimages
      - image
    - - delete_image
      - wagtailimages
      - image
- model: auth.group
  fields:
    name: Editors
    permissions:
    - - access_admin
      - wagtailadmin
      - admin
    - - add_document
      - wagtaildocs
      - document
    - - change_document
      - wagtaildocs
      - document
    - - choose_document
      - wagtaildocs
      - document
    - - delete_document
      - wagtaildocs
      - document
    - - add_image
      - wagtailimages
      - image
    - - change_image
      - wagtailimages
      - image
    - - choose_image
      - wagtailimages
      - image
    - - delete_image
      - wagtailimages
      - image
- model: wagtailcore.locale
  pk: 1
  fields:
    language_code: en
- model: wagtailcore.site
  fields:
    hostname: localhost
    port: 8000
    site_name: HAWC
    root_page: 3
    is_default_site: true
- model: wagtailcore.collection
  pk: 1
  fields:
    path: '0001'
    depth: 1
    numchild: 0
    name: Root
- model: wagtailcore.groupcollectionpermission
  fields:
    group:
    - Moderators
    collection: 1
    permission:
    - add_document
    - wagtaildocs
    - document
- model: wagtailcore.groupcollectionpermission
  fields:
    group:
    - Editors
    collection: 1
    permission:
    - add_document
    - wagtaildocs
    - document
- model: wagtailcore.groupcollectionpermission
  fields:
    group:
    - Moderators
    collection: 1
    permission:
    - change_document
    - wagtaildocs
    - document
- model: wagtailcore.groupcollectionpermission
  fields:
    group:
    - Editors
    collection: 1
    permission:
    - change_document
    - wagtaildocs
    - document
- model: wagtailcore.groupcollectionpermission
  fields:
    group:
    - Moderators
    collection: 1
    permission:
    - choose_document
    - wagtaildocs
    - document
- model: wagtailcore.groupcollectionpermission
  fields:
    group:
    - Editors
    collection: 1
    permission:
    - choose_document
    - wagtaildocs
    - document
- model: wagtailcore.groupcollectionpermission
  fields:
    group:
    - Moderators
    collection: 1
    permission:
    - add_image
    - wagtailimages
    - image
- model: wagtailcore.groupcollectionpermission
  fields:
    group:
    - Editors
    collection: 1
    permission:
    - add_image
    - wagtailimages
    - image
- model: wagtailcore.groupcollectionpermission
  fields:
    group:
    - Moderators
    collection: 1
    permission:
    - change_image
    - wagtailimages
    - image
- model: wagtailcore.groupcollectionpermission
  fields:
    group:
    - Editors
    collection: 1
    permission:
    - change_image
    - wagtailimages
    - image
- model: wagtailcore.groupcollectionpermission
  fields:
    group:
    - Moderators
    collection: 1
    permission:
    - choose_image
    - wagtailimages
    - image
- model: wagtailcore.groupcollectionpermission
  fields:
    group:
    - Editors
    collection: 1
    permission:
    - choose_image
    - wagtailimages
    - image
- model: wagtailcore.page
  pk: 1
  fields:
    path: '0001'
    depth: 1
    numchild: 1
    translation_key: f3a37d2d-b672-4e29-967d-05d22ba816af
    locale: 1
    latest_revision: null
    live: true
    has_unpublished_changes: false
    first_published_at: null
    last_published_at: null
    live_revision: null
    go_live_at: null
    expire_at: null
    expired: false
    locked: false
    locked_at: null
    locked_by: null
    title: Root
    draft_title: Root
    slug: root
    content_type:
    - wagtailcore
    - page
    url_path: /
    owner: null
    seo_title: ''
    show_in_menus: false
    search_description: ''
    latest_revision_created_at: null
    alias_of: null
- model: wagtailcore.page
  pk: 3
  fields:
    path: '00010001'
    depth: 2
    numchild: 2
    translation_key: 6f152189-4b4a-4e44-8b81-28640717b408
    locale: 1
    latest_revision: 1
    live: true
    has_unpublished_changes: false
    first_published_at: 2023-11-22 14:56:19.512229+00:00
    last_published_at: 2023-11-22 14:56:19.512229+00:00
    live_revision: 1
    go_live_at: null
    expire_at: null
    expired: false
    locked: false
    locked_at: null
    locked_by: null
    title: HAWC Documentation
    draft_title: HAWC Documentation
    slug: hawc-documentation
    content_type:
    - docs
    - documentationpage
    url_path: /hawc-documentation/
    owner:
    - admin@hawcproject.org
    seo_title: ''
    show_in_menus: false
    search_description: ''
    latest_revision_created_at: 2023-11-22 14:56:19.464008+00:00
    alias_of: null
- model: wagtailcore.page
  pk: 4
  fields:
    path: '000100010001'
    depth: 3
    numchild: 0
    translation_key: f62eccfa-fe8b-429d-ba9c-6cffb41a68a6
    locale: 1
    latest_revision: 2
    live: true
    has_unpublished_changes: false
    first_published_at: 2023-11-22 14:57:48.877055+00:00
    last_published_at: 2023-11-22 14:57:48.877055+00:00
    live_revision: 2
    go_live_at: null
    expire_at: null
    expired: false
    locked: false
    locked_at: null
    locked_by: null
    title: Public Page
    draft_title: Public Page
    slug: public-page
    content_type:
    - docs
    - documentationpage
    url_path: /hawc-documentation/public-page/
    owner:
    - admin@hawcproject.org
    seo_title: ''
    show_in_menus: false
    search_description: ''
    latest_revision_created_at: 2023-11-22 14:57:48.850356+00:00
    alias_of: null
- model: wagtailcore.page
  pk: 5
  fields:
    path: '000100010002'
    depth: 3
    numchild: 0
    translation_key: e36aa9ca-62a5-4d93-a13f-c9b2fd36e598
    locale: 1
    latest_revision: 3
    live: false
    has_unpublished_changes: true
    first_published_at: null
    last_published_at: null
    live_revision: null
    go_live_at: null
    expire_at: null
    expired: false
    locked: false
    locked_at: null
    locked_by: null
    title: Draft Page
    draft_title: Draft Page
    slug: draft-page
    content_type:
    - docs
    - documentationpage
    url_path: /hawc-documentation/draft-page/
    owner:
    - admin@hawcproject.org
    seo_title: ''
    show_in_menus: false
    search_description: ''
    latest_revision_created_at: 2023-11-22 14:58:09.626465+00:00
    alias_of: null
- model: wagtailcore.revision
  pk: 1
  fields:
    content_type:
    - docs
    - documentationpage
    base_content_type:
    - wagtailcore
    - page
    object_id: '3'
    created_at: 2023-11-22 14:56:19.464008+00:00
    user:
    - admin@hawcproject.org
    object_str: HAWC Documentation
    content:
      pk: 3
      body: ''
      live: true
      path: '00010001'
      slug: hawc-documentation
      depth: 2
      intro: Click the links below for helpful guides on how to use the features in
        HAWC.
      owner: 1
      title: HAWC Documentation
      locale: 1
      locked: false
      expired: false
      alias_of: null
      numchild: 0
      url_path: /hawc-documentation/
      expire_at: null
      locked_at: null
      locked_by: null
      seo_title: ''
      go_live_at: null
      draft_title: HAWC Documentation
      content_type: 157
      live_revision: null
      show_in_menus: false
      latest_revision: null
      translation_key: 6f152189-4b4a-4e44-8b81-28640717b408
      last_published_at: null
      first_published_at: null
      search_description: ''
      wagtail_admin_comments: []
      has_unpublished_changes: false
      latest_revision_created_at: null
    approved_go_live_at: null
- model: wagtailcore.revision
  pk: 2
  fields:
    content_type:
    - docs
    - documentationpage
    base_content_type:
    - wagtailcore
    - page
    object_id: '4'
    created_at: 2023-11-22 14:57:48.850356+00:00
    user:
    - admin@hawcproject.org
    object_str: Public Page
    content:
      pk: 4
      body: <p data-block-key="n2xsw">Instructions on how to use HAWC.</p>
      live: true
      path: '000100010001'
      slug: public-page
      depth: 3
      intro: This page is has been published.
      owner: 1
      title: Public Page
      locale: 1
      locked: false
      expired: false
      alias_of: null
      numchild: 0
      url_path: /hawc-documentation/public-page/
      expire_at: null
      locked_at: null
      locked_by: null
      seo_title: ''
      go_live_at: null
      draft_title: Public Page
      content_type: 158
      live_revision: null
      show_in_menus: false
      latest_revision: null
      translation_key: f62eccfa-fe8b-429d-ba9c-6cffb41a68a6
      last_published_at: null
      first_published_at: null
      search_description: ''
      wagtail_admin_comments: []
      has_unpublished_changes: false
      latest_revision_created_at: null
    approved_go_live_at: null
- model: wagtailcore.revision
  pk: 3
  fields:
    content_type:
    - docs
    - documentationpage
    base_content_type:
    - wagtailcore
    - page
    object_id: '5'
    created_at: 2023-11-22 14:58:09.626465+00:00
    user:
    - admin@hawcproject.org
    object_str: Draft Page
    content:
      pk: 5
      body: ''
      live: false
      path: '000100010002'
      slug: draft-page
      depth: 3
      intro: This page isn't finished.
      owner: 1
      title: Draft Page
      locale: 1
      locked: false
      expired: false
      alias_of: null
      numchild: 0
      url_path: /hawc-documentation/draft-page/
      expire_at: null
      locked_at: null
      locked_by: null
      seo_title: ''
      go_live_at: null
      draft_title: Draft Page
      content_type: 158
      live_revision: null
      show_in_menus: false
      latest_revision: null
      translation_key: e36aa9ca-62a5-4d93-a13f-c9b2fd36e598
      last_published_at: null
      first_published_at: null
      search_description: ''
      wagtail_admin_comments: []
      has_unpublished_changes: false
      latest_revision_created_at: null
    approved_go_live_at: null
- model: wagtailcore.grouppagepermission
  pk: 1
  fields:
    group:
    - Moderators
    page: 1
    permission:
    - add_page
    - wagtailcore
    - page
- model: wagtailcore.grouppagepermission
  pk: 2
  fields:
    group:
    - Moderators
    page: 1
    permission:
    - change_page
    - wagtailcore
    - page
- model: wagtailcore.grouppagepermission
  pk: 3
  fields:
    group:
    - Moderators
    page: 1
    permission:
    - publish_page
    - wagtailcore
    - page
- model: wagtailcore.grouppagepermission
  pk: 4
  fields:
    group:
    - Editors
    page: 1
    permission:
    - add_page
    - wagtailcore
    - page
- model: wagtailcore.grouppagepermission
  pk: 5
  fields:
    group:
    - Editors
    page: 1
    permission:
    - change_page
    - wagtailcore
    - page
- model: wagtailcore.grouppagepermission
  pk: 6
  fields:
    group:
    - Moderators
    page: 1
    permission:
    - lock_page
    - wagtailcore
    - page
- model: wagtailcore.grouppagepermission
  pk: 7
  fields:
    group:
    - Moderators
    page: 1
    permission:
    - unlock_page
    - wagtailcore
    - page
- model: wagtailcore.pageviewrestriction
  pk: 1
  fields:
    restriction_type: login
    password: ''
    page: 3
    groups: []
- model: myuser.hawcuser
  fields:
    password: md5$OtMBo5HXuH5d$79fbf1f0ae6d765b17b29256920cc8ef
    last_login: 2020-11-25 20:21:43.412531+00:00
    is_superuser: true
    email: admin@hawcproject.org
    first_name: a
    last_name: superuser
    external_id: null
    is_staff: true
    is_active: true
    license_v1_accepted: false
    license_v2_accepted: true
    date_joined: 2020-01-25 14:23:16.156609+00:00
    email_verified_on: 2020-01-25 14:23:16.156609+00:00
    groups: []
    user_permissions: []
- model: myuser.hawcuser
  fields:
    password: md5$fFanL0QpS7Sg$cf3808b6102279eb6982d78edfdc6111
    last_login: 2020-07-06 19:37:38.352592+00:00
    is_superuser: false
    email: pm@hawcproject.org
    first_name: Project
    last_name: Manager
    external_id: null
    is_staff: false
    is_active: true
    license_v1_accepted: false
    license_v2_accepted: true
    date_joined: 2020-01-25 14:23:16.170965+00:00
    email_verified_on: 2020-01-25 14:23:16.170965+00:00
    groups: []
    user_permissions: []
- model: myuser.hawcuser
  fields:
    password: md5$oqL3kGUEvBCo$540b7af58759b8faeef79275b327a4e8
    last_login: 2020-05-08 21:06:40.664469+00:00
    is_superuser: false
    email: team@hawcproject.org
    first_name: Team
    last_name: Member
    external_id: null
    is_staff: false
    is_active: true
    license_v1_accepted: false
    license_v2_accepted: true
    date_joined: 2020-01-25 14:23:16.172427+00:00
    email_verified_on: 2020-01-25 14:23:16.172427+00:00
    groups: []
    user_permissions: []
- model: myuser.hawcuser
  fields:
    password: md5$xp4A7HztQgax$744b942a9c35520e8a1a8c0b92a6ee27
    last_login: 2020-01-25 14:23:16.173584+00:00
    is_superuser: false
    email: reviewer@hawcproject.org
    first_name: a
    last_name: reviewer
    external_id: null
    is_staff: false
    is_active: true
    license_v1_accepted: false
    license_v2_accepted: true
    date_joined: 2020-01-25 14:23:16.173584+00:00
    email_verified_on: 2020-01-25 14:23:16.173584+00:00
    groups: []
    user_permissions: []
- model: myuser.hawcuser
  fields:
    password: md5$jzGYN20VEexO$c1d4bd0bf1280917505a6989338fb37d
    last_login: 2020-01-25 14:23:16.175169+00:00
    is_superuser: false
    email: public@hawcproject.org
    first_name: ''
    last_name: ''
    external_id: null
    is_staff: false
    is_active: true
    license_v1_accepted: false
    license_v2_accepted: false
    date_joined: 2020-01-25 14:23:16.175169+00:00
    email_verified_on: 2020-01-25 14:23:16.175169+00:00
    groups: []
    user_permissions: []
- model: authtoken.token
  pk: cef32b9abcbe1a6e9c8460099403e9cd77e12c79
  fields:
    user:
    - admin@hawcproject.org
    created: 2045-01-01 12:00:00.123456+00:00
- model: myuser.userprofile
  pk: 1
  fields:
    user:
    - pm@hawcproject.org
    HERO_access: false
- model: vocab.term
  pk: 1
  fields:
    uid: 1
    namespace: 1
    parent: null
    type: 1
    name: Cardiovascular
    notes: ''
    deprecated_on: null
    created_on: 2020-08-12 14:09:53.787958+00:00
    last_updated: 2020-08-12 14:09:53.787980+00:00
- model: vocab.term
  pk: 2
  fields:
    uid: 2
    namespace: 1
    parent: 1
    type: 2
    name: Serum
    notes: ''
    deprecated_on: null
    created_on: 2020-08-12 14:10:05.628749+00:00
    last_updated: 2020-08-12 14:10:05.628772+00:00
- model: vocab.term
  pk: 3
  fields:
    uid: 3
    namespace: 1
    parent: 2
    type: 3
    name: Fatty Acids
    notes: ''
    deprecated_on: null
    created_on: 2020-08-12 14:10:12.500906+00:00
    last_updated: 2020-08-12 14:10:15.578993+00:00
- model: vocab.term
  pk: 4
  fields:
    uid: 4
    namespace: 1
    parent: 3
    type: 4
    name: Clinical Chemistry
    notes: ''
    deprecated_on: null
    created_on: 2020-08-12 14:10:24.732205+00:00
    last_updated: 2020-08-12 14:10:24.732228+00:00
- model: vocab.term
  pk: 5
  fields:
    uid: 5
    namespace: 1
    parent: 4
    type: 5
    name: Fatty Acid Balance
    notes: ''
    deprecated_on: null
    created_on: 2020-08-12 14:10:38.555965+00:00
    last_updated: 2020-08-12 14:10:38.555990+00:00
- model: vocab.entity
  pk: 1
  fields:
    ontology: 1
    uid: C0015684
    deprecated_on: null
    created_on: 2020-08-12 14:11:50.009124+00:00
    last_updated: 2020-08-12 14:11:50.009148+00:00
- model: vocab.entitytermrelation
  pk: 1
  fields:
    entity: 1
    term: 5
    notes: ''
    approved_by: null
    approved_on: null
    deprecated_on: null
    created_on: 2020-08-12 14:11:50.023861+00:00
    last_updated: 2020-08-12 14:11:50.023879+00:00
- model: assessment.dsstox
  pk: DTXSID6026296
  fields:
    content:
      casrn: 7732-18-5
      dtxcid: DTXCID106296
      dtxsid: DTXSID6026296
      smiles: O
      infoMsg: null
      synGsid: 26296
      synType: DSSTox_Substance_Id
      checksum: NA
      imageURL: http://actorws.epa.gov/actorws/chemical/image?dtxcid=DTXCID106296&w=150&h=150&fmt=svg
      molWeight: 18.015
      qsarForms: http://actorws.epa.gov/actorws/dsstox/v02/qsar?identifier=DTXCID106296
      molFormula: H2O
      warningMsg: null
      processedAs: LOOKUP
      msReadyForms: http://actorws.epa.gov/actorws/dsstox/v02/msready?identifier=DTXCID106296
      collidingGsid: null
      jChemInChIKey: XLYOFNOQVPJJNP-UHFFFAOYSA-N
      preferredName: Water
      synIdentifier: DTXSID6026296
      collidingCasrn: null
      indigoInChIKey: XLYOFNOQVPJJNP-UHFFFAOYSA-N
      origIdentifier: DTXSID6026296
      trimmedWhitespace: false
      trimmedLeadingZeros: false
      reformattedIdentifier: false
      collidingPreferredName: null
    created: 2020-08-12 19:34:12.687630+00:00
    last_updated: 2020-08-12 19:34:12.687630+00:00
- model: assessment.dsstox
  pk: DTXSID7020970
  fields:
    content:
      casrn: 1836-75-5
      dtxcid: DTXCID30970
      dtxsid: DTXSID7020970
      smiles: '[O-][N+](=O)C1=CC=C(OC2=C(Cl)C=C(Cl)C=C2)C=C1'
      infoMsg: null
      synGsid: 20970
      synType: DSSTox_Substance_Id
      checksum: NA
      imageURL: http://actorws.epa.gov/actorws/chemical/image?dtxcid=DTXCID30970&w=150&h=150&fmt=svg
      molWeight: 284.09
      qsarForms: http://actorws.epa.gov/actorws/dsstox/v02/qsar?identifier=DTXCID30970
      molFormula: C12H7Cl2NO3
      warningMsg: null
      processedAs: LOOKUP
      msReadyForms: http://actorws.epa.gov/actorws/dsstox/v02/msready?identifier=DTXCID30970
      collidingGsid: null
      jChemInChIKey: XITQUSLLOSKDTB-UHFFFAOYSA-N
      preferredName: Nitrofen
      synIdentifier: DTXSID7020970
      collidingCasrn: null
      indigoInChIKey: XITQUSLLOSKDTB-UHFFFAOYSA-N
      origIdentifier: DTXSID7020970
      trimmedWhitespace: false
      trimmedLeadingZeros: false
      reformattedIdentifier: false
      collidingPreferredName: null
    created: 2020-08-12 19:45:56.718230+00:00
    last_updated: 2020-08-12 19:45:56.718230+00:00
- model: assessment.assessment
  pk: 1
  fields:
    name: Chemical Z
    year: 1999
    version: '1.0'
    cas: ''
    assessment_objective: ''
    authors: ''
    creator:
    - pm@hawcproject.org
    editable: true
    public_on: null
    hide_from_public_page: false
    enable_literature_review: true
    enable_project_management: true
    enable_data_extraction: true
    enable_risk_of_bias: true
    enable_bmd: true
    enable_summary_tables: true
    enable_visuals: true
    enable_summary_text: true
    enable_downloads: true
    conflicts_of_interest: ''
    funding_source: ''
    noel_name: 0
    rob_name: 0
    vocabulary: 1
    modify_uncontrolled_vocabulary: true
    created: 2020-01-25 14:23:16.176620+00:00
    last_updated: 2020-02-27 20:12:29.233982+00:00
    dtxsids: []
    project_manager:
    - - pm@hawcproject.org
    team_members:
    - - team@hawcproject.org
    reviewers:
    - - reviewer@hawcproject.org
    epi_version: 2
    animal_version: 1
- model: assessment.assessment
  pk: 2
  fields:
    name: Chemical X
    year: 2020
    version: final
    cas: 7732-18-5
    assessment_objective: <p>This is an example public final assessment, with lots
      of content saved in the assessment. This assessment should have example data
      for all data types, and you should be able to create example visualizations
      for all visuals.</p>
    authors: '<p>The ABC team.</p>'
    creator:
    - pm@hawcproject.org
    editable: false
    public_on: 2020-01-25 14:23:16.288774+00:00
    hide_from_public_page: false
    enable_literature_review: true
    enable_project_management: true
    enable_data_extraction: true
    enable_risk_of_bias: true
    enable_bmd: true
    enable_summary_tables: true
    enable_visuals: true
    enable_summary_text: true
    enable_downloads: true
    conflicts_of_interest: <p>The authors report no conflicts of interest.</p>
    funding_source: ''
    noel_name: 0
    rob_name: 0
    vocabulary: 1
    modify_uncontrolled_vocabulary: true
    created: 2020-01-25 14:23:16.288774+00:00
    last_updated: 2020-08-12 19:46:37.393988+00:00
    dtxsids:
    - DTXSID6026296
    project_manager:
    - - pm@hawcproject.org
    team_members:
    - - team@hawcproject.org
    reviewers:
    - - reviewer@hawcproject.org
    epi_version: 1
    animal_version: 1
- model: assessment.assessment
  pk: 3
  fields:
    name: Chemical Y
    year: 2020
    version: draft
    cas: 58-08-2
    authors: '<p>The ABC team.</p>'
    assessment_objective: <p>Example the health effects of Chemical Y.</p>
    creator:
    - pm@hawcproject.org
    editable: true
    public_on: 2020-04-10 17:45:39.555285+00:00
    hide_from_public_page: true
    enable_literature_review: true
    enable_project_management: true
    enable_data_extraction: true
    enable_risk_of_bias: true
    enable_bmd: true
    enable_summary_tables: true
    enable_visuals: true
    enable_summary_text: false
    enable_downloads: true
    conflicts_of_interest: <p>The authors report no conflicts of interest.</p>
    funding_source: 'US EPA'
    noel_name: 0
    rob_name: 0
    vocabulary: 1
    modify_uncontrolled_vocabulary: true
    created: 2020-04-10 17:45:39.555285+00:00
    last_updated: 2020-04-10 17:45:39.555285+00:00
    dtxsids: []
    project_manager:
    - - pm@hawcproject.org
    team_members:
    - - team@hawcproject.org
    reviewers:
    - - reviewer@hawcproject.org
    epi_version: 1
    animal_version: 1
- model: assessment.assessment
  pk: 4
  fields:
    name: Chemical A
    year: 2022
    version: draft
    cas: ''
    assessment_objective: <p>This assessment contains example references for testing
      conflict resolution.</p>
    authors: <p>The HAWCers</p>
    creator:
    - admin@hawcproject.org
    editable: true
    public_on: null
    hide_from_public_page: false
    enable_literature_review: true
    enable_project_management: true
    enable_data_extraction: true
    enable_risk_of_bias: true
    enable_bmd: true
    enable_summary_tables: true
    enable_visuals: true
    enable_summary_text: true
    enable_downloads: true
    conflicts_of_interest: ''
    funding_source: ''
    noel_name: 0
    rob_name: 0
    vocabulary: 1
    modify_uncontrolled_vocabulary: true
    epi_version: 2
    animal_version: 2
    created: 2022-10-27 21:02:28.805681+00:00
    last_updated: 2022-10-27 21:02:28.805695+00:00
    dtxsids: []
    project_manager:
    - - pm@hawcproject.org
    team_members:
    - - team@hawcproject.org
    reviewers:
    - - reviewer@hawcproject.org
- model: assessment.AssessmentDetail
  pk: 1
  fields:
    assessment: 2
    project_type: IRIS
    project_status: 10
    project_url: https://hawcproject.org/project
    peer_review_status: 0
    qa_id: '490063'
    qa_url: https://hawcproject.org/qa
    report_id: '51001'
    report_url: https://hawcproject.org/report
    extra:
      key: value
    created: 2022-09-13 13:42:59.234154+00:00
    last_updated: 2022-09-13 13:42:59.234174+00:00
- model: assessment.AssessmentValue
  pk: 1
  fields:
    assessment: 2
    evaluation_type: 1
    system: Urinary
    value_type: 0
    value: 1.0
    value_unit: mg/kg/day
    confidence: High
    duration: 1 month
    basis: Increased absolute kidney weight in female rats
    pod_type: BMDL
    pod_value: 28.8
    pod_unit: mg/kg/day
    uncertainty: 30
    species_studied: rat
    study: 7
    tumor_type: ''
    extrapolation_method: ''
    evidence: ''
    comments: Put your comments here.
    extra:
      key: value
    created: 2022-09-13 13:48:20.997337+00:00
    last_updated: 2022-09-13 13:48:20.997355+00:00
- model: assessment.AssessmentValue
  pk: 2
  fields:
    assessment: 2
    evaluation_type: 1
    system: Urinary
    value_type: 10
    value: 4.0
    value_unit: mg/kg/day
    confidence: Medium High
    duration: 1 week
    basis: Increased absolute kidney weight in female rats
    pod_type: NOAEL
    pod_value: 111.0
    pod_unit: mg/kg/day
    uncertainty: 30
    species_studied: rat
    study: 7
    tumor_type: ''
    extrapolation_method: ''
    evidence: ''
    comments: ''
    extra:
      key: value
    created: 2022-09-13 13:49:46.311430+00:00
    last_updated: 2022-09-13 13:49:46.311448+00:00
- model: assessment.AssessmentValue
  pk: 3
  fields:
    assessment: 2
    evaluation_type: 0
    system: Urinary
    value_type: 30
    value: 8.0e-05
    value_unit: mg/kg/day
    confidence: Medium
    duration: 1 month
    basis: "Under EPA’s Guidelines for Carcinogen Risk Assessment (U.S. EPA, 2005),
      ethyl tertiary butyl ether has “suggestive evidence of carcinogenic potential\"
      for the inhalation route and “inadequate information to assess carcinogenic
      potential” for the oral route.\r\nThis may be a synopsis of the full weight-of-evidence
      narrative."
    pod_type: ''
    pod_value: null
    pod_unit: ''
    uncertainty: null
    species_studied: rat
    study: 7
    tumor_type: Hepatocellular adenomas and carcinomas
    extrapolation_method: Linear extrapolation from the POD ((BMCL10(HED)) associated
      with 10% extra cancer risk.
    evidence: Suggestive evidence of carcinogenic potential (Inhalation route)
    adaf: true
    comments: ''
    extra:
      key: value
    created: 2022-09-13 13:53:35.075708+00:00
    last_updated: 2022-12-15 15:34:15.754319+00:00
- model: assessment.attachment
  pk: 3
  fields:
    content_type:
    - assessment
    - assessment
    object_id: 3
    title: demo attachment
    attachment: attachment/nothing.txt
    publicly_available: false
    description: <p>Example missing attachment</p>
- model: assessment.doseunits
  pk: 1
  fields:
    name: mg/kg/d
    created: 2020-02-27 20:37:27.650973+00:00
    last_updated: 2020-02-27 20:37:27.651000+00:00
- model: assessment.doseunits
  pk: 2
  fields:
    name: µM
    created: 2020-05-11 04:00:03.013851+00:00
    last_updated: 2020-05-11 04:00:03.013881+00:00
- model: assessment.species
  pk: 1
  fields:
    name: rat
    created: 2020-02-27 20:37:36.002070+00:00
    last_updated: 2020-02-27 20:38:09.171871+00:00
- model: assessment.species
  pk: 2
  fields:
    name: mouse
    created: 2020-02-27 20:37:36.002070+00:00
    last_updated: 2020-02-27 20:38:09.171871+00:00
- model: assessment.strain
  pk: 1
  fields:
    species: 1
    name: sprague dawley
    created: 2020-02-27 20:39:18.920826+00:00
    last_updated: 2020-02-27 20:39:25.049259+00:00
- model: assessment.effecttag
  pk: 1
  fields:
    name: tag1
    slug: tag1
- model: assessment.effecttag
  pk: 2
  fields:
    name: tag2
    slug: tag2
- model: assessment.baseendpoint
  pk: 1
  fields:
    assessment: 1
    name: my outcome
    created: 2020-02-27 20:53:19.390879+00:00
    last_updated: 2020-02-27 20:53:19.390902+00:00
    effects: []
- model: assessment.baseendpoint
  pk: 3
  fields:
    assessment: 2
    name: Water T maze (learning error)
    created: 2020-05-08 17:47:49.464004+00:00
    last_updated: 2020-05-08 17:47:49.464028+00:00
    effects:
    - 1
- model: assessment.baseendpoint
  pk: 4
  fields:
    assessment: 2
    name: partial PTSD
    created: 2020-05-11 02:21:56.870317+00:00
    last_updated: 2020-05-11 02:21:56.870345+00:00
    effects:
    - 2
- model: assessment.baseendpoint
  pk: 5
  fields:
    assessment: 2
    name: anti-estrogenic activity
    created: 2020-05-11 04:03:15.481081+00:00
    last_updated: 2020-05-11 04:03:34.408793+00:00
    effects:
    - 1
- model: assessment.baseendpoint
  pk: 6
  fields:
    assessment: 2
    name: Incomplete dose response values
    created: 2020-07-06 19:45:07.271513+00:00
    last_updated: 2020-07-06 19:46:42.948733+00:00
    effects: []
- model: assessment.baseendpoint
  pk: 8
  fields:
    assessment: 2
    name: Fatty Acid Balance
    created: 2020-11-28 03:16:20.324080+00:00
    last_updated: 2020-11-28 03:16:20.324104+00:00
    effects: []
- model: assessment.baseendpoint
  pk: 9
  fields:
    assessment: 2
    name: bmd3 - continuous
    created: 2022-12-05 21:14:36.922254+00:00
    last_updated: 2022-12-05 21:14:36.922254+00:00
    effects: []
- model: assessment.baseendpoint
  pk: 10
  fields:
    assessment: 2
    name: bmds3 - dichotomous
    created: 2022-12-05 21:17:10.314495+00:00
    last_updated: 2022-12-05 21:17:10.314495+00:00
    effects: []
- model: assessment.dataset
  pk: 1
  fields:
    assessment: 1
    name: iris flowers
    description: '<p>R. A. Fisher (1936). "The use of multiple measurements in taxonomic
      problems". Annals of Eugenics. 7 (2): 179–188. doi:10.1111/j.1469-1809.1936.tb02137</p>'
    published: true
    created: 2020-06-02 20:01:31.798361+00:00
    last_updated: 2020-06-02 20:04:30.023508+00:00
- model: assessment.dataset
  pk: 2
  fields:
    assessment: 2
    name: iris flowers final
    description: '<p>R. A. Fisher (1936). "The use of multiple measurements in taxonomic
      problems". Annals of Eugenics. 7 (2): 179–188. doi:10.1111/j.1469-1809.1936.tb02137</p>'
    published: true
    created: 2020-06-02 20:02:31.798361+00:00
    last_updated: 2020-06-02 20:02:31.798361+00:00
- model: assessment.dataset
  pk: 3
  fields:
    assessment: 1
    name: iris flowers unpublished
    description: '<p>R. A. Fisher (1936). "The use of multiple measurements in taxonomic
      problems". Annals of Eugenics. 7 (2): 179–188. doi:10.1111/j.1469-1809.1936.tb02137</p>'
    published: false
    created: 2020-06-02 20:02:31.798361+00:00
    last_updated: 2020-06-02 20:02:31.798361+00:00
- model: assessment.datasetrevision
  pk: 1
  fields:
    dataset: 1
    version: 1
    data: assessment/dataset-revision/iris.csv
    metadata:
      filename: iris.csv
      num_rows: 150
      extension: .csv
      num_columns: 5
      column_names:
      - sepal_length
      - sepal_width
      - petal_length
      - petal_width
      - species
    excel_worksheet_name: ''
    notes: <p>Original version.</p>
    created: 2020-06-02 20:01:31.858209+00:00
    last_updated: 2020-06-02 20:01:31.858235+00:00
- model: assessment.datasetrevision
  pk: 2
  fields:
    dataset: 1
    version: 2
    data: assessment/dataset-revision/iris.xlsx
    metadata:
      filename: iris.xlsx
      num_rows: 150
      extension: .xlsx
      num_columns: 5
      column_names:
      - sepal_length
      - sepal_width
      - petal_length
      - petal_width
      - species
    excel_worksheet_name: ''
    notes: <p>Excel version</p>
    created: 2020-06-02 20:04:30.052588+00:00
    last_updated: 2020-06-02 20:04:30.052611+00:00
- model: assessment.datasetrevision
  pk: 3
  fields:
    dataset: 2
    version: 1
    data: assessment/dataset-revision/iris_final.csv
    metadata:
      filename: iris.csv
      num_rows: 150
      extension: .csv
      num_columns: 5
      column_names:
      - sepal_length
      - sepal_width
      - petal_length
      - petal_width
      - species
    excel_worksheet_name: ''
    notes: <p>Original final version.</p>
    created: 2020-06-02 20:02:31.798361+00:00
    last_updated: 2020-06-02 20:02:31.798361+00:00
- model: assessment.datasetrevision
  pk: 4
  fields:
    dataset: 3
    version: 1
    data: assessment/dataset-revision/iris.csv
    metadata:
      filename: iris.csv
      num_rows: 150
      extension: .csv
      num_columns: 5
      column_names:
      - sepal_length
      - sepal_width
      - petal_length
      - petal_width
      - species
    excel_worksheet_name: ''
    notes: <p>Original version.</p>
    created: 2020-06-02 20:01:31.858209+00:00
    last_updated: 2020-06-02 20:01:31.858235+00:00
- model: assessment.job
  pk: 08ca9f23-5368-4ed6-9b18-29625add9aa8
  fields:
    assessment: null
    status: 3
    job: 1
    kwargs:
      fail: true
    result:
      error: FAILURE
    created: 2020-08-27 20:35:38.870997+00:00
    last_updated: 2020-08-27 20:35:38.913996+00:00
- model: assessment.job
  pk: 204faaa7-fdfa-4426-a09f-f0d1af9db33d
  fields:
    assessment: 1
    status: 2
    job: 1
    kwargs: {}
    result:
      data: SUCCESS
    created: 2020-08-27 20:35:12.682677+00:00
    last_updated: 2020-08-27 20:35:12.818223+00:00
- model: assessment.log
  pk: 1
  fields:
    assessment: 1
    user: null
    message: Global assessment log
    content: {}
    content_type: null
    object_id: null
    created: 2020-08-20 03:03:15.442430+00:00
- model: assessment.log
  pk: 2
  fields:
    assessment: null
    user: null
    message: Global log
    content: {}
    content_type: null
    object_id: null
    created: 2020-08-20 03:03:22.348931+00:00
- model: assessment.log
  pk: 3
  fields:
    assessment: 1
    user:
    - admin@hawcproject.org
    message: Deleted object log
    content: {}
    content_type:
    - summary
    - summarytable
    object_id: 999
    created: 2021-09-16 01:36:18.132469+00:00
- model: assessment.log
  pk: 4
  fields:
    assessment: 1
    user:
    - pm@hawcproject.org
    message: Updated assessment object
    content: {}
    content_type:
    - assessment
    - assessment
    object_id: 1
    created: 2021-09-17 18:47:19.786686+00:00
- model: assessment.content
  pk: 1
  fields:
    content_type: 1
    template: <h1>Welcome to HAWC</h1><p><a class="btn btn-light" href="{% url 'user:login' %}">Login</a></p>
    created: 2020-08-20 03:01:26.973291+00:00
    last_updated: 2020-08-20 03:01:26.973291+00:00
- model: assessment.content
  pk: 2
  fields:
    content_type: 2
    template: <h1>About HAWC</h1>
    created: 2020-08-20 03:01:26.973291+00:00
    last_updated: 2020-08-20 03:01:26.973291+00:00
- model: assessment.content
  pk: 3
  fields:
    content_type: 3
    template: <h1>Resources</h1>
    created: 2020-08-20 03:01:26.973291+00:00
    last_updated: 2020-08-20 03:01:26.973291+00:00
- model: assessment.timespentediting
  pk: 1
  fields:
    seconds: 5.0
    assessment: 1
    content_type:
    - assessment
    - assessment
    object_id: 1
    created: 2024-03-13 11:30:01.123456+00:00
- model: lit.literatureassessment
  pk: 1
  fields:
    assessment: 1
    conflict_resolution: false
    extraction_tag: 2
    screening_instructions: ''
    name_list_1: Positive
    color_list_1: '#228833'
    keyword_list_1: ''
    name_list_2: Negative
    color_list_2: '#EE6677'
    keyword_list_2: ''
    name_list_3: Additional
    color_list_3: '#4477AA'
    keyword_list_3: ''
    created: 2020-04-11 20:53:19.390879+00:00
    last_updated: 2020-04-11 20:53:19.390902+00:00
- model: lit.literatureassessment
  pk: 2
  fields:
    assessment: 2
    conflict_resolution: false
    extraction_tag: 11
    screening_instructions: ''
    name_list_1: Positive
    color_list_1: '#228833'
    keyword_list_1: ''
    name_list_2: Negative
    color_list_2: '#EE6677'
    keyword_list_2: ''
    name_list_3: Additional
    color_list_3: '#4477AA'
    keyword_list_3: ''
    created: 2020-04-11 20:53:19.390979+00:00
    last_updated: 2020-04-11 20:53:19.390979+00:00
- model: lit.literatureassessment
  pk: 3
  fields:
    assessment: 3
    conflict_resolution: false
    extraction_tag: 23
    screening_instructions: ''
    name_list_1: Positive
    color_list_1: '#228833'
    keyword_list_1: ''
    name_list_2: Negative
    color_list_2: '#EE6677'
    keyword_list_2: ''
    name_list_3: Additional
    color_list_3: '#4477AA'
    keyword_list_3: ''
    created: 2020-04-11 20:53:19.390979+00:00
    last_updated: 2020-04-11 20:53:19.390979+00:00
- model: lit.literatureassessment
  pk: 4
  fields:
    assessment: 4
    conflict_resolution: true
    extraction_tag: 32
    screening_instructions: ''
    name_list_1: Positive
    color_list_1: '#228833'
    keyword_list_1: 'burrito|Aloysia polystachya'
    name_list_2: Negative
    color_list_2: '#EE6677'
    keyword_list_2: ''
    name_list_3: Additional
    color_list_3: '#4477AA'
    keyword_list_3: ''
    created: 2022-10-27 21:02:29.769131+00:00
    last_updated: 2022-10-27 21:02:29.769146+00:00
- model: lit.search
  pk: 1
  fields:
    assessment: 1
    search_type: i
    source: 0
    title: Manual import
    slug: manual-import
    description: Default search instance used for manually importing literature into
      HAWC instead of using a search.
    search_string: None. This is used to manually enter literature.
    import_file: ''
    created: 2020-01-25 14:23:16.222728+00:00
    last_updated: 2020-01-25 14:23:16.222754+00:00
- model: lit.search
  pk: 2
  fields:
    assessment: 2
    search_type: i
    source: 0
    title: Manual import
    slug: manual-import
    description: Default search instance used for manually importing literature into
      HAWC instead of using a search.
    search_string: None. This is used to manually enter literature.
    import_file: ''
    created: 2020-01-25 14:23:16.325978+00:00
    last_updated: 2020-01-25 14:23:16.326001+00:00
- model: lit.search
  pk: 4
  fields:
    assessment: 3
    search_type: i
    source: 0
    title: Manual import
    slug: manual-import
    description: Default search instance used for manually importing literature into
      HAWC instead of using a search.
    search_string: None. This is used to manually enter literature.
    import_file: ''
    created: 2020-04-10 17:45:42.766856+00:00
    last_updated: 2020-04-10 17:45:42.766856+00:00
- model: lit.search
  pk: 5
  fields:
    assessment: 2
    search_type: i
    source: 1
    title: pmid import
    slug: pmid-import
    description: Description
    search_string: 24004895,21284075,15907334,11778423
    import_file: ''
    created: 2020-05-08 17:03:51.608549+00:00
    last_updated: 2020-05-08 17:03:51.608572+00:00
- model: lit.search
  pk: 6
  fields:
    assessment: 4
    search_type: i
    source: 0
    title: Manual import
    slug: manual-import
    description: Default search instance used for manually importing literature into
      HAWC instead of using a search.
    search_string: None. This is used to manually enter literature.
    import_file: ''
    created: 2022-10-27 21:02:29.773641+00:00
    last_updated: 2022-10-27 21:02:29.773652+00:00
- model: lit.search
  pk: 7
  fields:
    assessment: 4
    search_type: i
    source: 1
    title: Burritos
    slug: burritos
    description: ''
    search_string: 33789140, 28572920, 21296532
    import_file: ''
    created: 2022-10-27 21:03:01.264891+00:00
    last_updated: 2022-10-27 21:03:01.264906+00:00
- model: lit.identifiers
  pk: 2
  fields:
    unique_id: '15907334'
    database: 1
    content: demo-content
    url: ''
- model: lit.identifiers
  pk: 3
  fields:
    unique_id: '24004895'
    database: 1
    content: demo-content
    url: ''
- model: lit.identifiers
  pk: 4
  fields:
    unique_id: '11778423'
    database: 1
    content: demo-content
    url: ''
- model: lit.identifiers
  pk: 5
  fields:
    unique_id: '21284075'
    database: 1
    content: demo-content
    url: ''
- model: lit.identifiers
  pk: 6
  fields:
    unique_id: '2'
    database: 2
    content: demo-content
    url: ''
- model: lit.identifiers
  pk: 7
  fields:
    unique_id: '3'
    database: 2
    content: demo-content
    url: ''
- model: lit.identifiers
  pk: 8
  fields:
    unique_id: 10.1093/milmed/166.suppl_2.23
    database: 4
    content: ''
    url: ''
- model: lit.identifiers
  pk: 9
  fields:
    unique_id: '28572920'
    database: 1
    content: '{"xml": "<PubmedArticle></PubmedArticle>",
      "PMID": 28572920, "title": "Nutrient content of fish powder from low value fish
      and fish byproducts.", "abstract": "Consuming small-sized fish species whole,
      and bones of large fish could contribute significantly to reducing the level
      of micronutrient and protein malnutrition. These fish products are more affordable
      and could therefore meet the needs of poor, vulnerable groups, particularly
      in rural and urban areas where limited economic resources prevent dietary diversity.
      The objectives of the study were to produce fish powder from dried edible byproducts
      from fish processing factories, an underutilized fish species, burrito and to
      determine the physical, micromineral, macronutrient and microbiological quality
      of the dried fish powder. Edible fish processing byproducts and an underutilized
      fish, burrito (Brachydeuterus auritus) were cleaned thoroughly and dried with
      a Council for Scientific and Industrial Research-Food Research Institute (CSIR-FRI)
      gas-fuelled oven at 55\u00b0C for 8\u00a0h or until dried. The dried products
      were milled into powder, and packaged into polythene bags. Proximate analysis
      of the fish powder was done Official Methods of Analysis (AOAC) methods. Minerals
      and heavy metals in the fish powder were determined by atomic absorption spectrophotometry
      (AAS). Microbiological quality was determined by Nordic Committee on Food Analysis
      Method (NMLK) methods. Tuna trimmings contained 80.71\u00a0g/100\u00a0g protein,
      whereas burrito contained 70.40\u00a0g/100\u00a0g protein. Concentrations of
      cadmium, arsenic, and mercury varied from <1.00 to 1\u00a0mg/kg. Lead was found
      at 0.04\u00a0mg/100\u00a0g in tuna frames and gills only. All fish byproducts
      contained high levels of iron, for example, trimmings contained 16.58\u00a0mg/100\u00a0g,
      whereas tuna frames and gills also contained 16.82 and 19.54\u00a0mg/100\u00a0g,
      respectively. Burrito contained 8.92\u00a0mg/100\u00a0g. Zinc levels also ranged
      from 0.41\u00a0mg/100\u00a0g in tuna trimmings to 1.88\u00a0mg/100\u00a0g in
      tuna gills. The powdered samples according to the standards set by Ghana Standard
      Authority, were acceptable. Consuming small- sized fish species whole, and bones
      of large fish could contribute significantly to reducing the level of micronutrient
      and protein malnutrition. These are more affordable and could therefore meet
      the needs of poor, vulnerable groups.", "citation": "Food Sci Nutr 2017; 5 (3):374-379",
      "year": 2017, "doi": "10.1002/fsn3.402", "authors": ["Abbey L", "Glover-Amengor
      M", "Atikpo MO", "Atter A", "Toppe J"], "authors_short": "Abbey L et al."}'
    url: ''
- model: lit.identifiers
  pk: 10
  fields:
    unique_id: '21296532'
    database: 1
    content: '{"xml": "<PubmedArticle></PubmedArticle>",
      "PMID": 21296532, "title": "The \"Superhero Cape Burrito\": a simple and comfortable
      method of short-term procedural restraint.", "abstract": "<span class=\"abstract_label\">BACKGROUND:
      </span>Restraint is sometimes necessary to successfully perform procedures on
      pediatric patients in the emergency department. A papoose may be intimidating
      and uncomfortable, and a wrapped sheet may not keep the child''s arms from wiggling
      free.<br><span class=\"abstract_label\">DISCUSSION: </span>We present an adaptation
      of the wrapped sheet (burrito) technique, using a pillowcase to better immobilize
      the child''s arms. The arms are inserted in the pillowcase behind the child''s
      back, and then the child is placed supine over a horizontally placed sheet and
      turned to each side so the sheet is tucked behind the back. The child is thereby
      easily and comfortably restrained.<br><span class=\"abstract_label\">CONCLUSIONS:
      </span>We believe this technique more successfully restrains the child than
      the wrapped sheet alone, and is easier to execute than other wrapped sheet techniques
      aimed at improving arm immobilization.", "citation": "J Emerg Med 2011; 41 (1):74-6",
      "year": 2011, "doi": "10.1016/j.jemermed.2010.11.024", "authors": ["Brown JC",
      "Klein EJ"], "authors_short": "Brown JC and Klein EJ"}'
    url: ''
- model: lit.identifiers
  pk: 11
  fields:
    unique_id: '33789140'
    database: 1
    content: '{"xml": "<PubmedArticle></PubmedArticle>",
      "PMID": 33789140, "title": "Ethnopharmacological investigation of the cardiovascular
      effects of the ethanol-soluble fraction of Aloysia polystachya (Griseb.) Moldenke
      leaves in spontaneously hypertensive rats.", "abstract": "<span class=\"abstract_label\">ETHNOPHARMACOLOGICAL
      RELEVANCE: </span>Aloysia polystachya (Griseb) Moldenke (Verbenaceae), popularly
      known as \"burrito\", is a South American species widely prescribed by local
      Brazilian healers for the treatment of cardiovascular diseases. However, its
      antihypertensive and cardioprotective effects are still unknown.<br><span class=\"abstract_label\">AIM:
      </span>To evaluate the role of the ethanol-soluble fraction of A. polystachya
      leaves (ESAP) against hypertension in spontaneously hypertensive rats (SHRs),
      as well as its safety, morphoanatomical and phytochemical aspects.<br><span
      class=\"abstract_label\">MATERIALS AND METHODS: </span>First, the leaves and
      stems of A. polystachya were analyzed by optical and scanning electron microscopy
      in order to provide anatomical data for quality control. Then, ESAP was obtained
      and its chemical profile was analyzed by LC-DAD-MS. In addition, the cytotoxic
      and acute toxicity potential of ESAP were evaluated in six cell lines and in
      female Wistar rats, respectively. Next, female spontaneously hypertensive rats
      (SHRs) received ESAP (30, 100, 300\u00a0mg/kg), hydrochlorothiazide (25\u00a0mg/kg),
      or vehicle once daily for 28 days. Weekly kidney function was monitored by analyzing
      urinary parameters. At the end of the 28-day treatment, the electrocardiographic
      profile, blood pressure, and renal and mesenteric vascular reactivity were evaluated.
      Relative organ (heart, kidney, and liver) weights and biochemical parameters
      were also evaluated. Finally, the heart, kidneys, and aorta were collected for
      determination of the tissue redox state, cardiac morphometry, and histopathological
      analysis.<br><span class=\"abstract_label\">RESULTS: </span>The chemical profile
      of ESAP was composed by organic acids, a nucleoside, methoxylated flavones and
      glycosylated compounds including phenolic acids, phenylpropanoids, iridoids
      and monoterpenes. No signs of toxicity were observed in all cell''s lines nor
      in female Wistar rats submitted to this trial. All SHRs from the negative control
      group presented a reduction in renal function, alterations in the renal and
      mesenteric vascular reactivity, and electrocardiographic and morphometric changes
      typical of ventricular hypertrophy. Oral prolonged ESAP-administration in SHRs
      was able to reverse renal, electrocardiographic and hemodynamic changes induced
      by hypertension. Moreover, ESAP-treatment was able to modulate the vascular
      and renal arterial reactivity and tissue redox state. The aforementioned data
      were accompanied by reduction of cardiac hypertrophy.<br><span class=\"abstract_label\">CONCLUSION:
      </span>In this study, we present important anatomical and phytochemical data
      that contributed to the correct identification and quality control of A. polystachya.
      In addition, we have shown that ESAP is safe after acute administration and
      present significant cardioprotective effects (at 30, 100, and 300\u00a0mg/kg
      doses) in SHRs after prolonged treatment.", "citation": "J Ethnopharmacol 2021;
      274 ():114077", "year": 2021, "doi": "10.1016/j.jep.2021.114077", "authors":
      ["Marques AAM", "Loren\u00e7one BR", "Rom\u00e3o PVM", "Guarnier LP", "Palozi
      RAC", "Moreno KGT", "Tirloni CAS", "Dos Santos AC", "Souza RIC", "Klider LM",
      "Louren\u00e7o ELB", "Tolouei SEL", "Budel JM", "Khan SI", "Silva DB", "Gasparotto
      Junior A"], "authors_short": "Marques AAM et al."}'
    url: ''
- model: lit.identifiers
  pk: 12
  fields:
    unique_id: 10.1016/j.jemermed.2010.11.024
    database: 4
    content: ''
    url: ''
- model: lit.identifiers
  pk: 13
  fields:
    unique_id: 10.1002/fsn3.402
    database: 4
    content: ''
    url: ''
- model: lit.identifiers
  pk: 14
  fields:
    unique_id: 10.1016/j.jep.2021.114077
    database: 4
    content: ''
    url: ''
- model: lit.referencefiltertag
  pk: 1
  fields:
    path: '0001'
    depth: 1
    numchild: 2
    name: assessment-1
    slug: assessment-1
- model: lit.referencefiltertag
  pk: 2
  fields:
    path: '00010002'
    depth: 2
    numchild: 3
    name: Inclusion
    slug: inclusion
- model: lit.referencefiltertag
  pk: 3
  fields:
    path: '000100020001'
    depth: 3
    numchild: 0
    name: Human Study
    slug: human-study
- model: lit.referencefiltertag
  pk: 4
  fields:
    path: '000100020002'
    depth: 3
    numchild: 0
    name: Animal Study
    slug: animal-study
- model: lit.referencefiltertag
  pk: 5
  fields:
    path: '000100020003'
    depth: 3
    numchild: 0
    name: Mechanistic Study
    slug: mechanistic-study
- model: lit.referencefiltertag
  pk: 6
  fields:
    path: '00010003'
    depth: 2
    numchild: 3
    name: Exclusion
    slug: exclusion
- model: lit.referencefiltertag
  pk: 7
  fields:
    path: '000100030002'
    depth: 3
    numchild: 0
    name: Tier I
    slug: tier-i
- model: lit.referencefiltertag
  pk: 8
  fields:
    path: '000100030004'
    depth: 3
    numchild: 0
    name: Tier II
    slug: tier-ii
- model: lit.referencefiltertag
  pk: 9
  fields:
    path: '000100030005'
    depth: 3
    numchild: 3
    name: Tier III
    slug: tier-iii
- model: lit.referencefiltertag
  pk: 10
  fields:
    path: '0002'
    depth: 1
    numchild: 2
    name: assessment-2
    slug: assessment-2
- model: lit.referencefiltertag
  pk: 11
  fields:
    path: '00020001'
    depth: 2
    numchild: 3
    name: Inclusion
    slug: inclusion
- model: lit.referencefiltertag
  pk: 12
  fields:
    path: '000200010001'
    depth: 3
    numchild: 0
    name: Human Study
    slug: human-study
- model: lit.referencefiltertag
  pk: 13
  fields:
    path: '000200010002'
    depth: 3
    numchild: 0
    name: Animal Study
    slug: animal-study
- model: lit.referencefiltertag
  pk: 14
  fields:
    path: '000200010003'
    depth: 3
    numchild: 0
    name: Mechanistic Study
    slug: mechanistic-study
- model: lit.referencefiltertag
  pk: 15
  fields:
    path: '00020002'
    depth: 2
    numchild: 3
    name: Exclusion
    slug: exclusion
- model: lit.referencefiltertag
  pk: 16
  fields:
    path: '000200020001'
    depth: 3
    numchild: 0
    name: Tier I
    slug: tier-i
- model: lit.referencefiltertag
  pk: 17
  fields:
    path: '000200020002'
    depth: 3
    numchild: 0
    name: Tier II
    slug: tier-ii
- model: lit.referencefiltertag
  pk: 18
  fields:
    path: '000200020003'
    depth: 3
    numchild: 0
    name: Tier III
    slug: tier-iii
- model: lit.referencefiltertag
  pk: 19
  fields:
    path: '0001000300050001'
    depth: 4
    numchild: 0
    name: a
    slug: a
- model: lit.referencefiltertag
  pk: 20
  fields:
    path: '0001000300050002'
    depth: 4
    numchild: 0
    name: b
    slug: b
- model: lit.referencefiltertag
  pk: 21
  fields:
    path: '0001000300050003'
    depth: 4
    numchild: 0
    name: c
    slug: c
- model: lit.referencefiltertag
  pk: 22
  fields:
    path: '0003'
    depth: 1
    numchild: 2
    name: assessment-3
    slug: assessment-3
- model: lit.referencefiltertag
  pk: 23
  fields:
    path: '00030001'
    depth: 2
    numchild: 3
    name: Inclusion
    slug: inclusion
- model: lit.referencefiltertag
  pk: 24
  fields:
    path: '000300010001'
    depth: 3
    numchild: 0
    name: Human Study
    slug: human-study
- model: lit.referencefiltertag
  pk: 25
  fields:
    path: '000300010002'
    depth: 3
    numchild: 0
    name: Animal Study
    slug: animal-study
- model: lit.referencefiltertag
  pk: 26
  fields:
    path: '000300010003'
    depth: 3
    numchild: 0
    name: Mechanistic Study
    slug: mechanistic-study
- model: lit.referencefiltertag
  pk: 27
  fields:
    path: '00030002'
    depth: 2
    numchild: 3
    name: Exclusion
    slug: exclusion
- model: lit.referencefiltertag
  pk: 28
  fields:
    path: '000300020001'
    depth: 3
    numchild: 0
    name: Tier I
    slug: tier-i
- model: lit.referencefiltertag
  pk: 29
  fields:
    path: '000300020002'
    depth: 3
    numchild: 0
    name: Tier II
    slug: tier-ii
- model: lit.referencefiltertag
  pk: 30
  fields:
    path: '000300020003'
    depth: 3
    numchild: 0
    name: Tier III
    slug: tier-iii
- model: lit.referencefiltertag
  pk: 31
  fields:
    path: '0004'
    depth: 1
    numchild: 2
    name: assessment-4
    slug: assessment-4
- model: lit.referencefiltertag
  pk: 32
  fields:
    path: '00040001'
    depth: 2
    numchild: 3
    name: Inclusion
    slug: inclusion
- model: lit.referencefiltertag
  pk: 33
  fields:
    path: '000400010001'
    depth: 3
    numchild: 0
    name: Human Study
    slug: human-study
- model: lit.referencefiltertag
  pk: 34
  fields:
    path: '000400010002'
    depth: 3
    numchild: 0
    name: Animal Study
    slug: animal-study
- model: lit.referencefiltertag
  pk: 35
  fields:
    path: '000400010003'
    depth: 3
    numchild: 0
    name: Mechanistic Study
    slug: mechanistic-study
- model: lit.referencefiltertag
  pk: 36
  fields:
    path: '00040002'
    depth: 2
    numchild: 3
    name: Exclusion
    slug: exclusion
- model: lit.referencefiltertag
  pk: 37
  fields:
    path: '000400020001'
    depth: 3
    numchild: 0
    name: Tier I
    slug: tier-i
- model: lit.referencefiltertag
  pk: 38
  fields:
    path: '000400020002'
    depth: 3
    numchild: 0
    name: Tier II
    slug: tier-ii
- model: lit.referencefiltertag
  pk: 39
  fields:
    path: '000400020003'
    depth: 3
    numchild: 0
    name: Tier III Demo
    slug: tier-iii
- model: lit.referencefiltertag
  pk: 40
  fields:
    path: '99990001'
    depth: 2
    numchild: 0
    name: Orphan
    slug: orphan
- model: lit.referencetags
  pk: 2
  fields:
    tag: 13
    content_object: 7
- model: lit.referencetags
  pk: 3
  fields:
    tag: 12
    content_object: 8
- model: lit.referencetags
  pk: 4
  fields:
    tag: 12
    content_object: 5
- model: lit.referencetags
  pk: 5
  fields:
    tag: 13
    content_object: 6
- model: lit.referencetags
  pk: 6
  fields:
    tag: 33
    content_object: 11
- model: lit.referencetags
  pk: 7
  fields:
    tag: 33
    content_object: 13
- model: lit.reference
  pk: 1
  fields:
    assessment: 1
    title: ''
    authors_short: 'Frédéric Chopin'
    authors: 'Frédéric Chopin'
    year: 2010
    journal: ''
    abstract: ''
    full_text_url: ''
    created: 2020-01-25 14:23:16.370427+00:00
    last_updated: 2020-02-27 20:14:41.479008+00:00
    block_id: null
    searches: []
    identifiers:
    - 6
- model: lit.reference
  pk: 3
  fields:
    assessment: 1
    title: ''
    authors_short: ''
    authors: ''
    year: 2010
    journal: ''
    abstract: ''
    full_text_url: ''
    created: 2020-01-25 14:23:16.370427+00:00
    last_updated: 2020-02-27 20:14:41.479008+00:00
    block_id: null
    searches: []
    identifiers:
    - 7
- model: lit.reference
  pk: 4
  fields:
    assessment: 3
    title: 'Oxidative stress induced by 2,3,7,8-tetrachlorodibenzo-p-dioxin: an application of oxidative stress markers to cancer risk assessment of dioxins.'
    authors_short: Yoshida R and Ogawa Y
    authors: Yoshida R, Ogawa Y
    year: 2000
    journal: 'Ind Health 2000; 38 (1):5-14'
    abstract: 'Dioxins are known to be a class of highly toxic and persistent environmental contaminants. Among them the toxicity of 2,3,7,8-tetrachlorodibenzo-p-dioxin (TCDD) has been the most intensively studied, and it has been classified as a human carcinogenic substance by the International Agency for Research on Cancer (IARC). Although the mechanism of carcinogenesis by TCDD is unclear, it is now considered to have act a cancer promoter. In this review, was discuss the ability of TCDD to induce oxidative stress in vivo, the mechanism of the oxidative stress induction, and how oxidative stress relates to the development of cancer. We then discuss the advantages of measuring the level of oxidative stress in people exposed to dioxins in epidemiological studies for cancer risk assessment. We also discuss several methods of measuring the level of oxidative stress in humans.'
    full_text_url: ''
    created: 2020-04-10 19:18:09.163184+00:00
    last_updated: 2020-04-10 19:18:10.164173+00:00
    block_id: null
    searches:
    - 4
    identifiers: []
- model: lit.reference
  pk: 5
  fields:
    assessment: 2
    title: Psycho-physiological effects of the terrorist sarin attack on the Tokyo
      subway system.
    authors_short: Kawana N, Ishimatsu S, and Kanda K
    authors: Kawana N, Ishimatsu S, Kanda K
    year: 2001
    journal: Mil Med 2001; 166 (12 Suppl):23-6
    abstract: The investigation describes the follow-up of the victims of the 1995
      Tokyo sarin attack who were followed by a team at the St. Luke's International
      Hospital. A symptom questionnaire ("St. Luke's Questionnaire") was developed
      and given 2, 3, and 5 years following the sarin attack. Somatic and psychological
      symptoms have continued for 5 years after the incident. New post-traumatic stress
      disorder diagnostic criteria, which include physical symptoms, were developed
      and applied for assessment of the outcomes. The St. Luke's cohort was also compared
      with other Japanese sarin attack cohorts. Interventions, including counseling,
      medical treatments, and support group activities, were associated with fewer
      symptoms among the victims.
    full_text_url: ''
    created: 2020-05-08 17:03:52.095604+00:00
    last_updated: 2020-05-08 17:04:14.726133+00:00
    block_id: null
    searches:
    - 5
    identifiers:
    - 4
    - 8
- model: lit.reference
  pk: 6
  fields:
    assessment: 2
    title: Effects of bisphenol A-related diphenylalkanes on vitellogenin production
      in male carp (Cyprinus carpio) hepatocytes and aromatase (CYP19) activity in
      human H295R adrenocortical carcinoma cells.
    authors_short: Letcher RJ et al.
    authors: Letcher RJ, Sanderson JT, Bokkers A, Giesy JP, van den Berg M
    year: 2005
    journal: Toxicol. Appl. Pharmacol. 2005; 209 (2):95-104
    abstract: The present study investigated the effects of the known xenoestrogen
      bisphenol A (BPA) relative to eight BPA-related diphenylalkanes on estrogen
      receptor (ER)-mediated vitellogenin (vtg) production in hepatocytes from male
      carp (Cyprinus carpio), and on aromatase (CYP19) activity in the human adrenocortical
      H295R carcinoma cell line. Of the eight diphenylalkanes, only 4,4'-(hexafluoropropylidene)diphenol
      (BHF) and 2,2'-bis(4-hydroxy-3-methylphenyl)propane (BPRO) induced vtg, i.e.,
      to a maximum of 3% to 4% (at 100 microM) compared with 8% for BPA relative to
      the maximum induction by 17beta-estradiol (E2, 1 microM). Bisphenol A diglycidyl
      ether (BADGE) was a potent antagonist of vtg production with an IC50 of 5.5
      microM, virtually 100% inhibition of vtg at 20 microM, and an inhibitive (IC50)
      potency about one-tenth that of the known ER antagonist tamoxifen (IC50, 0.6
      microM). 2,2'-Diallyl bisphenol A, 4,4'-(1,4-phenylene-diisopropylidene)bisphenol,
      BPRO, and BHF were much less inhibitory with IC50 concentrations of 20-70 microM,
      and relative potencies of 0.03 and 0.009 with tamoxifen. Bisphenol ethoxylate
      showed no anti-estrogenicity (up to 100 microM), and 4,4'-isopropylidene-diphenol
      diacetate was only antagonistic at 100 microM. When comparing the (anti)estrogenic
      potencies of these bisphenol A analogues/diphenylalkanes, anti-estrogenicity
      occurred at lower concentrations than estrogenicity. 4,4'-Isopropylidenebis(2,6-dimethylphenol)
      (IC50, 2.0 microM) reduced E2-induced (EC50, 100 nM) vtg production due to concentration-dependent
      cytotoxicity as indicated by a parallel decrease in MTT activity and vtg, whereas
      the remaining diphenylalkanes did not cause any cytotoxicity relative to controls.
      None of the diphenylalkanes (up to 100 microM) induced EROD activity indicating
      that concentration-dependent, CYP1A enzyme-mediated metabolism of E2, or any
      Ah-receptor-mediated interaction with the ER, was not a likely explanation for
      the observed anti-estrogenic effects. At concentrations as great as 100 microM,
      none of the diphenylalkanes directly inhibited aromatase (CYP19) activity in
      H295R cells. Environmental exposure of fish to BPA and related diphenylalkanes,
      depending on the structure, may pose anti-estrogenic, and to a lesser extent
      estrogenic, risks to development and reproduction.
    full_text_url: ''
    created: 2020-05-08 17:03:52.203728+00:00
    last_updated: 2020-05-08 17:04:17.766639+00:00
    block_id: null
    searches:
    - 5
    identifiers:
    - 2
- model: lit.reference
  pk: 7
  fields:
    assessment: 2
    title: An oral developmental neurotoxicity study of decabromodiphenyl ether (DecaBDE)
      in rats.
    authors_short: Biesemeier JA et al.
    authors: Biesemeier JA, Beck MJ, Silberberg H, Myers NR, Ariano JM, Radovsky A,
      Freshwater L, Sved DW, Jacobi S, Stump DG, Hardy ML, Stedeford T
    year: 2011
    journal: Birth Defects Res. B Dev. Reprod. Toxicol. 2011; 92 (1):17-35
    abstract: '<span class="abstract_label">BACKGROUND: </span>Decabromodiphenyl ether
      (DecaBDE; CASRN 1163-19-5) is a flame retardant used in a variety of manufactured
      products. A single oral dose of 20.1 mg/kg administered to mice on postnatal
      day 3 has been reported to alter motor activity at 2, 4, and 6 months of age.<br><span
      class="abstract_label">METHODS: </span>To further evaluate these results, a
      developmental neurotoxicity study was conducted in the most commonly used species
      for studies of this type, the rat, according to international validated testing
      guidelines and Good Laboratory Practice Standards. DecaBDE was administered
      orally via gavage in corn oil to dams from gestation day 6 to weaning at doses
      of 0, 1, 10, 100, or 1,000 mg/kg/day. Standard measures of growth, development,
      and neurological endpoints were evaluated in the offspring. Motor activity was
      assessed at 2 months of age. Additional motor activity assessments were conducted
      at 4 and 6 months of age. Neuropathology and morphometry evaluations of the
      offspring were performed at weaning and adulthood.<br><span class="abstract_label">RESULTS:
      </span>No treatment-related neurobehavioral changes were observed in detailed
      clinical observations, startle response, or learning and memory tests. No test
      substance-related changes were noted in motor activity assessments performed
      at 2, 4, or 6 months of age. Finally, no treatment-related neuropathological
      or morphometric alterations were found.<br><span class="abstract_label">CONCLUSIONS:
      </span>Under the conditions of this study, the no-observed-adverse-effect level
      for developmental neurotoxicity of DecaBDE was 1,000 mg/kg/day, the highest
      dose tested.'
    full_text_url: ''
    created: 2020-05-08 17:03:52.391195+00:00
    last_updated: 2020-05-08 17:56:45.324222+00:00
    block_id: null
    searches:
    - 5
    identifiers:
    - 5
- model: lit.reference
  pk: 8
  fields:
    assessment: 2
    title: 'Prenatal folic acid and risk of asthma in children: a systematic review
      and meta-analysis.'
    authors_short: Crider KS et al.
    authors: Crider KS, Cordero AM, Qi YP, Mulinare J, Dowling NF, Berry RJ
    year: 2013
    journal: Am. J. Clin. Nutr. 2013; 98 (5):1272-81
    abstract: '<span class="abstract_label">BACKGROUND: </span>Childhood asthma has
      become a critical public health problem because of its high morbidity and increasing
      prevalence. The impact of nutrition and other exposures during pregnancy on
      long-term health and development of children has been of increasing interest.<br><span
      class="abstract_label">OBJECTIVE: </span>We performed a systematic review and
      meta-analysis of the association of folate and folic acid intake during pregnancy
      and risk of asthma and other allergic outcomes in children.<br><span class="abstract_label">DESIGN:
      </span>We performed a systematic search of 8 electronic databases for articles
      that examined the association between prenatal folate or folic acid exposure
      and risk of asthma and other allergic outcomes (eg, allergy, eczema, and atopic
      dermatitis) in childhood. We performed a meta-analysis by using a random-effects
      model to derive a summary risk estimate of studies with similar exposure timing,
      exposure assessment, and outcomes.<br><span class="abstract_label">RESULTS:
      </span>Our meta-analysis provided no evidence of an association between maternal
      folic acid supplement use (compared with no use) in the prepregnancy period
      through the first trimester and asthma in childhood (summary risk estimate:
      1.01; 95% CI: 0.78, 1.30). Because of substantial heterogeneity in exposures
      and outcomes, it was not possible to generate summary measures for other folate
      indicators (eg, blood folate concentrations) and asthma or allergy-related outcomes;
      however, the preponderance of primary risk estimates was not elevated.<br><span
      class="abstract_label">CONCLUSIONS: </span>Our findings do not support an association
      between periconceptional folic acid supplementation and increased risk of asthma
      in children. However, because of the limited number and types of studies in
      the literature, additional research is needed.'
    full_text_url: ''
    created: 2020-05-08 17:03:52.500862+00:00
    last_updated: 2020-05-08 17:04:11.036574+00:00
    block_id: null
    searches:
    - 5
    identifiers:
    - 3
- model: lit.reference
  pk: 9
  fields:
    assessment: 4
    title: 'The "Superhero Cape Burrito": a simple and comfortable method of short-term
      procedural restraint.'
    authors_short: Brown JC and Klein EJ
    authors: Brown JC, Klein EJ
    year: 2011
    journal: J Emerg Med 2011; 41 (1):74-6
    abstract: '<span class="abstract_label">BACKGROUND: </span>Restraint is sometimes
      necessary to successfully perform procedures on pediatric patients in the emergency
      department. A papoose may be intimidating and uncomfortable, and a wrapped sheet
      may not keep the child''s arms from wiggling free.<br><span class="abstract_label">DISCUSSION:
      </span>We present an adaptation of the wrapped sheet (burrito) technique, using
      a pillowcase to better immobilize the child''s arms. The arms are inserted in
      the pillowcase behind the child''s back, and then the child is placed supine
      over a horizontally placed sheet and turned to each side so the sheet is tucked
      behind the back. The child is thereby easily and comfortably restrained.<br><span
      class="abstract_label">CONCLUSIONS: </span>We believe this technique more successfully
      restrains the child than the wrapped sheet alone, and is easier to execute than
      other wrapped sheet techniques aimed at improving arm immobilization.'
    full_text_url: ''
    created: 2022-10-27 21:03:01.298079+00:00
    last_updated: 2022-10-27 21:14:49.841918+00:00
    block_id: null
    searches:
    - 7
    identifiers:
    - 10
    - 12
- model: lit.reference
  pk: 10
  fields:
    assessment: 4
    title: Nutrient content of fish powder from low value fish and fish byproducts.
    authors_short: Abbey L et al.
    authors: Abbey L, Glover-Amengor M, Atikpo MO, Atter A, Toppe J
    year: 2017
    journal: Food Sci Nutr 2017; 5 (3):374-379
    abstract: Consuming small-sized fish species whole, and bones of large fish could
      contribute significantly to reducing the level of micronutrient and protein
      malnutrition. These fish products are more affordable and could therefore meet
      the needs of poor, vulnerable groups, particularly in rural and urban areas
      where limited economic resources prevent dietary diversity. The objectives of
      the study were to produce fish powder from dried edible byproducts from fish
      processing factories, an underutilized fish species, burrito and to determine
      the physical, micromineral, macronutrient and microbiological quality of the
      dried fish powder. Edible fish processing byproducts and an underutilized fish,
      burrito (Brachydeuterus auritus) were cleaned thoroughly and dried with a Council
      for Scientific and Industrial Research-Food Research Institute (CSIR-FRI) gas-fuelled
      oven at 55°C for 8 h or until dried. The dried products were milled into powder,
      and packaged into polythene bags. Proximate analysis of the fish powder was
      done Official Methods of Analysis (AOAC) methods. Minerals and heavy metals
      in the fish powder were determined by atomic absorption spectrophotometry (AAS).
      Microbiological quality was determined by Nordic Committee on Food Analysis
      Method (NMLK) methods. Tuna trimmings contained 80.71 g/100 g protein, whereas
      burrito contained 70.40 g/100 g protein. Concentrations of cadmium, arsenic,
      and mercury varied from <1.00 to 1 mg/kg. Lead was found at 0.04 mg/100 g in
      tuna frames and gills only. All fish byproducts contained high levels of iron,
      for example, trimmings contained 16.58 mg/100 g, whereas tuna frames and gills
      also contained 16.82 and 19.54 mg/100 g, respectively. Burrito contained 8.92 mg/100 g.
      Zinc levels also ranged from 0.41 mg/100 g in tuna trimmings to 1.88 mg/100 g
      in tuna gills. The powdered samples according to the standards set by Ghana
      Standard Authority, were acceptable. Consuming small- sized fish species whole,
      and bones of large fish could contribute significantly to reducing the level
      of micronutrient and protein malnutrition. These are more affordable and could
      therefore meet the needs of poor, vulnerable groups.
    full_text_url: ''
    created: 2022-10-27 21:03:01.424371+00:00
    last_updated: 2022-10-27 21:40:28.379536+00:00
    block_id: null
    searches:
    - 7
    identifiers:
    - 9
    - 13
- model: lit.reference
  pk: 11
  fields:
    assessment: 4
    title: Ethnopharmacological investigation of the cardiovascular effects of the
      ethanol-soluble fraction of Aloysia polystachya (Griseb.) Moldenke leaves in
      spontaneously hypertensive rats.
    authors_short: Marques AAM et al.
    authors: Marques AAM, Lorençone BR, Romão PVM, Guarnier LP, Palozi RAC, Moreno
      KGT, Tirloni CAS, Dos Santos AC, Souza RIC, Klider LM, Lourenço ELB, Tolouei
      SEL, Budel JM, Khan SI, Silva DB, Gasparotto Junior A
    year: 2021
    journal: J Ethnopharmacol 2021; 274 ():114077
    abstract: '<span class="abstract_label">ETHNOPHARMACOLOGICAL RELEVANCE: </span>Aloysia
      polystachya (Griseb) Moldenke (Verbenaceae), popularly known as "burrito", is
      a South American species widely prescribed by local Brazilian healers for the
      treatment of cardiovascular diseases. However, its antihypertensive and cardioprotective
      effects are still unknown.<br><span class="abstract_label">AIM: </span>To evaluate
      the role of the ethanol-soluble fraction of A. polystachya leaves (ESAP) against
      hypertension in spontaneously hypertensive rats (SHRs), as well as its safety,
      morphoanatomical and phytochemical aspects.<br><span class="abstract_label">MATERIALS
      AND METHODS: </span>First, the leaves and stems of A. polystachya were analyzed
      by optical and scanning electron microscopy in order to provide anatomical data
      for quality control. Then, ESAP was obtained and its chemical profile was analyzed
      by LC-DAD-MS. In addition, the cytotoxic and acute toxicity potential of ESAP
      were evaluated in six cell lines and in female Wistar rats, respectively. Next,
      female spontaneously hypertensive rats (SHRs) received ESAP (30, 100, 300 mg/kg),
      hydrochlorothiazide (25 mg/kg), or vehicle once daily for 28 days. Weekly kidney
      function was monitored by analyzing urinary parameters. At the end of the 28-day
      treatment, the electrocardiographic profile, blood pressure, and renal and mesenteric
      vascular reactivity were evaluated. Relative organ (heart, kidney, and liver)
      weights and biochemical parameters were also evaluated. Finally, the heart,
      kidneys, and aorta were collected for determination of the tissue redox state,
      cardiac morphometry, and histopathological analysis.<br><span class="abstract_label">RESULTS:
      </span>The chemical profile of ESAP was composed by organic acids, a nucleoside,
      methoxylated flavones and glycosylated compounds including phenolic acids, phenylpropanoids,
      iridoids and monoterpenes. No signs of toxicity were observed in all cell''s
      lines nor in female Wistar rats submitted to this trial. All SHRs from the negative
      control group presented a reduction in renal function, alterations in the renal
      and mesenteric vascular reactivity, and electrocardiographic and morphometric
      changes typical of ventricular hypertrophy. Oral prolonged ESAP-administration
      in SHRs was able to reverse renal, electrocardiographic and hemodynamic changes
      induced by hypertension. Moreover, ESAP-treatment was able to modulate the vascular
      and renal arterial reactivity and tissue redox state. The aforementioned data
      were accompanied by reduction of cardiac hypertrophy.<br><span class="abstract_label">CONCLUSION:
      </span>In this study, we present important anatomical and phytochemical data
      that contributed to the correct identification and quality control of A. polystachya.
      In addition, we have shown that ESAP is safe after acute administration and
      present significant cardioprotective effects (at 30, 100, and 300 mg/kg doses)
      in SHRs after prolonged treatment.'
    full_text_url: ''
    created: 2022-10-27 21:03:01.546964+00:00
    last_updated: 2022-10-27 21:36:51.995510+00:00
    block_id: null
    searches:
    - 7
    identifiers:
    - 11
    - 14
- model: lit.reference
  pk: 12
  fields:
    assessment: 2
    title: Microbial Ecology of the Human Skin.
    authors_short: Cundell AM
    authors: Cundell AM
    year: 2018
    journal: Microb Ecol 2018; 76 (1):113-120
    abstract: This review article on the skin microbiota was written in response to
      recent advances that transitioned from culture methods to PCR amplification
      and sequencing of bacterial and fungal genes as a result of the Human Microbiome
      Project. This transition enables the investigation of the full diversity of
      microorganisms inhabiting human skin. The skin provides a range of habitats
      with different microbiota associated with the three major regions of the skin,
      namely the moist axilla, perineum, and toe webs; oily or sebaceous head, neck,
      and trunk; and dry forearms and legs. These new culture-independent tools are
      revealing the diversity of the human skin microbiota in the different locations
      of the body and with skin depth. These tools should lead to a better understanding
      of the state of homeostasis between the microbiota and the host and the overall
      functionality of that microbiota.
    full_text_url: ''
    created: 2022-08-17 15:12:54.897196+00:00
    last_updated: 2022-08-17 15:13:13.097661+00:00
    block_id: null
    searches:
    - 2
    identifiers:
    - 9
- model: lit.reference
  pk: 13
  fields:
    assessment: 4
    title: ''
    authors_short: 'Frédéric Chopin'
    authors: 'Frédéric Chopin'
    year: 2024
    journal: ''
    abstract: ''
    full_text_url: ''
    created: 2024-06-14 14:23:16.370427+00:00
    last_updated: 2024-06-14 20:14:41.479008+00:00
    block_id: null
- model: lit.userreferencetags
  pk: 2
  fields:
    tag: 34
    content_object: 2
- model: lit.userreferencetags
  pk: 5
  fields:
    tag: 33
    content_object: 4
- model: lit.userreferencetags
  pk: 9
  fields:
    tag: 37
    content_object: 5
- model: lit.userreferencetag
  pk: 1
  fields:
    user:
    - team@hawcproject.org
    reference: 11
    is_resolved: true
    created: 2022-10-27 21:07:50.089101+00:00
    last_updated: 2022-10-27 21:07:50.420620+00:00
- model: lit.userreferencetag
  pk: 2
  fields:
    user:
    - team@hawcproject.org
    reference: 10
    is_resolved: false
    created: 2022-10-27 21:09:01.953588+00:00
    last_updated: 2022-10-27 21:09:02.014507+00:00
- model: lit.userreferencetag
  pk: 4
  fields:
    user:
    - pm@hawcproject.org
    reference: 11
    is_resolved: true
    created: 2022-10-27 21:19:29.460709+00:00
    last_updated: 2022-10-27 21:36:51.929199+00:00
- model: lit.userreferencetag
  pk: 5
  fields:
    user:
    - pm@hawcproject.org
    reference: 10
    is_resolved: false
    created: 2022-10-27 21:37:16.158160+00:00
    last_updated: 2022-10-27 21:40:28.356071+00:00
- model: lit.workflowadmissiontags
  pk: 2
  fields:
    tag: 23
    content_object: 1
- model: lit.workflowremovaltags
  pk: 4
  fields:
    tag: 24
    content_object: 1
- model: lit.workflowremovaltags
  pk: 5
  fields:
    tag: 25
    content_object: 1
- model: lit.workflowremovaltags
  pk: 6
  fields:
    tag: 26
    content_object: 1
- model: lit.workflowremovaltags
  pk: 7
  fields:
    tag: 27
    content_object: 1
- model: lit.workflowremovaltags
  pk: 8
  fields:
    tag: 28
    content_object: 1
- model: lit.workflowremovaltags
  pk: 9
  fields:
    tag: 29
    content_object: 1
- model: lit.workflowremovaltags
  pk: 10
  fields:
    tag: 30
    content_object: 1
- model: lit.workflow
  pk: 1
  fields:
    assessment: 2
    title: Test Workflow
    description: References that have been tagged for inclusion and are ready for
      more specific tagging.
    link_tagging: true
    link_conflict_resolution: true
    admission_tags_descendants: false
    removal_tags_descendants: false
    created: 2024-06-24 20:30:11.688206+00:00
    last_updated: 2024-06-24 20:30:32.920691+00:00
    admission_source: []
    removal_source: []
- model: study.study
  pk: 1
  fields:
    reference_ptr: 1
    bioassay: true
    epi: true
    epi_meta: false
    in_vitro: false
    eco: true
    short_citation: Foo et al.
    full_citation: Foo et al. 2010
    coi_reported: 4
    coi_details: ''
    funding_source: ''
    study_identifier: ''
    contact_author: false
    ask_author: ''
    published: false
    summary: ''
    editable: true
- model: study.study
  pk: 4
  fields:
    reference_ptr: 4
    bioassay: true
    epi: true
    epi_meta: true
    in_vitro: true
    eco: true
    short_citation: Yoshida R and Ogawa Y 2000
    full_citation: "Yoshida R, Ogawa Y. Oxidative stress induced by 2,3,7,8-tetrachlorodibenzo-p-dioxin: an application of oxidative stress markers to cancer risk assessment of dioxins. Ind Health 2000; 38 (1):5-14."
    coi_reported: 0
    coi_details: ''
    funding_source: ''
    study_identifier: ''
    contact_author: false
    ask_author: ''
    published: true
    summary: ''
    editable: true
- model: study.study
  pk: 5
  fields:
    reference_ptr: 5
    bioassay: false
    epi: true
    epi_meta: false
    in_vitro: false
    eco: false
    short_citation: Kawana N, Ishimatsu S, and Kanda K 2001
    full_citation: Kawana N, Ishimatsu S, Kanda K. Psycho-physiological effects of
      the terrorist sarin attack on the Tokyo subway system. Mil Med 2001; 166 (12
      Suppl):23-6.
    coi_reported: 3
    coi_details: ''
    funding_source: NR
    study_identifier: ''
    contact_author: false
    ask_author: ''
    published: true
    summary: '<p><span style="background-color: rgb(249, 249, 249);">Only extract
      data for neurological symptoms (e.g., do&nbsp;</span><strong style="background-color:
      rgb(249, 249, 249);">not</strong><span style="background-color: rgb(249, 249,
      249);">&nbsp;extract diarrhea, vulnerability to catch colds)</span></p>'
    editable: true
- model: study.study
  pk: 6
  fields:
    reference_ptr: 6
    bioassay: false
    epi: false
    epi_meta: false
    in_vitro: true
    eco: false
    short_citation: Letcher RJ et al. 2005
    full_citation: Letcher RJ, Sanderson JT, Bokkers A, Giesy JP, van den Berg M.
      Effects of bisphenol A-related diphenylalkanes on vitellogenin production in
      male carp (Cyprinus carpio) hepatocytes and aromatase (CYP19) activity in human
      H295R adrenocortical carcinoma cells. Toxicol. Appl. Pharmacol. 2005; 209 (2):95-104.
    coi_reported: 3
    coi_details: ''
    funding_source: Internal research grant from Utrecht University
    study_identifier: ''
    contact_author: false
    ask_author: ''
    published: true
    summary: <p><strong>Data extracted:</strong></p><ul><li>Table 1, Figure 2, 3,
      5,</li><li>TMBPA (called BTM), BPC (called BPRO), BPAF (called BHF), BPAP (called
      BDP)</li></ul><p><br></p>
    editable: true
- model: study.study
  pk: 7
  fields:
    reference_ptr: 7
    bioassay: true
    epi: false
    epi_meta: false
    in_vitro: false
    eco: false
    short_citation: Biesemeier JA et al. 2011
    full_citation: Biesemeier JA, Beck MJ, Silberberg H, Myers NR, Ariano JM, Radovsky
      A, Freshwater L, Sved DW, Jacobi S, Stump DG, Hardy ML, Stedeford T. An oral
      developmental neurotoxicity study of decabromodiphenyl ether (DecaBDE) in rats.
      Birth Defects Res. B Dev. Reprod. Toxicol. 2011; 92 (1):17-35.
    coi_reported: 1
    coi_details: J.B., H.S., J.A., S.J., M.H. and T.S. are employed by specialty chemical
      manufacturers whose product lines include brominated flame retardants. M.B.,
      N.M., A.R., D.W.S. and D.G.S. are employed by WIL Research Laboratories, a contract
      research organization commissioned to conduct the guideline DNT study presented
      herein. L.F. is employed with BioSTAT Consultants and was commissioned to design
      and evaluate the statistical aspects of the DNT study. The views and opinions
      expressed in this article are those of the authors and not necessarily those
      of their respective employers.
    funding_source: Bromine Science and Environmental Forum for funding this study
    study_identifier: ''
    contact_author: true
    ask_author: not really (example)
    published: true
    summary: <p>Adapted from <a href="https://hawcproject.org/study/173483/" rel="noopener
      noreferrer" target="_blank">https://hawcproject.org/study/173483/</a></p>
    editable: true
- model: study.study
  pk: 8
  fields:
    reference_ptr: 8
    bioassay: false
    epi: false
    epi_meta: true
    in_vitro: false
    eco: false
    short_citation: Crider KS et al. 2013
    full_citation: 'Crider KS, Cordero AM, Qi YP, Mulinare J, Dowling NF, Berry RJ.
      Prenatal folic acid and risk of asthma in children: a systematic review and
      meta-analysis. Am. J. Clin. Nutr. 2013; 98 (5):1272-81.'
    coi_reported: 0
    coi_details: No COI
    funding_source: Supported by the CDC and in part by an appointment to the Research
      Participation Program at the CDC administered by the Oak Ridge Institute for
      Science and Education through an interagency agreement between the US Department
      of Energy and the CDC.
    study_identifier: ''
    contact_author: false
    ask_author: ''
    published: true
    summary: <p>Adapted from <a href="https://hawcproject.org/study/41226/" rel="noopener
      noreferrer" target="_blank">https://hawcproject.org/study/41226/</a>.</p>
    editable: true
- model: study.study
  pk: 9
  fields:
    reference_ptr: 9
    bioassay: false
    epi: false
    epi_meta: false
    in_vitro: false
    eco: true
    short_citation: Cundell AM 2018
    full_citation: Cundell AM. Microbial Ecology of the Human Skin. Microb Ecol 2018;
      76 (1):113-120.
    coi_reported: 2
    coi_details: ''
    funding_source: ''
    study_identifier: ''
    contact_author: false
    ask_author: ''
    published: true
    summary: ''
    editable: true
- model: animal.experiment
  pk: 1
  fields:
    study: 1
    name: 2 year bioassay
    type: Ch
    has_multiple_generations: false
    chemical: flubber
    cas: ''
    dtxsid: null
    chemical_source: ''
    purity_available: false
    purity_qualifier: ''
    purity: null
    vehicle: ''
    guideline_compliance: ''
    description: ''
    created: 2020-02-27 20:36:41.236477+00:00
    last_updated: 2020-02-27 20:36:41.236499+00:00
- model: animal.experiment
  pk: 2
  fields:
    study: 4
    name: Acute TCDD experiment
    type: Ac
    has_multiple_generations: false
    chemical: 2,3,7,8-Tetrachlorodibenzo-p-dioxin
    cas: 1746-01-6
    dtxsid: null
    chemical_source: Fisher Scientific
    purity_available: true
    purity_qualifier: '>'
    purity: 99.9
    vehicle: DMSO
    guideline_compliance: ''
    description: 'Demonstration of data extraction of a study included in an assessment'
    created: 2020-04-10 19:21:14.709371+00:00
    last_updated: 2020-04-10 19:21:14.710369+00:00
- model: animal.experiment
  pk: 3
  fields:
    study: 7
    name: developmental
    type: Dv
    has_multiple_generations: true
    chemical: PBDE 209
    cas: 1163-19-5
    dtxsid: null
    chemical_source: Albemarle Corporation (Baton Rouge, LA), Chemtura Corporation,
      and ICL-IP America
    purity_available: true
    purity_qualifier: '>'
    purity: 97.51
    vehicle: Corn oil
    guideline_compliance: guideline
    description: <p>comments</p>
    created: 2020-05-08 17:38:22.190951+00:00
    last_updated: 2020-05-08 17:38:22.190975+00:00
- model: animal.animalgroup
  pk: 1
  fields:
    experiment: 1
    name: tester
    species: 1
    strain: 1
    sex: F
    animal_source: ''
    lifestage_exposed: ''
    lifestage_assessed: ''
    siblings: null
    generation: ''
    dosing_regime: 1
    comments: ''
    diet: ''
    created: 2020-02-27 20:52:18.377123+00:00
    last_updated: 2020-02-27 20:52:18.446571+00:00
    parents: []
- model: animal.animalgroup
  pk: 2
  fields:
    experiment: 2
    name: Male Sprague Dawley Rats
    species: 1
    strain: 1
    sex: M
    animal_source: Charles River
    lifestage_exposed: adult
    lifestage_assessed: adult
    siblings: null
    generation: ''
    dosing_regime: 2
    comments: '<p>Rats were assigned to individual housing in stainless steel, wire-bottomed cages. Animal care, cages, and housing conditionswere in accordance with the Guide for the Care and Use of Laboratory Animals (ILAR, 1996). Rats were given ad libitum access to Certified Rodent Diet R #5002 (PMI Nutrition International Inc., St. Louis, MO) in individual feeders. The study was conducted in a facility accredited by the Association for Assessment and Accreditation of Laboratory Animal Care International. All procedures involving laboratory animals were reviewed and approved by the Institutional Animal Care and Use Committee associated with the facility in which the laboratory animals were housed.</p>'
    diet: 'Certified Rodent Diet R #5002 (PMI Nutrition International Inc.)'
    created: 2020-04-10 19:35:26.254532+00:00
    last_updated: 2020-04-10 19:35:26.881519+00:00
    parents: []
- model: animal.animalgroup
  pk: 3
  fields:
    experiment: 3
    name: sd rats
    species: 1
    strain: 1
    sex: C
    animal_source: Charles River
    lifestage_exposed: Adult
    lifestage_assessed: Adult
    siblings: null
    generation: P0
    dosing_regime: 3
    comments: '<p>Rats were assigned to individual housing in stainless steel, wire-bottomed cages. Animal care, cages, and housing conditionswere in accordance with the Guide for the Care and Use of Laboratory Animals (ILAR, 1996). Rats were given ad libitum access to Certified Rodent Diet R #5002 (PMI Nutrition International Inc., St. Louis, MO) in individual feeders. The study was conducted in a facility accredited by the Association for Assessment and Accreditation of Laboratory Animal Care International. All procedures involving laboratory animals were reviewed and approved by the Institutional Animal Care and Use Committee associated with the facility in which the laboratory animals were housed.</p>'
    diet: 'Certified Rodent Diet R #5002 (PMI Nutrition International Inc.)'
    created: 2020-05-08 17:40:30.086088+00:00
    last_updated: 2020-05-08 17:40:30.333334+00:00
    parents: []
- model: animal.dosingregime
  pk: 1
  fields:
    dosed_animals: 1
    route_of_exposure: OD
    duration_exposure: null
    duration_exposure_text: ''
    duration_observation: null
    num_dose_groups: 3
    positive_control: false
    negative_control: VT
    description: ''
    created: 2020-02-27 20:52:18.340922+00:00
    last_updated: 2020-02-27 20:52:18.403090+00:00
- model: animal.dosingregime
  pk: 2
  fields:
    dosed_animals: 2
    route_of_exposure: U
    duration_exposure: null
    duration_exposure_text: ''
    duration_observation: null
    num_dose_groups: 4
    positive_control: false
    negative_control: VT
    description: ''
    created: 2020-04-10 19:35:25.948536+00:00
    last_updated: 2020-04-10 19:35:26.532528+00:00
- model: animal.dosingregime
  pk: 3
  fields:
    dosed_animals: 3
    route_of_exposure: OG
    duration_exposure: 3.0
    duration_exposure_text: 3 days
    duration_observation: null
    num_dose_groups: 5
    positive_control: false
    negative_control: VT
    description: <p>description</p>
    created: 2020-05-08 17:40:29.993336+00:00
    last_updated: 2020-05-08 17:40:30.178820+00:00
- model: animal.dosegroup
  pk: 1
  fields:
    dose_regime: 1
    dose_units: 1
    dose_group_id: 0
    dose: 0.0
    created: 2020-02-27 20:52:18.428972+00:00
    last_updated: 2020-02-27 20:52:18.428992+00:00
- model: animal.dosegroup
  pk: 2
  fields:
    dose_regime: 1
    dose_units: 1
    dose_group_id: 1
    dose: 10.0
    created: 2020-02-27 20:52:18.438557+00:00
    last_updated: 2020-02-27 20:52:18.438575+00:00
- model: animal.dosegroup
  pk: 3
  fields:
    dose_regime: 1
    dose_units: 1
    dose_group_id: 2
    dose: 100.0
    created: 2020-02-27 20:52:18.442491+00:00
    last_updated: 2020-02-27 20:52:18.442505+00:00
- model: animal.dosegroup
  pk: 4
  fields:
    dose_regime: 2
    dose_units: 1
    dose_group_id: 0
    dose: 0
    created: 2020-04-10 19:35:26.748525+00:00
    last_updated: 2020-04-10 19:35:26.748525+00:00
- model: animal.dosegroup
  pk: 5
  fields:
    dose_regime: 2
    dose_units: 1
    dose_group_id: 1
    dose: 0.0001
    created: 2020-04-10 19:35:26.812520+00:00
    last_updated: 2020-04-10 19:35:26.812520+00:00
- model: animal.dosegroup
  pk: 6
  fields:
    dose_regime: 2
    dose_units: 1
    dose_group_id: 2
    dose: 0.0005
    created: 2020-04-10 19:35:26.833524+00:00
    last_updated: 2020-04-10 19:35:26.833524+00:00
- model: animal.dosegroup
  pk: 7
  fields:
    dose_regime: 2
    dose_units: 1
    dose_group_id: 3
    dose: 0.0010
    created: 2020-04-10 19:35:26.856523+00:00
    last_updated: 2020-04-10 19:35:26.856523+00:00
- model: animal.dosegroup
  pk: 8
  fields:
    dose_regime: 3
    dose_units: 1
    dose_group_id: 0
    dose: 0.0
    created: 2020-05-08 17:40:30.255630+00:00
    last_updated: 2020-05-08 17:40:30.255654+00:00
- model: animal.dosegroup
  pk: 9
  fields:
    dose_regime: 3
    dose_units: 1
    dose_group_id: 1
    dose: 1.0
    created: 2020-05-08 17:40:30.283493+00:00
    last_updated: 2020-05-08 17:40:30.283514+00:00
- model: animal.dosegroup
  pk: 10
  fields:
    dose_regime: 3
    dose_units: 1
    dose_group_id: 2
    dose: 10.0
    created: 2020-05-08 17:40:30.296393+00:00
    last_updated: 2020-05-08 17:40:30.296412+00:00
- model: animal.dosegroup
  pk: 11
  fields:
    dose_regime: 3
    dose_units: 1
    dose_group_id: 3
    dose: 100.0
    created: 2020-05-08 17:40:30.309262+00:00
    last_updated: 2020-05-08 17:40:30.309281+00:00
- model: animal.dosegroup
  pk: 12
  fields:
    dose_regime: 3
    dose_units: 1
    dose_group_id: 4
    dose: 1000.0
    created: 2020-05-08 17:40:30.321662+00:00
    last_updated: 2020-05-08 17:40:30.321682+00:00
- model: animal.endpoint
  pk: 1
  fields:
    baseendpoint_ptr: 1
    animal_group: 1
    name_term: null
    system: ''
    system_term: null
    organ: ''
    organ_term: null
    effect: ''
    effect_term: null
    effect_subtype: ''
    effect_subtype_term: null
    litter_effects: NA
    litter_effect_notes: ''
    observation_time: null
    observation_time_units: 0
    observation_time_text: ''
    data_location: ''
    expected_adversity_direction: 4
    response_units: μg/dL
    data_type: C
    variance_type: 1
    confidence_interval: null
    NOEL: -999
    LOEL: 2
    FEL: -999
    data_reported: true
    data_extracted: true
    values_estimated: false
    monotonicity: 8
    statistical_test: ''
    trend_value: null
    trend_result: 3
    diagnostic: ''
    power_notes: ''
    results_notes: ''
    endpoint_notes: ''
    additional_fields: '{}'
- model: animal.endpoint
  pk: 3
  fields:
    baseendpoint_ptr: 3
    animal_group: 3
    name_term: null
    system: developmental
    system_term: null
    organ: brain
    organ_term: null
    effect: learning and memory
    effect_term: null
    effect_subtype: errors (forward)
    effect_subtype_term: null
    litter_effects: YS
    litter_effect_notes: notes
    observation_time: null
    observation_time_units: 0
    observation_time_text: ''
    data_location: Figure 5; Table S 41
    expected_adversity_direction: 2
    response_units: '# errors'
    data_type: C
    variance_type: 1
    confidence_interval: null
    NOEL: -999
    LOEL: 4
    FEL: -999
    data_reported: true
    data_extracted: true
    values_estimated: false
    monotonicity: 8
    statistical_test: t-test
    trend_value: 0.04
    trend_result: 2
    diagnostic: name as reported
    power_notes: N/A
    results_notes: <p>results notes</p>
    endpoint_notes: <p>methods</p>
    additional_fields: '{}'
- model: animal.endpoint
  pk: 6
  fields:
    baseendpoint_ptr: 6
    animal_group: 3
    name_term: null
    system: ''
    system_term: null
    organ: ''
    organ_term: null
    effect: ''
    effect_term: null
    effect_subtype: ''
    effect_subtype_term: null
    litter_effects: NR
    litter_effect_notes: ''
    observation_time: null
    observation_time_units: 0
    observation_time_text: ''
    data_location: ''
    expected_adversity_direction: 4
    response_units: '%'
    data_type: C
    variance_type: 1
    confidence_interval: null
    NOEL: 1
    LOEL: 2
    FEL: 3
    data_reported: true
    data_extracted: true
    values_estimated: false
    monotonicity: 8
    statistical_test: ''
    trend_value: null
    trend_result: 3
    diagnostic: ''
    power_notes: ''
    results_notes: ''
    endpoint_notes: ''
    additional_fields: '{}'
- model: animal.endpoint
  pk: 8
  fields:
    baseendpoint_ptr: 8
    animal_group: 3
    name_term: 5
    system: Cardiovascular
    system_term: 1
    organ: Serum
    organ_term: 2
    effect: Fatty Acids
    effect_term: 3
    effect_subtype: Clinical Chemistry
    effect_subtype_term: 4
    litter_effects: N
    litter_effect_notes: ''
    observation_time: null
    observation_time_units: 0
    observation_time_text: ''
    data_location: ''
    expected_adversity_direction: 4
    response_units: incidence
    data_type: D
    variance_type: 0
    confidence_interval: null
    NOEL: 2
    LOEL: 4
    FEL: -999
    data_reported: true
    data_extracted: true
    values_estimated: false
    monotonicity: 8
    statistical_test: ''
    trend_value: null
    trend_result: 3
    diagnostic: ''
    power_notes: ''
    results_notes: ''
    endpoint_notes: ''
    additional_fields: '{}'
- model: animal.endpoint
  pk: 9
  fields:
    baseendpoint_ptr: 9
    animal_group: 3
    name_term: null
    system: ''
    system_term: null
    organ: ''
    organ_term: null
    effect: ''
    effect_term: null
    effect_subtype: ''
    effect_subtype_term: null
    litter_effects: N
    litter_effect_notes: n/a
    observation_time: null
    observation_time_units: 0
    observation_time_text: ''
    data_location: ''
    expected_adversity_direction: 4
    response_units: mg/kg
    data_type: C
    variance_type: 1
    confidence_interval: null
    NOEL: -999
    LOEL: -999
    FEL: -999
    data_reported: true
    data_extracted: true
    values_estimated: false
    monotonicity: 8
    statistical_test: ''
    trend_value: null
    trend_result: 3
    diagnostic: ''
    power_notes: ''
    results_notes: ''
    endpoint_notes: ''
    additional_fields: '{}'
- model: animal.endpoint
  pk: 10
  fields:
    baseendpoint_ptr: 10
    animal_group: 3
    name_term: null
    system: ''
    system_term: null
    organ: ''
    organ_term: null
    effect: ''
    effect_term: null
    effect_subtype: ''
    effect_subtype_term: null
    litter_effects: N
    litter_effect_notes: n/a
    observation_time: null
    observation_time_units: 0
    observation_time_text: ''
    data_location: ''
    expected_adversity_direction: 4
    response_units: '%'
    data_type: D
    variance_type: 0
    confidence_interval: null
    NOEL: -999
    LOEL: -999
    FEL: -999
    data_reported: true
    data_extracted: true
    values_estimated: false
    monotonicity: 8
    statistical_test: ''
    trend_value: null
    trend_result: 3
    diagnostic: ''
    power_notes: ''
    results_notes: ''
    endpoint_notes: ''
    additional_fields: '{}'
- model: animal.endpointgroup
  pk: 1
  fields:
    endpoint: 1
    dose_group_id: 0
    n: 10
    incidence: null
    response: 3.0
    variance: 1.0
    lower_ci: null
    upper_ci: null
    significant: false
    significance_level: null
    treatment_effect: null
- model: animal.endpointgroup
  pk: 2
  fields:
    endpoint: 1
    dose_group_id: 1
    n: 11
    incidence: null
    response: 4.0
    variance: 1.0
    lower_ci: null
    upper_ci: null
    significant: false
    significance_level: null
    treatment_effect: null
- model: animal.endpointgroup
  pk: 3
  fields:
    endpoint: 1
    dose_group_id: 2
    n: 12
    incidence: null
    response: 5.0
    variance: 1.0
    lower_ci: null
    upper_ci: null
    significant: true
    significance_level: 0.05
    treatment_effect: null
- model: animal.endpointgroup
  pk: 4
  fields:
    endpoint: 3
    dose_group_id: 0
    n: 20
    incidence: null
    response: 15.0
    variance: 1.7
    lower_ci: null
    upper_ci: null
    significant: false
    significance_level: null
    treatment_effect: null
- model: animal.endpointgroup
  pk: 5
  fields:
    endpoint: 3
    dose_group_id: 1
    n: 20
    incidence: null
    response: 11.0
    variance: 1.9
    lower_ci: null
    upper_ci: null
    significant: false
    significance_level: null
    treatment_effect: null
- model: animal.endpointgroup
  pk: 6
  fields:
    endpoint: 3
    dose_group_id: 2
    n: 20
    incidence: null
    response: 15.0
    variance: 2.3
    lower_ci: null
    upper_ci: null
    significant: false
    significance_level: null
    treatment_effect: null
- model: animal.endpointgroup
  pk: 7
  fields:
    endpoint: 3
    dose_group_id: 3
    n: 20
    incidence: null
    response: 12.0
    variance: 2.2
    lower_ci: null
    upper_ci: null
    significant: false
    significance_level: null
    treatment_effect: null
- model: animal.endpointgroup
  pk: 8
  fields:
    endpoint: 3
    dose_group_id: 4
    n: 20
    incidence: null
    response: 9.0
    variance: 1.2
    lower_ci: null
    upper_ci: null
    significant: true
    significance_level: 0.05
    treatment_effect: null
- model: animal.endpointgroup
  pk: 9
  fields:
    endpoint: 6
    dose_group_id: 0
    n: null
    incidence: null
    response: null
    variance: null
    lower_ci: null
    upper_ci: null
    significant: false
    significance_level: null
    treatment_effect: null
- model: animal.endpointgroup
  pk: 10
  fields:
    endpoint: 6
    dose_group_id: 1
    n: null
    incidence: null
    response: null
    variance: null
    lower_ci: null
    upper_ci: null
    significant: false
    significance_level: null
    treatment_effect: null
- model: animal.endpointgroup
  pk: 11
  fields:
    endpoint: 6
    dose_group_id: 2
    n: 5
    incidence: null
    response: null
    variance: null
    lower_ci: null
    upper_ci: null
    significant: false
    significance_level: null
    treatment_effect: null
- model: animal.endpointgroup
  pk: 12
  fields:
    endpoint: 6
    dose_group_id: 3
    n: 10
    incidence: null
    response: null
    variance: null
    lower_ci: null
    upper_ci: null
    significant: false
    significance_level: null
    treatment_effect: null
- model: animal.endpointgroup
  pk: 13
  fields:
    endpoint: 6
    dose_group_id: 4
    n: null
    incidence: null
    response: null
    variance: null
    lower_ci: null
    upper_ci: null
    significant: false
    significance_level: null
    treatment_effect: null
- model: animal.endpointgroup
  pk: 14
  fields:
    endpoint: 8
    dose_group_id: 0
    n: 15
    incidence: 1
    response: null
    variance: null
    lower_ci: null
    upper_ci: null
    significant: false
    significance_level: null
    treatment_effect: null
- model: animal.endpointgroup
  pk: 15
  fields:
    endpoint: 8
    dose_group_id: 1
    n: 15
    incidence: 1
    response: null
    variance: null
    lower_ci: null
    upper_ci: null
    significant: false
    significance_level: null
    treatment_effect: null
- model: animal.endpointgroup
  pk: 16
  fields:
    endpoint: 8
    dose_group_id: 2
    n: 15
    incidence: 3
    response: null
    variance: null
    lower_ci: null
    upper_ci: null
    significant: false
    significance_level: null
    treatment_effect: null
- model: animal.endpointgroup
  pk: 17
  fields:
    endpoint: 8
    dose_group_id: 3
    n: 15
    incidence: 2
    response: null
    variance: null
    lower_ci: null
    upper_ci: null
    significant: false
    significance_level: null
    treatment_effect: null
- model: animal.endpointgroup
  pk: 18
  fields:
    endpoint: 8
    dose_group_id: 4
    n: 15
    incidence: 7
    response: null
    variance: null
    lower_ci: null
    upper_ci: null
    significant: false
    significance_level: null
    treatment_effect: null
- model: animal.endpointgroup
  pk: 19
  fields:
    endpoint: 9
    dose_group_id: 0
    n: 20
    incidence: null
    response: 5.26
    variance: 2.23
    lower_ci: null
    upper_ci: null
    significant: false
    significance_level: null
    treatment_effect: null
- model: animal.endpointgroup
  pk: 20
  fields:
    endpoint: 9
    dose_group_id: 1
    n: 20
    incidence: null
    response: 5.76
    variance: 1.47
    lower_ci: null
    upper_ci: null
    significant: false
    significance_level: null
    treatment_effect: null
- model: animal.endpointgroup
  pk: 21
  fields:
    endpoint: 9
    dose_group_id: 2
    n: 20
    incidence: null
    response: 6.13
    variance: 2.47
    lower_ci: null
    upper_ci: null
    significant: false
    significance_level: null
    treatment_effect: null
- model: animal.endpointgroup
  pk: 22
  fields:
    endpoint: 9
    dose_group_id: 3
    n: 20
    incidence: null
    response: 8.24
    variance: 2.24
    lower_ci: null
    upper_ci: null
    significant: false
    significance_level: null
    treatment_effect: null
- model: animal.endpointgroup
  pk: 23
  fields:
    endpoint: 9
    dose_group_id: 4
    n: 20
    incidence: null
    response: 9.23
    variance: 1.56
    lower_ci: null
    upper_ci: null
    significant: false
    significance_level: null
    treatment_effect: null
- model: animal.endpointgroup
  pk: 24
  fields:
    endpoint: 10
    dose_group_id: 0
    n: 20
    incidence: 0
    response: null
    variance: null
    lower_ci: null
    upper_ci: null
    significant: false
    significance_level: null
    treatment_effect: null
- model: animal.endpointgroup
  pk: 25
  fields:
    endpoint: 10
    dose_group_id: 1
    n: 20
    incidence: 1
    response: null
    variance: null
    lower_ci: null
    upper_ci: null
    significant: false
    significance_level: null
    treatment_effect: null
- model: animal.endpointgroup
  pk: 26
  fields:
    endpoint: 10
    dose_group_id: 2
    n: 20
    incidence: 2
    response: null
    variance: null
    lower_ci: null
    upper_ci: null
    significant: false
    significance_level: null
    treatment_effect: null
- model: animal.endpointgroup
  pk: 27
  fields:
    endpoint: 10
    dose_group_id: 3
    n: 20
    incidence: 10
    response: null
    variance: null
    lower_ci: null
    upper_ci: null
    significant: false
    significance_level: null
    treatment_effect: null
- model: animal.endpointgroup
  pk: 28
  fields:
    endpoint: 10
    dose_group_id: 4
    n: 20
    incidence: 19
    response: null
    variance: null
    lower_ci: null
    upper_ci: null
    significant: false
    significance_level: null
    treatment_effect: null
- model: bmd.assessmentsettings
  pk: 1
  fields:
    assessment: 3
    version: BMDS270
    created: 2020-11-25 16:47:36.227246+00:00
    last_updated: 2020-11-25 16:47:36.227279+00:00
- model: bmd.assessmentsettings
  pk: 2
  fields:
    assessment: 2
    version: BMDS330
    created: 2020-11-25 16:47:36.236947+00:00
    last_updated: 2022-12-05 21:15:14.684837+00:00
- model: bmd.assessmentsettings
  pk: 3
  fields:
    assessment: 1
    version: BMDS270
    created: 2020-11-25 16:47:36.244091+00:00
    last_updated: 2020-11-25 16:47:36.244109+00:00
- model: bmd.assessmentsettings
  pk: 4
  fields:
    assessment: 4
    version: BMDS270
    created: 2022-10-27 21:02:29.790125+00:00
    last_updated: 2022-10-27 21:02:29.790139+00:00
- model: bmd.session
  pk: 2
  fields:
    endpoint: 8
    dose_units: 1
    version: BMDS270
    inputs:
      bmrs:
      - type: Extra
        value: 0.1
        confidence_level: 0.95
      version: 1
    outputs:
      models:
      - id: 8
        name: Logistic
        dfile: 'Logistic

          BMDS_Model_Run

          /temp/bmd/datafile.dax

          /temp/bmd/output.out

          5

          500 1e-08 1e-08 0 0 0 1 0 0

          0.1 0 0.95

          -9999 -9999 -9999

          0

          -9999 -9999 -9999

          Dose Incidence NEGATIVE_RESPONSE

          0.000000 1 14

          1.000000 1 14

          10.000000 3 12

          100.000000 2 13

          1000.000000 7 8'
        output:
          df: 3.0
          AIC: 67.8542
          BMD: 355.654
          CSF: -999
          BMDL: 238.329
          BMDU: 667.165
          Chi2: 1.74
          fit_dose:
          - 0.0
          - 1.0
          - 10.0
          - 100.0
          - 1000.0
          fit_size:
          - 15.0
          - 15.0
          - 15.0
          - 15.0
          - 15.0
          p_value4: 0.6283
          warnings: []
          model_date: 3/20/2017
          model_name: Logistic
          parameters:
            slope:
              stdev: 0.0006745
              estimate: 0.00195426
              95_low_limit: 0.00063226
              95_high_limit: 0.00327625
            intercept:
              stdev: 0.415186
              estimate: -2.08369
              95_low_limit: -2.89744
              95_high_limit: -1.26994
          fit_est_prob:
          - 0.1107
          - 0.1109
          - 0.1126
          - 0.1314
          - 0.4677
          fit_observed:
          - 1.0
          - 1.0
          - 3.0
          - 2.0
          - 7.0
          fit_estimated:
          - 1.66
          - 1.663
          - 1.689
          - 1.972
          - 7.015
          fit_residuals:
          - -0.543
          - -0.545
          - 1.07
          - 0.022
          - -0.008
          model_version: 2.15
          execution_duration: 4.622659
          execution_end_time: '2020-11-27T23:35:14.115467'
          execution_start_time: '2020-11-27T23:35:09.492808'
          residual_of_interest: 0.022
        outfile: "\n\n ====================================================================
          \n   \t  Logistic Model. (Version: 2.15; Date: 3/20/2017) \n  \t  Input
          Data File: C:\\Windows\\TEMP\\bmds-dfile-vf7f3hfn.(d)  \n  \t  Gnuplot Plotting
          File:  C:\\Windows\\TEMP\\bmds-dfile-vf7f3hfn.plt\n \t\t\t\t\t\t\tSat Nov
          28 00:35:10 2020\n ====================================================================
          \n\n BMDS_Model_Run \n~~~~~~~~~~~~~~~~~~~~~~~~~~~~~~~~~~~~~~~~~~~~~~~~~~~~~~~~~~~~~~~~~~~~~\n
          \n   The form of the probability function is: \n\n   P[response] = 1/[1+EXP(-intercept-slope*dose)]\n\n\n
          \  Dependent variable = Incidence\n   Independent variable = Dose\n   Slope
          parameter is not restricted\n\n   Total number of observations = 5\n   Total
          number of records with missing values = 0\n   Maximum number of iterations
          = 500\n   Relative Function Convergence has been set to: 1e-008\n   Parameter
          Convergence has been set to: 1e-008\n\n\n\n                  Default Initial
          Parameter Values  \n                     background =            0   Specified\n
          \                     intercept =     -1.92753\n                          slope
          =   0.00181436\n\n\n           Asymptotic Correlation Matrix of Parameter
          Estimates\n\n           ( *** The model parameter(s)  -background   \n                 have
          been estimated at a boundary point, or have been specified by the user,\n
          \                and do not appear in the correlation matrix )\n\n              intercept
          \       slope\n\n intercept            1        -0.64\n\n     slope        -0.64
          \           1\n\n\n\n                                 Parameter Estimates\n\n
          \                                                        95.0% Wald Confidence
          Interval\n       Variable         Estimate        Std. Err.     Lower Conf.
          Limit   Upper Conf. Limit\n      intercept         -2.08369         0.415186
          \           -2.89744            -1.26994\n          slope       0.00195426
          \       0.0006745          0.00063226          0.00327625\n\n\n\n                        Analysis
          of Deviance Table\n\n       Model      Log(likelihood)  # Param's  Deviance
          \ Test d.f.   P-value\n     Full model        -31.1079         5\n   Fitted
          model        -31.9271         2       1.63842      3          0.6507\n  Reduced
          model        -36.1015         1       9.98719      4         0.04064\n\n
          \          AIC:         67.8542\n\n\n                                  Goodness
          \ of  Fit \n                                                                 Scaled\n
          \    Dose     Est._Prob.    Expected    Observed     Size       Residual\n
          \ ------------------------------------------------------------------------\n
          \   0.0000     0.1107         1.660     1.000      15.000       -0.543\n
          \   1.0000     0.1109         1.663     1.000      15.000       -0.545\n
          \  10.0000     0.1126         1.689     3.000      15.000        1.070\n
          \ 100.0000     0.1314         1.972     2.000      15.000        0.022\n
          1000.0000     0.4677         7.015     7.000      15.000       -0.008\n\n
          Chi^2 = 1.74      d.f. = 3        P-value = 0.6283\n\n\n   Benchmark Dose
          Computation\n\nSpecified effect =            0.1\n\nRisk Type        =      Extra
          risk \n\nConfidence level =           0.95\n\n             BMD =        355.654\n\n
          \           BMDL =        238.329\n\n            BMDU =        667.165\n\n"
        bmr_index: 0
        overrides:
          bmr: 0.1
          bmr_type: 0
          confidence_level: 0.95
        model_index: 0
        execution_error: false
      - id: 9
        name: Probit
        dfile: 'Probit

          BMDS_Model_Run

          /temp/bmd/datafile.dax

          /temp/bmd/output.out

          5

          501 1e-08 1e-08 0 0 1 1 0 0

          0.1 0 0.95

          -9999 -9999 -9999

          1

          -9999 1.1 0.1

          Dose Incidence NEGATIVE_RESPONSE

          0.000000 1 14

          1.000000 1 14

          10.000000 3 12

          100.000000 2 13

          1000.000000 7 8'
        output:
          df: 3.0
          AIC: 67.8477
          BMD: 332.9
          CSF: -999
          BMDL: 222.21
          BMDU: 654.367
          Chi2: 1.74
          fit_dose:
          - 0.0
          - 1.0
          - 10.0
          - 100.0
          - 1000.0
          fit_size:
          - 15.0
          - 15.0
          - 15.0
          - 15.0
          - 15.0
          p_value4: 0.6282
          warnings: []
          model_date: 5/21/2017
          model_name: Probit
          parameters:
            slope:
              stdev: 0.000397623
              estimate: 0.00114535
              95_low_limit: 0.000366028
              95_high_limit: 0.00192468
            intercept:
              stdev: 0.218122
              estimate: -1.22642
              95_low_limit: -1.65394
              95_high_limit: -0.798914
          fit_est_prob:
          - 0.11
          - 0.1102
          - 0.1122
          - 0.1331
          - 0.4677
          fit_observed:
          - 1.0
          - 1.0
          - 3.0
          - 2.0
          - 7.0
          fit_estimated:
          - 1.65
          - 1.654
          - 1.683
          - 1.996
          - 7.015
          fit_residuals:
          - -0.537
          - -0.539
          - 1.078
          - 0.003
          - -0.008
          model_version: 3.4
          execution_duration: 4.623014
          execution_end_time: '2020-11-27T23:35:14.115822'
          execution_start_time: '2020-11-27T23:35:09.492808'
          residual_of_interest: 0.003
        outfile: "\n\n ====================================================================
          \n   \t  Probit Model. (Version: 3.4;  Date: 5/21/2017) \n  \t  Input Data
          File: C:\\Windows\\TEMP\\bmds-dfile-p169r4sj.(d)  \n  \t  Gnuplot Plotting
          File:  C:\\Windows\\TEMP\\bmds-dfile-p169r4sj.plt\n \t\t\t\t\t\t\tSat Nov
          28 00:35:10 2020\n ====================================================================
          \n\n BMDS_Model_Run \n~~~~~~~~~~~~~~~~~~~~~~~~~~~~~~~~~~~~~~~~~~~~~~~~~~~~~~~~~~~~~~~~~~~~~\n
          \n   The form of the probability function is: \n\n   P[response] = CumNorm(Intercept+Slope*Dose),\n\n
          \  where CumNorm(.) is the cumulative normal distribution function\n\n\n
          \  Dependent variable = Incidence\n   Independent variable = Dose\n   Slope
          parameter is restricted as slope >= 1\n\n   Total number of observations
          = 5\n   Total number of records with missing values = 0\n   Maximum number
          of iterations = 501\n   Relative Function Convergence has been set to: 1e-008\n
          \  Parameter Convergence has been set to: 1e-008\n\n\n\n                 User
          Inputs Initial Parameter Values  \n                     background =        -9999
          \  Specified\n                      intercept =          0.1\n                          slope
          =          1.1\n\n\n           Asymptotic Correlation Matrix of Parameter
          Estimates\n\n           ( *** The model parameter(s)  -background   \n                 have
          been estimated at a boundary point, or have been specified by the user,\n
          \                and do not appear in the correlation matrix )\n\n              intercept
          \       slope\n\n intercept            1        -0.58\n\n     slope        -0.58
          \           1\n\n\n\n                                 Parameter Estimates\n\n
          \                                                        95.0% Wald Confidence
          Interval\n       Variable         Estimate        Std. Err.     Lower Conf.
          Limit   Upper Conf. Limit\n      intercept         -1.22642         0.218122
          \           -1.65394           -0.798914\n          slope       0.00114535
          \     0.000397623         0.000366028          0.00192468\n\n\n\n                        Analysis
          of Deviance Table\n\n       Model      Log(likelihood)  # Param's  Deviance
          \ Test d.f.   P-value\n     Full model        -31.1079         5\n   Fitted
          model        -31.9239         2       1.63192      3          0.6522\n  Reduced
          model        -36.1015         1       9.98719      4         0.04064\n\n
          \          AIC:         67.8477\n\n\n                                  Goodness
          \ of  Fit \n                                                                 Scaled\n
          \    Dose     Est._Prob.    Expected    Observed     Size       Residual\n
          \ ------------------------------------------------------------------------\n
          \   0.0000     0.1100         1.650     1.000      15.000       -0.537\n
          \   1.0000     0.1102         1.654     1.000      15.000       -0.539\n
          \  10.0000     0.1122         1.683     3.000      15.000        1.078\n
          \ 100.0000     0.1331         1.996     2.000      15.000        0.003\n
          1000.0000     0.4677         7.015     7.000      15.000       -0.008\n\n
          Chi^2 = 1.74      d.f. = 3        P-value = 0.6282\n\n\n   Benchmark Dose
          Computation\n\nSpecified effect =            0.1\n\nRisk Type        =      Extra
          risk \n\nConfidence level =           0.95\n\n             BMD =          332.9\n\n
          \           BMDL =         222.21\n\n            BMDU =        654.367\n\n"
        bmr_index: 0
        overrides:
          bmr: 0.1
          slope: i|1.1
          bmr_type: 0
          intercept: i|0.1
          max_iterations: 501
          restrict_slope: 1
          confidence_level: 0.95
        model_index: 1
        execution_error: false
    errors: {}
    selected:
      bmd: 355.654
      bmdl: 238.329
      bmdu: 667.165
      name: Logistic
      notes: Selected model notes.
      version: 1
      model_id: 8
    active: true
    date_executed: 2020-11-28 05:35:14.116103+00:00
    created: 2020-11-28 05:31:14.833635+00:00
    last_updated: 2022-11-26 04:22:44.169520+00:00
- model: bmd.session
  pk: 5
  fields:
    endpoint: 9
    dose_units: 1
    version: BMDS330
    inputs:
      dtype: C
      version: 2
      settings:
        bmr_type: 2
        bmr_value: 1
        dose_units_id: 1
        variance_model: 1
        num_doses_dropped: 0
    outputs:
      models:
      - name: ExponentialM3
        results:
          bmd: 744.8868751525879
          fit:
            aic: 446.2880315851903
            dist: 1
            chisq: -9999.0
            bmd_dist:
            - - 596.3773593095259
              - 602.7504703895445
              - 608.7033950270265
              - 613.9413644283646
              - 618.6882262089051
              - 623.1759837405573
              - 627.4955523857327
              - 631.5375129017857
              - 635.381602676786
              - 639.112453767087
              - 642.7577419746141
              - 646.2525816911595
              - 649.6290903844166
              - 652.9232930128826
              - 656.1712145350546
              - 659.364950124659
              - 662.4765430527906
              - 665.5235784188696
              - 668.5237323492008
              - 671.4946809700887
              - 674.4487590335541
              - 677.3603728487033
              - 680.2318531703427
              - 683.0736437023786
              - 685.8961881487176
              - 688.7099302132663
              - 691.522532544179
              - 694.3170906818777
              - 697.0938641581495
              - 699.859258348878
              - 702.6196786299473
              - 705.3815303772411
              - 708.1512155739083
              - 710.9207011948001
              - 713.6829746562125
              - 716.4446773543294
              - 719.2124506853346
              - 721.9929360454116
              - 724.7927748307442
              - 727.6154669048901
              - 730.4467919818294
              - 733.289021860368
              - 736.1481508286095
              - 739.0301731746574
              - 741.9410831866157
              - 744.8868751525879
              - 747.9451683567958
              - 751.1276065191191
              - 754.3412205811485
              - 757.4930414844745
              - 760.4901001706874
              - 763.2394275813779
              - 765.5768087333712
              - 767.4232687361159
              - 768.8841268396221
              - 770.0660398846419
              - 771.0756647119271
              - 772.0196581622293
              - 773.0046770763008
              - 774.1373782948931
              - 775.5244186587582
              - 777.2724550086481
              - 779.4881441853144
              - 782.278143029509
              - 809.3664592176709
              - 814.3774404506108
              - 817.8990060094067
              - 821.7884488445842
              - 826.5611104597565
              - 831.1749833616623
              - 835.8018765432521
              - 840.624229847095
              - 845.8280847353229
              - 851.4136014597419
              - 857.1003345831001
              - 862.5915506863133
              - 867.1734507272351
              - 870.4961909115311
              - 873.9995268449949
              - 879.1812270812927
              - 887.7062782024602
              - 902.2425319462882
              - 914.0684244796148
              - 922.7843598791317
              - 932.3573509157654
              - 943.3990533662833
              - 955.7587656400984
              - 969.9451692817316
              - 982.6718500916556
              - 994.5987674833879
              - 1024.69296500483
              - 1046.9504334134156
            - - 0.05
              - 0.06
              - 0.07
              - 0.08
              - 0.09
              - 0.1
              - 0.11
              - 0.12
              - 0.13
              - 0.14
              - 0.15
              - 0.16
              - 0.17
              - 0.18
              - 0.19
              - 0.2
              - 0.21
              - 0.22
              - 0.23
              - 0.24
              - 0.25
              - 0.26
              - 0.27
              - 0.28
              - 0.29
              - 0.3
              - 0.31
              - 0.32
              - 0.33
              - 0.34
              - 0.35
              - 0.36
              - 0.37
              - 0.38
              - 0.39
              - 0.4
              - 0.41
              - 0.42
              - 0.43
              - 0.44
              - 0.45
              - 0.46
              - 0.47
              - 0.48
              - 0.49
              - 0.5
              - 0.51
              - 0.52
              - 0.53
              - 0.54
              - 0.55
              - 0.56
              - 0.57
              - 0.58
              - 0.59
              - 0.6
              - 0.61
              - 0.62
              - 0.63
              - 0.64
              - 0.65
              - 0.66
              - 0.67
              - 0.68
              - 0.69
              - 0.7
              - 0.71
              - 0.72
              - 0.73
              - 0.74
              - 0.75
              - 0.76
              - 0.77
              - 0.78
              - 0.79
              - 0.8
              - 0.81
              - 0.82
              - 0.83
              - 0.84
              - 0.85
              - 0.86
              - 0.87
              - 0.88
              - 0.89
              - 0.9
              - 0.91
              - 0.92
              - 0.93
              - 0.94
              - 0.95
              - 0.96
            model_df: 4.0
            total_df: 1.0
            bic_equiv: -197.9065709469902
            loglikelihood: 220.14401579259516
          gof:
            roi: -0.24407399569596883
            dose:
            - 0.0
            - 1.0
            - 10.0
            - 100.0
            - 1000.0
            size:
            - 20.0
            - 20.0
            - 20.0
            - 20.0
            - 20.0
            est_sd:
            - 2.1869363272243247
            - 2.1869363272243247
            - 2.1869363272243247
            - 2.1869363272243247
            - 2.1869363272243247
            obs_sd:
            - 2.23
            - 1.47
            - 2.47
            - 2.24
            - 1.56
            calc_sd:
            - 2.23
            - 1.47
            - 2.47
            - 2.24
            - 1.56
            eb_lower:
            - 3.8755446420028017
            - 4.847376961320233
            - 4.59654496221835
            - 6.8493363220117836
            - 8.261502081401064
            eb_upper:
            - 6.644455357997196
            - 6.672623038679766
            - 7.663455037781648
            - 9.630663677988215
            - 10.198497918598935
            est_mean:
            - 6.249324409138041
            - 6.251842356944343
            - 6.274549589662701
            - 6.506207809235497
            - 9.349355559197967
            obs_mean:
            - 5.26
            - 5.76
            - 6.13
            - 8.24
            - 9.23
            residual:
            - -2.0231010872092567
            - -1.005784147119759
            - -0.2955940733910052
            - 3.545487035123947
            - -0.24407399569596883
            calc_mean:
            - 5.26
            - 5.76
            - 6.13
            - 8.24
            - 9.23
          bmdl: 596.3773593095259
          bmdu: 1024.69296500483
          tests:
            dfs:
            - 8.0
            - 4.0
            - 4.0
            - 3.0
            names:
            - Test 1
            - Test 2
            - Test 3
            - Test 4
            p_values:
            - 3.797353209655796e-09
            - 0.08132795445505259
            - 0.08132795445505259
            - 0.00020267846026200687
            ll_ratios:
            - 55.336613752911774
            - 8.295686670887278
            - 8.295686670887278
            - 19.628214750765494
          deviance:
            aics:
            - 432.6598168344248
            - 432.36413016353754
            - 432.6598168344248
            - 446.2880315851903
            - 471.7007439164493
            names:
            - A1
            - A2
            - A3
            - fitted
            - reduced
            num_params:
            - 6
            - 10
            - 6
            - 3
            - 2
            loglikelihoods:
            - -210.3299084172124
            - -206.18206508176877
            - -210.3299084172124
            - -220.14401579259516
            - -233.85037195822466
          plotting:
            dr_x:
            - 1.0e-08
            - 10.1010101010101
            - 20.2020202020202
            - 30.3030303030303
            - 40.4040404040404
            - 50.505050505050505
            - 60.6060606060606
            - 70.7070707070707
            - 80.8080808080808
            - 90.9090909090909
            - 101.01010101010101
            - 111.1111111111111
            - 121.2121212121212
            - 131.3131313131313
            - 141.4141414141414
            - 151.5151515151515
            - 161.6161616161616
            - 171.7171717171717
            - 181.8181818181818
            - 191.91919191919192
            - 202.02020202020202
            - 212.1212121212121
            - 222.2222222222222
            - 232.3232323232323
            - 242.4242424242424
            - 252.5252525252525
            - 262.6262626262626
            - 272.7272727272727
            - 282.8282828282828
            - 292.9292929292929
            - 303.030303030303
            - 313.1313131313131
            - 323.2323232323232
            - 333.3333333333333
            - 343.4343434343434
            - 353.5353535353535
            - 363.6363636363636
            - 373.73737373737373
            - 383.83838383838383
            - 393.93939393939394
            - 404.04040404040404
            - 414.1414141414141
            - 424.2424242424242
            - 434.3434343434343
            - 444.4444444444444
            - 454.5454545454545
            - 464.6464646464646
            - 474.7474747474747
            - 484.8484848484848
            - 494.9494949494949
            - 505.050505050505
            - 515.1515151515151
            - 525.2525252525252
            - 535.3535353535353
            - 545.4545454545454
            - 555.5555555555555
            - 565.6565656565656
            - 575.7575757575758
            - 585.8585858585858
            - 595.959595959596
            - 606.060606060606
            - 616.1616161616162
            - 626.2626262626262
            - 636.3636363636364
            - 646.4646464646464
            - 656.5656565656565
            - 666.6666666666666
            - 676.7676767676767
            - 686.8686868686868
            - 696.9696969696969
            - 707.070707070707
            - 717.1717171717171
            - 727.2727272727273
            - 737.3737373737373
            - 747.4747474747475
            - 757.5757575757575
            - 767.6767676767677
            - 777.7777777777777
            - 787.8787878787879
            - 797.9797979797979
            - 808.0808080808081
            - 818.1818181818181
            - 828.2828282828282
            - 838.3838383838383
            - 848.4848484848484
            - 858.5858585858585
            - 868.6868686868686
            - 878.7878787878788
            - 888.8888888888888
            - 898.989898989899
            - 909.090909090909
            - 919.1919191919192
            - 929.2929292929292
            - 939.3939393939394
            - 949.4949494949494
            - 959.5959595959596
            - 969.6969696969696
            - 979.7979797979797
            - 989.8989898989898
            - 1000.0
            dr_y:
            - 6.249324409163216
            - 6.2748049082151915
            - 6.300389299455833
            - 6.326078006461621
            - 6.351871454561375
            - 6.377770070818114
            - 6.403774284036126
            - 6.429884524768079
            - 6.456101225322136
            - 6.482424819769124
            - 6.508855743949712
            - 6.535394435481632
            - 6.562041333766926
            - 6.588796879999215
            - 6.615661517171014
            - 6.642635690081053
            - 6.669719845341652
            - 6.6969144313861175
            - 6.724219898476155
            - 6.751636698709337
            - 6.779165286026577
            - 6.806806116219657
            - 6.8345596469387635
            - 6.8624263377000725
            - 6.890406649893354
            - 6.918501046789613
            - 6.946709993548756
            - 6.975033957227298
            - 7.0034734067860915
            - 7.032028813098095
            - 7.060700648956167
            - 7.089489389080889
            - 7.118395510128437
            - 7.147419490698464
            - 7.176561811342028
            - 7.205822954569547
            - 7.235203404858788
            - 7.2647036486628895
            - 7.294324174418418
            - 7.324065472553449
            - 7.353928035495693
            - 7.383912357680645
            - 7.414018935559772
            - 7.444248267608732
            - 7.47460085433563
            - 7.505077198289302
            - 7.535677804067636
            - 7.5664031783259285
            - 7.597253829785271
            - 7.628230269240975
            - 7.6593330095710295
            - 7.690562565744587
            - 7.721919454830499
            - 7.753404196005869
            - 7.785017310564656
            - 7.816759321926297
            - 7.848630755644382
            - 7.880632139415347
            - 7.91276400308722
            - 7.945026878668389
            - 7.977421300336404
            - 8.009947804446838
            - 8.042606929542151
            - 8.075399216360616
            - 8.108325207845265
            - 8.14138544915289
            - 8.174580487663059
            - 8.207910872987176
            - 8.241377156977597
            - 8.27497989373675
            - 8.30871963962632
            - 8.342596953276452
            - 8.376612395595012
            - 8.410766529776861
            - 8.44505992131319
            - 8.479493138000876
            - 8.514066749951889
            - 8.548781329602726
            - 8.583637451723893
            - 8.618635693429418
            - 8.653776634186407
            - 8.68906085582464
            - 8.724488942546207
            - 8.760061480935171
            - 8.795779059967293
            - 8.831642271019769
            - 8.867651707881038
            - 8.9038079667606
            - 8.94011164629889
            - 8.976563347577198
            - 9.013163674127613
            - 9.049913231943014
            - 9.086812629487111
            - 9.123862477704515
            - 9.161063390030854
            - 9.19841598240293
            - 9.235920873268915
            - 9.273578683598597
            - 9.311390036893648
            - 9.349355559197967
            bmd_y: 8.436260676419002
            bmdl_y: 7.946364054222037
            bmdu_y: 9.442819240782308
          parameters:
            se:
            - 0.24801310505608415
            - 6.620382484266352e-05
            - -9999.0
            - 0.14142092829782751
            cov:
            - - 0.06151050027956024
              - -1.0200218431125408e-05
              - 2.342100073099389e-12
              - 1.0671916922518348e-07
            - - -1.0200218431125408e-05
              - 4.382946423798072e-09
              - 2.809937216893339e-15
              - -4.585598633710009e-11
            - - 2.3421000730993885e-12
              - 2.8099372168933393e-15
              - 9.378157636989102e-12
              - 8.007939579613307e-13
            - - 1.0671916922518349e-07
              - -4.5855986337100094e-11
              - 8.007939579613305e-13
              - 0.019999878960619274
            names:
            - a
            - b
            - d
            - log-alpha
            values:
            - 6.249324409138041
            - 0.0004028340534075062
            - 1.0
            - 1.5650032541230665
            bounded:
            - 0.0
            - 0.0
            - 1.0
            - 0.0
            lower_ci:
            - 5.763227651699898
            - 0.00027307694005358004
            - -9999.0
            - 1.2878233258127434
            upper_ci:
            - 6.7354211665761845
            - 0.0005325911667614324
            - -9999.0
            - 1.8421831824333896
            prior_type:
            - 0
            - 0
            - 0
            - 0
            prior_stdev:
            - 0.0
            - 0.0
            - 0.0
            - 0.0
            prior_max_value:
            - 100.0
            - 100.0
            - 18.0
            - 18.0
            prior_min_value:
            - 0.0
            - 0.0
            - 1.0
            - -18.0
            prior_initial_value:
            - 0.0
            - 0.0
            - 0.0
            - 0.0
          has_completed: true
        settings:
          bmr: 1.0
          alpha: 0.05
          burnin: 20
          degree: 0
          priors:
            priors:
            - name: a
              type: 0
              stdev: 0.0
              max_value: 100.0
              min_value: 0.0
              initial_value: 0.0
            - name: b
              type: 0
              stdev: 0.0
              max_value: 100.0
              min_value: 0.0
              initial_value: 0.0
            - name: c
              type: 0
              stdev: 0.0
              max_value: 20.0
              min_value: 0.0
              initial_value: 0.0
            - name: d
              type: 0
              stdev: 0.0
              max_value: 18.0
              min_value: 1.0
              initial_value: 0.0
            prior_class: 1
            variance_priors:
            - name: rho
              type: 0
              stdev: 0.0
              max_value: 18.0
              min_value: 0.0
              initial_value: 0.0
            - name: log-alpha
              type: 0
              stdev: 0.0
              max_value: 18.0
              min_value: -18.0
              initial_value: 0.0
          samples: 0
          bmr_type: 2
          disttype: 1
          tail_prob: 0.01
          is_increasing: true
        model_class:
          id: 3
          params:
          - a
          - b
          - c
          - d
          verbose: ExponentialM3
          model_form_str: P[dose] = a * exp(±1 * (b * dose) ^ d)
          variance_params:
          - rho
          - log-alpha
      - name: ExponentialM5
        results:
          bmd: 56.122779846191406
          fit:
            aic: 429.28499600767464
            dist: 1
            chisq: -9999.0
            bmd_dist:
            - - 20.34714204580072
              - 22.067725367884123
              - 23.694331093192254
              - 25.217506019281103
              - 26.636116619599232
              - 27.9541116053634
              - 29.179128497496126
              - 30.32331469659945
              - 31.39183121574972
              - 32.39874578841025
              - 33.35169433070017
              - 34.25505872092016
              - 35.11628189749571
              - 35.941884923369635
              - 36.73691364778955
              - 37.50300125768226
              - 38.24579214686192
              - 38.96655439260308
              - 39.66891196371472
              - 40.35519011407544
              - 41.02610916324032
              - 41.68353373632784
              - 42.32851672993914
              - 42.96473462052955
              - 43.59222671568647
              - 44.21121154010431
              - 44.82318531210005
              - 45.42840677522982
              - 46.03032098057104
              - 46.630164271110765
              - 47.224721701829665
              - 47.812887774599744
              - 48.40055425321463
              - 48.9888817856263
              - 49.57634374498142
              - 50.161910923743136
              - 50.7487252164872
              - 51.33992992547414
              - 51.93124770918742
              - 52.51559535173244
              - 53.09900264769
              - 53.6971824012812
              - 54.308142078945124
              - 54.91601460065888
              - 55.516833709665676
              - 56.122779846191406
              - 56.73982503870134
              - 57.36487604595776
              - 57.99799853081267
              - 58.63887073235639
              - 59.285049172539736
              - 59.93637184866622
              - 60.59690863899492
              - 61.26695936220555
              - 61.9476817659584
              - 62.63928449376991
              - 63.34346853950998
              - 64.06360412731824
              - 64.79869466909517
              - 65.54801536956697
              - 66.31193298184566
              - 67.0948519832642
              - 67.8965483965629
              - 68.71921302794176
              - 69.56259898045134
              - 70.43142223147832
              - 71.32604791760062
              - 72.24775338539052
              - 73.19653311282111
              - 74.18017845658974
              - 75.19930526088108
              - 76.25792235053548
              - 77.35880631836723
              - 78.50697272385952
              - 79.70889746955721
              - 80.96821165104137
              - 82.28982494799546
              - 83.68370699002139
              - 85.16011683786932
              - 86.72713888097685
              - 88.40047019878216
              - 90.19538237523706
              - 92.12965148499991
              - 94.22896916857093
              - 96.52987909339525
              - 99.06748294063117
              - 101.90533588276965
              - 105.11268428876866
              - 108.80312959532444
              - 113.14749886131531
              - 118.41517928909215
            - - 0.05
              - 0.06
              - 0.07
              - 0.08
              - 0.09
              - 0.1
              - 0.11
              - 0.12
              - 0.13
              - 0.14
              - 0.15
              - 0.16
              - 0.17
              - 0.18
              - 0.19
              - 0.2
              - 0.21
              - 0.22
              - 0.23
              - 0.24
              - 0.25
              - 0.26
              - 0.27
              - 0.28
              - 0.29
              - 0.3
              - 0.31
              - 0.32
              - 0.33
              - 0.34
              - 0.35
              - 0.36
              - 0.37
              - 0.38
              - 0.39
              - 0.4
              - 0.41
              - 0.42
              - 0.43
              - 0.44
              - 0.45
              - 0.46
              - 0.47
              - 0.48
              - 0.49
              - 0.5
              - 0.51
              - 0.52
              - 0.53
              - 0.54
              - 0.55
              - 0.56
              - 0.57
              - 0.58
              - 0.59
              - 0.6
              - 0.61
              - 0.62
              - 0.63
              - 0.64
              - 0.65
              - 0.66
              - 0.67
              - 0.68
              - 0.69
              - 0.7
              - 0.71
              - 0.72
              - 0.73
              - 0.74
              - 0.75
              - 0.76
              - 0.77
              - 0.78
              - 0.79
              - 0.8
              - 0.81
              - 0.82
              - 0.83
              - 0.84
              - 0.85
              - 0.86
              - 0.87
              - 0.88
              - 0.89
              - 0.9
              - 0.91
              - 0.92
              - 0.93
              - 0.94
              - 0.95
            model_df: 5.0
            total_df: 0.0
            bic_equiv: -190.93175247280374
            loglikelihood: 210.64249800383732
          gof:
            roi: -0.11215588964572094
            dose:
            - 0.0
            - 1.0
            - 10.0
            - 100.0
            - 1000.0
            size:
            - 20.0
            - 20.0
            - 20.0
            - 20.0
            - 20.0
            est_sd:
            - 1.988710524445514
            - 1.988710524445514
            - 1.988710524445514
            - 1.988710524445514
            - 1.988710524445514
            obs_sd:
            - 2.23
            - 1.47
            - 2.47
            - 2.24
            - 1.56
            calc_sd:
            - 2.23
            - 1.47
            - 2.47
            - 2.24
            - 1.56
            eb_lower:
            - 3.8755446420028017
            - 4.847376961320233
            - 4.59654496221835
            - 6.8493363220117836
            - 8.261502081401064
            eb_upper:
            - 6.644455357997196
            - 6.672623038679766
            - 7.663455037781648
            - 9.630663677988215
            - 10.198497918598935
            est_mean:
            - 5.530829574842421
            - 5.581452911298647
            - 6.006848987729425
            - 8.28987451194717
            - 9.210994119751424
            obs_mean:
            - 5.26
            - 5.76
            - 6.13
            - 8.24
            - 9.23
            residual:
            - -0.6090311608662817
            - 0.4015098453126813
            - 0.2769372732230045
            - -0.11215588964572094
            - 0.04273969457660133
            calc_mean:
            - 5.26
            - 5.76
            - 6.13
            - 8.24
            - 9.23
          bmdl: 20.34714204580072
          bmdu: 118.41517928909215
          tests:
            dfs:
            - 8.0
            - 4.0
            - 4.0
            - 2.0
            names:
            - Test 1
            - Test 2
            - Test 3
            - Test 4
            p_values:
            - 3.797353209655796e-09
            - 0.08132795445505259
            - 0.08132795445505259
            - 0.7315500889075126
            ll_ratios:
            - 55.336613752911774
            - 8.295686670887278
            - 8.295686670887278
            - 0.6251791732498191
          deviance:
            aics:
            - 432.6598168344248
            - 432.36413016353754
            - 432.6598168344248
            - 429.28499600767464
            - 471.7007439164493
            names:
            - A1
            - A2
            - A3
            - fitted
            - reduced
            num_params:
            - 6
            - 10
            - 6
            - 4
            - 2
            loglikelihoods:
            - -210.3299084172124
            - -206.18206508176877
            - -210.3299084172124
            - -210.64249800383732
            - -233.85037195822466
          plotting:
            dr_x:
            - 1.0e-08
            - 10.1010101010101
            - 20.2020202020202
            - 30.3030303030303
            - 40.4040404040404
            - 50.505050505050505
            - 60.6060606060606
            - 70.7070707070707
            - 80.8080808080808
            - 90.9090909090909
            - 101.01010101010101
            - 111.1111111111111
            - 121.2121212121212
            - 131.3131313131313
            - 141.4141414141414
            - 151.5151515151515
            - 161.6161616161616
            - 171.7171717171717
            - 181.8181818181818
            - 191.91919191919192
            - 202.02020202020202
            - 212.1212121212121
            - 222.2222222222222
            - 232.3232323232323
            - 242.4242424242424
            - 252.5252525252525
            - 262.6262626262626
            - 272.7272727272727
            - 282.8282828282828
            - 292.9292929292929
            - 303.030303030303
            - 313.1313131313131
            - 323.2323232323232
            - 333.3333333333333
            - 343.4343434343434
            - 353.5353535353535
            - 363.6363636363636
            - 373.73737373737373
            - 383.83838383838383
            - 393.93939393939394
            - 404.04040404040404
            - 414.1414141414141
            - 424.2424242424242
            - 434.3434343434343
            - 444.4444444444444
            - 454.5454545454545
            - 464.6464646464646
            - 474.7474747474747
            - 484.8484848484848
            - 494.9494949494949
            - 505.050505050505
            - 515.1515151515151
            - 525.2525252525252
            - 535.3535353535353
            - 545.4545454545454
            - 555.5555555555555
            - 565.6565656565656
            - 575.7575757575758
            - 585.8585858585858
            - 595.959595959596
            - 606.060606060606
            - 616.1616161616162
            - 626.2626262626262
            - 636.3636363636364
            - 646.4646464646464
            - 656.5656565656565
            - 666.6666666666666
            - 676.7676767676767
            - 686.8686868686868
            - 696.9696969696969
            - 707.070707070707
            - 717.1717171717171
            - 727.2727272727273
            - 737.3737373737373
            - 747.4747474747475
            - 757.5757575757575
            - 767.6767676767677
            - 777.7777777777777
            - 787.8787878787879
            - 797.9797979797979
            - 808.0808080808081
            - 818.1818181818181
            - 828.2828282828282
            - 838.3838383838383
            - 848.4848484848484
            - 858.5858585858585
            - 868.6868686868686
            - 878.7878787878788
            - 888.8888888888888
            - 898.989898989899
            - 909.090909090909
            - 919.1919191919192
            - 929.2929292929292
            - 939.3939393939394
            - 949.4949494949494
            - 959.5959595959596
            - 969.6969696969696
            - 979.7979797979797
            - 989.8989898989898
            - 1000.0
            dr_y:
            - 5.530829575352169
            - 6.011328813000456
            - 6.429091917415534
            - 6.792309998841758
            - 7.108104699907241
            - 7.382667829665121
            - 7.621382766831884
            - 7.828930012074836
            - 8.009378958919942
            - 8.166267682638688
            - 8.302672311540318
            - 8.421267340837304
            - 8.524378071662252
            - 8.614026203411779
            - 8.691969473349651
            - 8.759736120685726
            - 8.818654850870287
            - 8.869880887615846
            - 8.914418623450231
            - 8.953141312911962
            - 8.986808194513786
            - 9.016079377185935
            - 9.04152878307864
            - 9.063655400494333
            - 9.082893067586626
            - 9.099618978655682
            - 9.114161079823555
            - 9.126804499097009
            - 9.13779713689254
            - 9.147354526637375
            - 9.15566406074863
            - 9.162888664849708
            - 9.169169992264516
            - 9.174631201424216
            - 9.179379370643302
            - 9.183507597611687
            - 9.187096824767707
            - 9.190217426342222
            - 9.192930588191158
            - 9.195289507470896
            - 9.197340435678706
            - 9.199123585509101
            - 9.200673919307004
            - 9.20202183457691
            - 9.203193759988912
            - 9.204212673567499
            - 9.20509855322332
            - 9.20586876846148
            - 9.206538420946666
            - 9.207120640602543
            - 9.207626843051113
            - 9.208066953439605
            - 9.208449601043558
            - 9.208782288461622
            - 9.209071538719547
            - 9.209323023167611
            - 9.209541672679187
            - 9.209731774330722
            - 9.20989705545875
            - 9.210040756742046
            - 9.210165695741841
            - 9.210274322145949
            - 9.21036876579996
            - 9.210450878467284
            - 9.210522270136797
            - 9.210584340590021
            - 9.210638306846723
            - 9.210685227027115
            - 9.210726021098498
            - 9.210761488913116
            - 9.210792325890917
            - 9.210819136654711
            - 9.21084244688504
            - 9.210862713627241
            - 9.21088033425276
            - 9.210895654250448
            - 9.210908974000589
            - 9.210920554664462
            - 9.210930623304964
            - 9.210939377338644
            - 9.210946988406457
            - 9.21095360573915
            - 9.210959359083233
            - 9.210964361244931
            - 9.21096871030198
            - 9.210972491526656
            - 9.21097577905769
            - 9.210978637353943
            - 9.210981122458227
            - 9.210983283096159
            - 9.210985161631521
            - 9.210986794896888
            - 9.21098821491581
            - 9.210989449530697
            - 9.210990522948734
            - 9.2109914562165
            - 9.210992267632646
            - 9.210992973106661
            - 9.21099358647083
            - 9.210994119751424
            bmd_y: 7.519540134564922
            bmdl_y: 6.434678242051875
            bmdu_y: 8.49725576064933
          parameters:
            se:
            - 0.2840320624291569
            - 0.006212682791221336
            - 0.06787970665468658
            - -9999.0
            - 0.14141766097023642
            cov:
            - - 0.0806742124877605
              - -0.0005649438721947998
              - -0.013481182744696535
              - 3.8832936755640364e-12
              - -6.99686371536699e-08
            - - -0.0005649438721948004
              - 3.859742746433773e-05
              - -8.007031531193315e-05
              - -3.885668618007309e-14
              - 4.89974871490213e-10
            - - -0.013481182744696533
              - -8.007031531193308e-05
              - 0.004607654575526302
              - -7.454215740671925e-13
              - 1.1692210226086005e-08
            - - 3.8832750053229266e-12
              - -3.8855988258248815e-14
              - -7.454213108312449e-13
              - 9.378157636038583e-12
              - 1.5857210447676332e-13
            - - -6.996863715314398e-08
              - 4.89974871453923e-10
              - 1.1692210226162354e-08
              - 1.585721044683294e-13
              - 0.019998954834292728
            names:
            - a
            - b
            - c
            - d
            - log-alpha
            values:
            - 5.530829574842421
            - 0.013851199580101533
            - 1.6653917005129273
            - 1.0
            - 1.3749729020851373
            bounded:
            - 0.0
            - 0.0
            - 0.0
            - 1.0
            - 0.0
            lower_ci:
            - 4.974136957635522
            - 0.0016745649658881985
            - 1.5323499191391812
            - -9999.0
            - 1.097799377619269
            upper_ci:
            - 6.087522192049321
            - 0.026027834194314866
            - 1.7984334818866734
            - -9999.0
            - 1.6521464265510057
            prior_type:
            - 0
            - 0
            - 0
            - 0
            - 0
            prior_stdev:
            - 0.0
            - 0.0
            - 0.0
            - 0.0
            - 0.0
            prior_max_value:
            - 100.0
            - 100.0
            - 20.0
            - 18.0
            - 18.0
            prior_min_value:
            - 0.0
            - 0.0
            - 0.0
            - 1.0
            - -18.0
            prior_initial_value:
            - 0.0
            - 0.0
            - 0.0
            - 0.0
            - 0.0
          has_completed: true
        settings:
          bmr: 1.0
          alpha: 0.05
          burnin: 20
          degree: 0
          priors:
            priors:
            - name: a
              type: 0
              stdev: 0.0
              max_value: 100.0
              min_value: 0.0
              initial_value: 0.0
            - name: b
              type: 0
              stdev: 0.0
              max_value: 100.0
              min_value: 0.0
              initial_value: 0.0
            - name: c
              type: 0
              stdev: 0.0
              max_value: 20.0
              min_value: 0.0
              initial_value: 0.0
            - name: d
              type: 0
              stdev: 0.0
              max_value: 18.0
              min_value: 1.0
              initial_value: 0.0
            prior_class: 1
            variance_priors:
            - name: rho
              type: 0
              stdev: 0.0
              max_value: 18.0
              min_value: 0.0
              initial_value: 0.0
            - name: log-alpha
              type: 0
              stdev: 0.0
              max_value: 18.0
              min_value: -18.0
              initial_value: 0.0
          samples: 0
          bmr_type: 2
          disttype: 1
          tail_prob: 0.01
          is_increasing: true
        model_class:
          id: 5
          params:
          - a
          - b
          - c
          - d
          verbose: ExponentialM5
          model_form_str: P[dose] = a * (c - (c - 1) * exp(-(b * dose) ^ d)
          variance_params:
          - rho
          - log-alpha
      dataset:
        ns:
        - 20.0
        - 20.0
        - 20.0
        - 20.0
        - 20.0
        anova:
          test1:
            DF: 2
            SS: -141.95651863775743
            AIC: 287.91303727551485
            CDF: 8
            MSE: 55.33661375303183
            TEST: 3.797353209655796e-09
          test2:
            DF: 6
            SS: -118.43605509674515
            AIC: 248.8721101934903
            CDF: 4
            MSE: 8.295686671007275
            TEST: 0.08132795445112095
          test3:
            DF: 10
            SS: -114.28821176124151
            AIC: 248.57642352248303
            CDF: 4
            MSE: 8.295686671007275
            TEST: 0.08132795445112095
        doses:
        - 0.0
        - 1.0
        - 10.0
        - 100.0
        - 1000.0
        dtype: C
        means:
        - 5.26
        - 5.76
        - 6.13
        - 8.24
        - 9.23
        stdevs:
        - 2.23
        - 1.47
        - 2.47
        - 2.24
        - 1.56
        metadata:
          id: null
          name: ''
          dose_name: ''
          dose_units: ''
          response_name: ''
          response_units: ''
        plotting:
          ll:
          - 4.216327873683602
          - 5.0720188225627325
          - 4.974004416142823
          - 7.191647729619403
          - 8.499897525984942
          ul:
          - 6.303672126316398
          - 6.447981177437267
          - 7.285995583857177
          - 9.288352270380598
          - 9.96010247401506
          mean:
          - 5.26
          - 5.76
          - 6.13
          - 8.24
          - 9.23
      version:
        dll: '2022.10'
        pretty: 3.3.0
        python: '22.1'
        string: BMDS330
        numeric:
        - 3
        - 3
        - 0
      selected:
        notes: Lowest AIC
        model_index: 0
      recommender:
        results:
          model_bin:
          - 1
          - 0
          - 0
          - 1
          - 1
          - 1
          model_notes:
          - '0':
            - Residual at control greater than 2.0
            '1':
            - Goodness of fit p-value less than 0.1
            '2': []
          - '0': []
            '1': []
            '2': []
          - '0': []
            '1': []
            '2': []
          - '0': []
            '1':
            - Goodness of fit p-value less than 0.1
            '2': []
          - '0': []
            '1':
            - Goodness of fit p-value less than 0.1
            '2': []
          - '0': []
            '1':
            - Goodness of fit p-value less than 0.1
            '2': []
          recommended_model_index: 1
          recommended_model_variable: bmdl
        settings:
          rules:
          - threshold: 0.1
            rule_class: gof
            failure_bin: 1
            enabled_nested: true
            enabled_continuous: true
            enabled_dichotomous: true
          - threshold: null
            rule_class: dof_zero
            failure_bin: 1
            enabled_nested: true
            enabled_continuous: true
            enabled_dichotomous: true
          - threshold: 1.0
            rule_class: high_bmd
            failure_bin: 0
            enabled_nested: true
            enabled_continuous: true
            enabled_dichotomous: true
          - threshold: null
            rule_class: warnings
            failure_bin: 1
            enabled_nested: false
            enabled_continuous: false
            enabled_dichotomous: false
          - threshold: 1.0
            rule_class: high_bmdl
            failure_bin: 0
            enabled_nested: true
            enabled_continuous: true
            enabled_dichotomous: true
          - threshold: 2.0
            rule_class: roi_large
            failure_bin: 1
            enabled_nested: true
            enabled_continuous: true
            enabled_dichotomous: true
          - threshold: 0.05
            rule_class: gof_cancer
            failure_bin: 1
            enabled_nested: false
            enabled_continuous: false
            enabled_dichotomous: false
          - threshold: null
            rule_class: aic_missing
            failure_bin: 2
            enabled_nested: true
            enabled_continuous: true
            enabled_dichotomous: true
          - threshold: null
            rule_class: bmd_missing
            failure_bin: 2
            enabled_nested: true
            enabled_continuous: true
            enabled_dichotomous: true
          - threshold: null
            rule_class: roi_missing
            failure_bin: 2
            enabled_nested: true
            enabled_continuous: true
            enabled_dichotomous: true
          - threshold: null
            rule_class: bmdl_missing
            failure_bin: 2
            enabled_nested: true
            enabled_continuous: true
            enabled_dichotomous: true
          - threshold: null
            rule_class: bmdu_missing
            failure_bin: 1
            enabled_nested: false
            enabled_continuous: false
            enabled_dichotomous: false
          - threshold: 10.0
            rule_class: low_bmd_fail
            failure_bin: 1
            enabled_nested: true
            enabled_continuous: true
            enabled_dichotomous: true
          - threshold: 3.0
            rule_class: low_bmd_warn
            failure_bin: 0
            enabled_nested: true
            enabled_continuous: true
            enabled_dichotomous: true
          - threshold: 0.05
            rule_class: variance_fit
            failure_bin: 1
            enabled_nested: false
            enabled_continuous: true
            enabled_dichotomous: false
          - threshold: 10.0
            rule_class: low_bmdl_fail
            failure_bin: 1
            enabled_nested: true
            enabled_continuous: true
            enabled_dichotomous: true
          - threshold: 3.0
            rule_class: low_bmdl_warn
            failure_bin: 0
            enabled_nested: true
            enabled_continuous: true
            enabled_dichotomous: true
          - threshold: 0.05
            rule_class: variance_type
            failure_bin: 1
            enabled_nested: false
            enabled_continuous: false
            enabled_dichotomous: false
          - threshold: 1.5
            rule_class: control_stdev_fit
            failure_bin: 0
            enabled_nested: false
            enabled_continuous: true
            enabled_dichotomous: false
          - threshold: 20.0
            rule_class: bmd_bmdl_ratio_fail
            failure_bin: 1
            enabled_nested: true
            enabled_continuous: true
            enabled_dichotomous: true
          - threshold: 3.0
            rule_class: bmd_bmdl_ratio_warn
            failure_bin: 0
            enabled_nested: true
            enabled_continuous: true
            enabled_dichotomous: true
          - threshold: 2.0
            rule_class: control_residual_high
            failure_bin: 0
            enabled_nested: true
            enabled_continuous: true
            enabled_dichotomous: true
          enabled: true
          recommend_viable: true
          recommend_questionable: false
          sufficiently_close_bmdl: 3.0
      model_average: null
    errors: {}
    selected:
      bmd: 744.8868751525879
      bmr: 1 Standard Deviation
      bmdl: 596.3773593095259
      bmdu: 1024.69296500483
      model: ExponentialM3
      notes: Lowest AIC
      version: 2
      model_index: 0
    active: true
    date_executed: 2022-12-07 04:11:34.774801+00:00
    created: 2022-12-07 04:11:06.420938+00:00
    last_updated: 2022-12-07 04:11:59.518328+00:00
- model: bmd.session
  pk: 6
  fields:
    endpoint: 10
    dose_units: 1
    version: BMDS330
    inputs:
      dtype: D
      version: 2
      settings:
        bmr_type: 1
        bmr_value: 0.1
        dose_units_id: 1
        num_doses_dropped: 0
    outputs:
      models:
      - name: Hill
        results:
          bmd: 12.762819190158266
          fit:
            aic: 63.92105370266802
            chisq: 0.9022410102297478
            bmd_dist:
            - - 4.6942866702492125
              - 4.979192717483094
              - 5.230337792994359
              - 5.559688756182449
              - 5.746905247319138
              - 5.909407483856006
              - 6.0582920591156135
              - 6.1990642137738385
              - 6.333020741230651
              - 6.461329289105876
              - 6.584956456605899
              - 6.704758968882707
              - 6.821134512454409
              - 6.934591411897693
              - 7.04575431146921
              - 7.155016112605744
              - 7.26263145951384
              - 7.368735636372202
              - 7.473636613613731
              - 7.5776763432293395
              - 7.681173236402987
              - 7.784470052543333
              - 7.887648674647465
              - 7.990781898962188
              - 8.094559930653086
              - 8.19911220670837
              - 8.304506971497124
              - 8.411678495715524
              - 8.5210832966848
              - 8.633519732393996
              - 8.749839406010382
              - 8.871182921293071
              - 9.000232338236284
              - 9.140453144039546
              - 9.3004680870352
              - 9.502925599481623
              - 9.75876870467278
              - 10.027644234653273
              - 10.291705008026815
              - 10.561631986906546
              - 10.830743913745248
              - 11.10114281660483
              - 11.372714148630655
              - 11.64835635267987
              - 11.930364889619423
              - 12.197047346631981
              - 12.500927046556328
              - 12.762819190158266
              - 13.024874651505105
              - 13.343006854579682
              - 13.632160823667176
              - 13.93094402702193
              - 14.23262852236854
              - 14.542208823797909
              - 14.854396652270799
              - 15.171941454016553
              - 15.496096082293487
              - 15.827810742860056
              - 16.168113459854474
              - 16.508303191421984
              - 16.863121784804722
              - 17.220785391450576
              - 17.590588520300447
              - 17.969318071577753
              - 18.357018290085826
              - 18.75496578636908
              - 19.166241934653222
              - 19.589337845179337
              - 20.025191177447272
              - 20.47663499290507
              - 20.943120816750536
              - 21.428330364026504
              - 21.92945374287242
              - 22.45155867252958
              - 22.99591904884261
              - 23.563593671314685
              - 24.155360410281748
              - 24.777750544845528
              - 25.43042163465407
              - 26.11661654582191
              - 26.84225414453199
              - 27.608416374091348
              - 28.423118567474955
              - 29.290575452388346
              - 30.218067303777424
              - 31.214210710783437
              - 32.28842767155733
              - 33.453804999290384
              - 34.72886332298341
              - 36.132705338263584
              - 37.697364849032354
              - 39.46370996476107
              - 41.49858116638895
              - 43.90605962024952
              - 46.88108713014648
            - - 0.03
              - 0.04
              - 0.05
              - 0.06
              - 0.07
              - 0.08
              - 0.09
              - 0.1
              - 0.11
              - 0.12
              - 0.13
              - 0.14
              - 0.15
              - 0.16
              - 0.17
              - 0.18
              - 0.19
              - 0.2
              - 0.21
              - 0.22
              - 0.23
              - 0.24
              - 0.25
              - 0.26
              - 0.27
              - 0.28
              - 0.29
              - 0.3
              - 0.31
              - 0.32
              - 0.33
              - 0.34
              - 0.35
              - 0.36
              - 0.37
              - 0.38
              - 0.39
              - 0.4
              - 0.41
              - 0.42
              - 0.43
              - 0.44
              - 0.45
              - 0.46
              - 0.47
              - 0.48
              - 0.49
              - 0.5
              - 0.51
              - 0.52
              - 0.53
              - 0.54
              - 0.55
              - 0.56
              - 0.57
              - 0.58
              - 0.59
              - 0.6
              - 0.61
              - 0.62
              - 0.63
              - 0.64
              - 0.65
              - 0.66
              - 0.67
              - 0.68
              - 0.69
              - 0.7
              - 0.71
              - 0.72
              - 0.73
              - 0.74
              - 0.75
              - 0.76
              - 0.77
              - 0.78
              - 0.79
              - 0.8
              - 0.81
              - 0.82
              - 0.83
              - 0.84
              - 0.85
              - 0.86
              - 0.87
              - 0.88
              - 0.89
              - 0.9
              - 0.91
              - 0.92
              - 0.93
              - 0.94
              - 0.95
              - 0.96
              - 0.97
            model_df: 3.999999999999999
            total_df: 0.0
            bic_equiv: -20.96994345002893
            loglikelihood: 28.96052685133401
          gof:
            df: 2.0
            roi: 0.06606127003365056
            p_value: 0.6369140861482123
            eb_lower:
            - 0.004574749374156547
            - 0.002615555136691351
            - 0.017512638773429293
            - 0.2785367024207322
            - 0.7305562544285329
            eb_upper:
            - 0.15655040867866277
            - 0.24239708711084604
            - 0.3113874876688262
            - 0.7214632975792679
            - 1.02443110332393
            expected:
            - 0.3730209646292518
            - 0.5034133566908825
            - 1.9087318230116868
            - 10.55225811285128
            - 18.66257564816435
            residual:
            - -0.6107544225212387
            - 0.6998946391911053
            - 0.06606127003365056
            - -0.17000801698225135
            - 0.07810712128450327
            test_statistic: 0.9022410102297477
          bmdl: 5.230337792994359
          bmdu: 41.49858116638895
          deviance:
            df:
            - -9999
            - 2
            - 4
            ll:
            - -28.30521281286277
            - -28.96052685133401
            - -62.686945757242626
            names:
            - Full model
            - Fitted model
            - Reduced model
            params:
            - 5
            - 3
            - 1
            p_value:
            - -9999.0
            - 0.5192789634068652
            - 7.827072323607354e-14
            deviance:
            - -9999.0
            - 1.3106280769424785
            - 67.45283781181723
          plotting:
            dr_x:
            - 1.0e-08
            - 10.1010101010101
            - 20.2020202020202
            - 30.3030303030303
            - 40.4040404040404
            - 50.505050505050505
            - 60.6060606060606
            - 70.7070707070707
            - 80.8080808080808
            - 90.9090909090909
            - 101.01010101010101
            - 111.1111111111111
            - 121.2121212121212
            - 131.3131313131313
            - 141.4141414141414
            - 151.5151515151515
            - 161.6161616161616
            - 171.7171717171717
            - 181.8181818181818
            - 191.91919191919192
            - 202.02020202020202
            - 212.1212121212121
            - 222.2222222222222
            - 232.3232323232323
            - 242.4242424242424
            - 252.5252525252525
            - 262.6262626262626
            - 272.7272727272727
            - 282.8282828282828
            - 292.9292929292929
            - 303.030303030303
            - 313.1313131313131
            - 323.2323232323232
            - 333.3333333333333
            - 343.4343434343434
            - 353.5353535353535
            - 363.6363636363636
            - 373.73737373737373
            - 383.83838383838383
            - 393.93939393939394
            - 404.04040404040404
            - 414.1414141414141
            - 424.2424242424242
            - 434.3434343434343
            - 444.4444444444444
            - 454.5454545454545
            - 464.6464646464646
            - 474.7474747474747
            - 484.8484848484848
            - 494.9494949494949
            - 505.050505050505
            - 515.1515151515151
            - 525.2525252525252
            - 535.3535353535353
            - 545.4545454545454
            - 555.5555555555555
            - 565.6565656565656
            - 575.7575757575758
            - 585.8585858585858
            - 595.959595959596
            - 606.060606060606
            - 616.1616161616162
            - 626.2626262626262
            - 636.3636363636364
            - 646.4646464646464
            - 656.5656565656565
            - 666.6666666666666
            - 676.7676767676767
            - 686.8686868686868
            - 696.9696969696969
            - 707.070707070707
            - 717.1717171717171
            - 727.2727272727273
            - 737.3737373737373
            - 747.4747474747475
            - 757.5757575757575
            - 767.6767676767677
            - 777.7777777777777
            - 787.8787878787879
            - 797.9797979797979
            - 808.0808080808081
            - 818.1818181818181
            - 828.2828282828282
            - 838.3838383838383
            - 848.4848484848484
            - 858.5858585858585
            - 868.6868686868686
            - 878.7878787878788
            - 888.8888888888888
            - 898.989898989899
            - 909.090909090909
            - 919.1919191919192
            - 929.2929292929292
            - 939.3939393939394
            - 949.4949494949494
            - 959.5959595959596
            - 969.6969696969696
            - 979.7979797979797
            - 989.8989898989898
            - 1000.0
            dr_y:
            - 0.018651048241206718
            - 0.09622526623722112
            - 0.1714667061950621
            - 0.23839330656593555
            - 0.2971948531734484
            - 0.34880392024728735
            - 0.3942246757857312
            - 0.43436726084584876
            - 0.4700127298884009
            - 0.5018175818373383
            - 0.5303295757866338
            - 0.5560052099922371
            - 0.5792256650754584
            - 0.6003103612801433
            - 0.6195281363854409
            - 0.637106333371824
            - 0.6532381467990307
            - 0.6680885545545051
            - 0.6817991140119616
            - 0.6944918511696883
            - 0.7062724261305456
            - 0.7172327205139392
            - 0.727452961887373
            - 0.7370034761024286
            - 0.745946139386292
            - 0.7543355871296614
            - 0.7622202246419582
            - 0.7696430760016202
            - 0.776642499949666
            - 0.7832527961198968
            - 0.7895047204294476
            - 0.7954259249069122
            - 0.8010413344099376
            - 0.80637347042404
            - 0.8114427303188977
            - 0.8162676289739774
            - 0.820865008499312
            - 0.8252502208127966
            - 0.8294372870479858
            - 0.8334390371210768
            - 0.8372672322549253
            - 0.8409326728196416
            - 0.8444452934861553
            - 0.847814247387168
            - 0.8510479807280045
            - 0.8541542990790307
            - 0.8571404264042636
            - 0.8600130577317128
            - 0.8627784062450398
            - 0.865442245469436
            - 0.8680099471339757
            - 0.8704865152154982
            - 0.8728766166031293
            - 0.8751846087660953
            - 0.8774145647590098
            - 0.879570295857124
            - 0.8816553720780528
            - 0.8836731408154136
            - 0.8856267437828683
            - 0.8875191324436899
            - 0.889353082080622
            - 0.8911312046430765
            - 0.8928559604932134
            - 0.8945296691589043
            - 0.8961545191896892
            - 0.8977325772013934
            - 0.8992657961858971
            - 0.9007560231544419
            - 0.9022050061757202
            - 0.9036144008636593
            - 0.9049857763642283
            - 0.9063206208856117
            - 0.9076203468116937
            - 0.9088862954348599
            - 0.9101197413406296
            - 0.9113218964735041
            - 0.9124939139106327
            - 0.913636891367392
            - 0.9147518744567451
            - 0.9158398597222375
            - 0.9169017974626799
            - 0.9179385943649546
            - 0.9189511159599169
            - 0.9199401889150459
            - 0.9209066031763181
            - 0.9218511139706977
            - 0.9227744436796692
            - 0.9236772835933595
            - 0.924560295554001
            - 0.925424113496761
            - 0.9262693448953105
            - 0.9270965721189055
            - 0.9279063537072101
            - 0.9286992255686013
            - 0.9294757021072371
            - 0.9302362772837623
            - 0.9309814256141484
            - 0.9317116031108224
            - 0.9324272481699198
            - 0.9331287824082175
            bmd_y: 0.11678594340831629
            bmdl_y: 0.05776952975571269
            bmdu_y: 0.30311635712528434
          parameters:
            se:
            - 0.10718217396717858
            - -9999.0
            - 1.905097016780564
            - 0.37737379024188555
            cov:
            - - 2.941955915266009
              - 8.655208938066454e-15
              - -2.140779100760846
              - 0.39886099705770045
            - - 8.655208938066452e-15
              - 2.025682049314728e-09
              - -4.561490675051165e-15
              - 8.02085321223104e-16
            - - -2.140779100760845
              - -4.561490675051169e-15
              - 3.629394643346205
              - -0.7033362976629784
            - - 0.3988609970577003
              - 8.020853212231045e-16
              - -0.7033362976629784
              - 0.14241097756152665
            names:
            - g
            - v
            - a
            - b
            values:
            - 0.018651048231462592
            - 0.9999999847700205
            - -5.007446365260284
            - 1.1035467755658608
            bounded:
            - 0.0
            - 1.0
            - 0.0
            - 0.0
            lower_ci:
            - -0.1914221541859446
            - -9999.0
            - -8.741367934657585
            - 0.3639077321482138
            upper_ci:
            - 0.22872425064886978
            - -9999.0
            - -1.2735247958629825
            - 1.8431858189835078
            prior_type:
            - 0
            - 0
            - 0
            - 0
            prior_stdev:
            - 0.0
            - 0.0
            - 0.0
            - 0.0
            prior_max_value:
            - 18.0
            - 18.0
            - 18.0
            - 18.0
            prior_min_value:
            - -18.0
            - -18.0
            - -18.0
            - 1.0
            prior_initial_value:
            - 0.0
            - 0.0
            - 0.0
            - 0.0
          has_completed: true
        settings:
          bmr: 0.1
          alpha: 0.05
          burnin: 20
          degree: 0
          priors:
            priors:
            - name: g
              type: 0
              stdev: 0.0
              max_value: 18.0
              min_value: -18.0
              initial_value: 0.0
            - name: v
              type: 0
              stdev: 0.0
              max_value: 18.0
              min_value: -18.0
              initial_value: 0.0
            - name: a
              type: 0
              stdev: 0.0
              max_value: 18.0
              min_value: -18.0
              initial_value: 0.0
            - name: b
              type: 0
              stdev: 0.0
              max_value: 18.0
              min_value: 1.0
              initial_value: 0.0
            prior_class: 1
            variance_priors: null
          samples: 100
          bmr_type: 1
        model_class:
          id: 1
          params:
          - g
          - v
          - a
          - b
          verbose: Hill
          model_form_str: P[dose] = g + (v - v * g) / (1 + exp(-a - b * Log(dose)))
      - name: Gamma
        results:
          bmd: 24.295225273577667
          fit:
            aic: 64.82605366881533
            chisq: 1.820525013000948
            bmd_dist:
            - - 14.61185156263747
              - 15.106575108856724
              - 15.524472859130196
              - 15.891921222239509
              - 16.223212743559625
              - 16.527315147437893
              - 16.80979659848144
              - 17.075354367873818
              - 17.327003473794914
              - 17.566785475844746
              - 17.796712668962467
              - 18.018126233284974
              - 18.231841669321028
              - 18.439516593042153
              - 18.64140712889921
              - 18.838654278580684
              - 19.031365138782608
              - 19.220148822336984
              - 19.405245840498868
              - 19.587693100141166
              - 19.767357941993062
              - 19.94470369236765
              - 20.119632843233944
              - 20.29285012028755
              - 20.464389303952327
              - 20.634471853784003
              - 20.803379339056548
              - 20.971042301285866
              - 21.137816683546934
              - 21.303584978007525
              - 21.46867365325205
              - 21.63345054379854
              - 21.79777450135553
              - 21.96187786072735
              - 22.125710748314063
              - 22.289399453389787
              - 22.453438614176896
              - 22.617779288779204
              - 22.782473590608276
              - 22.94761432422815
              - 23.112959914704465
              - 23.279315315367214
              - 23.44767283617034
              - 23.61780701680574
              - 23.788012781375773
              - 23.95663534207233
              - 24.124766861832587
              - 24.295225273577667
              - 24.469500411826644
              - 24.646088921000043
              - 24.823325223245877
              - 25.000425034259656
              - 25.179101815052444
              - 25.361247735468286
              - 25.54656493905101
              - 25.734624190102863
              - 25.925258254266925
              - 26.118541802084014
              - 26.314512148261326
              - 26.512769916109736
              - 26.714014454669123
              - 26.919447407065714
              - 27.12879173336483
              - 27.342430132248744
              - 27.560419875069105
              - 27.782966208051217
              - 28.011088743563967
              - 28.24459566993921
              - 28.484023153125438
              - 28.729218399391648
              - 28.981016327214913
              - 29.24033743773191
              - 29.507287390654415
              - 29.782533624081704
              - 30.066637269526353
              - 30.36910825690118
              - 30.68999897648439
              - 31.0362374513386
              - 31.408685420499182
              - 31.810506801343294
              - 32.245998082817046
              - 32.71836752106586
              - 33.2313167012668
              - 33.79210346792951
              - 34.40790364891422
              - 35.08694510655819
              - 35.840046826063876
              - 36.68340189680762
              - 37.63636657782295
              - 38.72365083314199
              - 39.98545749187812
              - 41.4774755962773
              - 43.286735280889644
              - 45.56153857999598
              - 48.58896219785664
            - - 0.03
              - 0.04
              - 0.05
              - 0.06
              - 0.07
              - 0.08
              - 0.09
              - 0.1
              - 0.11
              - 0.12
              - 0.13
              - 0.14
              - 0.15
              - 0.16
              - 0.17
              - 0.18
              - 0.19
              - 0.2
              - 0.21
              - 0.22
              - 0.23
              - 0.24
              - 0.25
              - 0.26
              - 0.27
              - 0.28
              - 0.29
              - 0.3
              - 0.31
              - 0.32
              - 0.33
              - 0.34
              - 0.35
              - 0.36
              - 0.37
              - 0.38
              - 0.39
              - 0.4
              - 0.41
              - 0.42
              - 0.43
              - 0.44
              - 0.45
              - 0.46
              - 0.47
              - 0.48
              - 0.49
              - 0.5
              - 0.51
              - 0.52
              - 0.53
              - 0.54
              - 0.55
              - 0.56
              - 0.57
              - 0.58
              - 0.59
              - 0.6
              - 0.61
              - 0.62
              - 0.63
              - 0.64
              - 0.65
              - 0.66
              - 0.67
              - 0.68
              - 0.69
              - 0.7
              - 0.71
              - 0.72
              - 0.73
              - 0.74
              - 0.75
              - 0.76
              - 0.77
              - 0.78
              - 0.79
              - 0.8
              - 0.81
              - 0.82
              - 0.83
              - 0.84
              - 0.85
              - 0.86
              - 0.87
              - 0.88
              - 0.89
              - 0.9
              - 0.91
              - 0.92
              - 0.93
              - 0.94
              - 0.95
              - 0.96
              - 0.97
            model_df: 2.999999999999999
            total_df: 0.0
            bic_equiv: -13.693802693267013
            loglikelihood: 30.413026834407667
          gof:
            df: 3.0
            roi: 0.4276716152133359
            p_value: 0.6104786811880174
            eb_lower:
            - 0.004574749374156547
            - 0.002615555136691351
            - 0.017512638773429293
            - 0.2785367024207322
            - 0.7305562544285329
            eb_upper:
            - 0.15655040867866277
            - 0.24239708711084604
            - 0.3113874876688262
            - 0.7214632975792679
            - 1.02443110332393
            expected:
            - 0.6589249720432105
            - 0.7426193353604728
            - 1.479757628582845
            - 7.464514109601232
            - 19.747019971551893
            residual:
            - -0.8117419368513681
            - 0.29867081821619024
            - 0.4276716152133359
            - 0.9280266040485678
            - -0.16810530932337653
            test_statistic: 1.8205250130009483
          bmdl: 15.524472859130196
          bmdu: 43.286735280889644
          deviance:
            df:
            - -9999
            - 3
            - 4
            ll:
            - -28.30521281286277
            - -30.413026834407667
            - -62.686945757242626
            names:
            - Full model
            - Fitted model
            - Reduced model
            params:
            - 5
            - 2
            - 1
            p_value:
            - -9999.0
            - 0.23910187210651046
            - 3.204103649068202e-13
            deviance:
            - -9999.0
            - 4.215628043089794
            - 64.54783784566992
          plotting:
            dr_x:
            - 1.0e-08
            - 10.1010101010101
            - 20.2020202020202
            - 30.3030303030303
            - 40.4040404040404
            - 50.505050505050505
            - 60.6060606060606
            - 70.7070707070707
            - 80.8080808080808
            - 90.9090909090909
            - 101.01010101010101
            - 111.1111111111111
            - 121.2121212121212
            - 131.3131313131313
            - 141.4141414141414
            - 151.5151515151515
            - 161.6161616161616
            - 171.7171717171717
            - 181.8181818181818
            - 191.91919191919192
            - 202.02020202020202
            - 212.1212121212121
            - 222.2222222222222
            - 232.3232323232323
            - 242.4242424242424
            - 252.5252525252525
            - 262.6262626262626
            - 272.7272727272727
            - 282.8282828282828
            - 292.9292929292929
            - 303.030303030303
            - 313.1313131313131
            - 323.2323232323232
            - 333.3333333333333
            - 343.4343434343434
            - 353.5353535353535
            - 363.6363636363636
            - 373.73737373737373
            - 383.83838383838383
            - 393.93939393939394
            - 404.04040404040404
            - 414.1414141414141
            - 424.2424242424242
            - 434.3434343434343
            - 444.4444444444444
            - 454.5454545454545
            - 464.6464646464646
            - 474.7474747474747
            - 484.8484848484848
            - 494.9494949494949
            - 505.050505050505
            - 515.1515151515151
            - 525.2525252525252
            - 535.3535353535353
            - 545.4545454545454
            - 555.5555555555555
            - 565.6565656565656
            - 575.7575757575758
            - 585.8585858585858
            - 595.959595959596
            - 606.060606060606
            - 616.1616161616162
            - 626.2626262626262
            - 636.3636363636364
            - 646.4646464646464
            - 656.5656565656565
            - 666.6666666666666
            - 676.7676767676767
            - 686.8686868686868
            - 696.9696969696969
            - 707.070707070707
            - 717.1717171717171
            - 727.2727272727273
            - 737.3737373737373
            - 747.4747474747475
            - 757.5757575757575
            - 767.6767676767677
            - 777.7777777777777
            - 787.8787878787879
            - 797.9797979797979
            - 808.0808080808081
            - 818.1818181818181
            - 828.2828282828282
            - 838.3838383838383
            - 848.4848484848484
            - 858.5858585858585
            - 868.6868686868686
            - 878.7878787878788
            - 888.8888888888888
            - 898.989898989899
            - 909.090909090909
            - 919.1919191919192
            - 929.2929292929292
            - 939.3939393939394
            - 949.4949494949494
            - 959.5959595959596
            - 969.6969696969696
            - 979.7979797979797
            - 989.8989898989898
            - 1000.0
            dr_y:
            - 0.032946248644098515
            - 0.07439343041093206
            - 0.11406421780790772
            - 0.15203474569463082
            - 0.18837788588917936
            - 0.22316338697941995
            - 0.25645800818225767
            - 0.2883256474657827
            - 0.3188274641801988
            - 0.3480219964328848
            - 0.375965273432851
            - 0.4027109230201975
            - 0.4283102745869448
            - 0.4528124575867537
            - 0.4762644958225959
            - 0.49871139769332684
            - 0.5201962425723599
            - 0.5407602634842172
            - 0.5604429262376255
            - 0.57928200516703
            - 0.5973136556278847
            - 0.6145724833848479
            - 0.6310916110260574
            - 0.6469027415309365
            - 0.6620362191135342
            - 0.6765210874581673
            - 0.6903851454591265
            - 0.7036550005714227
            - 0.7163561198749594
            - 0.7285128789501346
            - 0.7401486086586734
            - 0.751285639919468
            - 0.7619453465653596
            - 0.7721481863631141
            - 0.7819137402753094
            - 0.7912607500394911
            - 0.8002071541367135
            - 0.8087701222184956
            - 0.8169660880582668
            - 0.8248107810905352
            - 0.832319256598315
            - 0.8395059246067414
            - 0.8463845775383285
            - 0.8529684166829439
            - 0.8592700775332998
            - 0.8653016540345856
            - 0.8710747217947794
            - 0.8766003603001824
            - 0.8818891741788135
            - 0.8869513135524717
            - 0.8917964935165231
            - 0.8964340127848003
            - 0.9008727715353957
            - 0.9051212884915973
            - 0.909187717270749
            - 0.9130798620324112
            - 0.9168051924558532
            - 0.9203708580756224
            - 0.9237837020027003
            - 0.927050274057583
            - 0.9301768433404847
            - 0.9331694102627951
            - 0.936033718062875
            - 0.9387752638282959
            - 0.9413993090456736
            - 0.9439108896983445
            - 0.9463148259312629
            - 0.9486157313016689
            - 0.9508180216332788
            - 0.9529259234909925
            - 0.9549434822923814
            - 0.9568745700715234
            - 0.9587228929100867
            - 0.9604919980499229
            - 0.9621852807008191
            - 0.9638059905564764
            - 0.9653572380312169
            - 0.9668420002293912
            - 0.9682631266589419
            - 0.9696233447000874
            - 0.9709252648396225
            - 0.972171385680881
            - 0.9733640987389747
            - 0.9745056930305128
            - 0.9755983594666086
            - 0.9766441950576064
            - 0.9776452069375957
            - 0.9786033162164396
            - 0.9795203616667055
            - 0.98039810325258
            - 0.9812382255075351
            - 0.9820423407672303
            - 0.9828119922638556
            - 0.9835486570878541
            - 0.9842537490227052
            - 0.9849286212582135
            - 0.9855745689875065
            - 0.986192831892728
            - 0.9867845965241968
            - 0.9873509985775947
            bmd_y: 0.12965162374194444
            bmdl_y: 0.09590949296866728
            bmdu_y: 0.19846107023975176
          parameters:
            se:
            - 0.06070607426424388
            - -9999.0
            - 0.0012317887732144627
            cov:
            - - 0.944442775785716
              - 1.7742362914855164e-11
              - -0.0003757189396899738
            - - 1.774238956314681e-11
              - 9.378157636098734e-12
              - 4.0267824679212176e-14
            - - -0.0003757189396899738
              - 4.026782771681411e-14
              - 1.5173035818171912e-06
            names:
            - g
            - a
            - b
            values:
            - 0.03294624860216053
            - 1.0
            - 0.004336675806517894
            bounded:
            - 0.0
            - 1.0
            - 0.0
            lower_ci:
            - -0.08603547153708398
            - -9999.0
            - 0.0019224141554133828
            upper_ci:
            - 0.15192796874140502
            - -9999.0
            - 0.0067509374576224055
            prior_type:
            - 0
            - 0
            - 0
            prior_stdev:
            - 0.0
            - 0.0
            - 0.0
            prior_max_value:
            - 18.0
            - 18.0
            - 100.0
            prior_min_value:
            - -18.0
            - 1.0
            - 0.0
            prior_initial_value:
            - 0.0
            - 1.1
            - 0.0
          has_completed: true
        settings:
          bmr: 0.1
          alpha: 0.05
          burnin: 20
          degree: 0
          priors:
            priors:
            - name: g
              type: 0
              stdev: 0.0
              max_value: 18.0
              min_value: -18.0
              initial_value: 0.0
            - name: a
              type: 0
              stdev: 0.0
              max_value: 18.0
              min_value: 1.0
              initial_value: 1.1
            - name: b
              type: 0
              stdev: 0.0
              max_value: 100.0
              min_value: 0.0
              initial_value: 0.0
            prior_class: 1
            variance_priors: null
          samples: 100
          bmr_type: 1
        model_class:
          id: 2
          params:
          - g
          - a
          - b
          verbose: Gamma
          model_form_str: P[dose]= g + (1 - g) * CumGamma(b * dose, a)
      dataset:
        ns:
        - 20.0
        - 20.0
        - 20.0
        - 20.0
        - 20.0
        doses:
        - 0.0
        - 1.0
        - 10.0
        - 100.0
        - 1000.0
        dtype: D
        metadata:
          id: null
          name: ''
          dose_name: ''
          dose_units: ''
          response_name: ''
          response_units: ''
        plotting:
          ll:
          - 0.0
          - 0.04738444486330865
          - 0.08248736122657072
          - 0.22146329757926786
          - 0.21944374557146706
          ul:
          - 0.2013036967280678
          - 0.22011260868308796
          - 0.231855636349626
          - 0.22188420743980153
          - 0.04823479657788965
          mean:
          - 0.0
          - 0.05
          - 0.1
          - 0.5
          - 0.95
        incidences:
        - 0.0
        - 1.0
        - 2.0
        - 10.0
        - 19.0
      version:
        dll: '2022.10'
        pretty: 3.3.0
        python: '22.1'
        string: BMDS330
        numeric:
        - 3
        - 3
        - 0
      selected:
        notes: Lowest AIC
        model_index: 0
      recommender:
        results:
          model_bin:
          - 0
          - 0
          - 1
          - 0
          - 0
          - 0
          - 1
          - 0
          - 0
          model_notes:
          - '0': []
            '1': []
            '2': []
          - '0': []
            '1': []
            '2': []
          - '0': []
            '1':
            - Goodness of fit p-value less than 0.1
            - Abs(Residual of interest) greater than 2.0
            '2': []
          - '0': []
            '1': []
            '2': []
          - '0':
            - BMD/BMDL ratio greater than 3.0
            '1': []
            '2': []
          - '0': []
            '1': []
            '2': []
          - '0': []
            '1':
            - Goodness of fit p-value less than 0.1
            - Abs(Residual of interest) greater than 2.0
            '2': []
          - '0': []
            '1': []
            '2': []
          - '0': []
            '1': []
            '2': []
          recommended_model_index: 4
          recommended_model_variable: bmdl
        settings:
          rules:
          - threshold: 0.1
            rule_class: gof
            failure_bin: 1
            enabled_nested: true
            enabled_continuous: true
            enabled_dichotomous: true
          - threshold: null
            rule_class: dof_zero
            failure_bin: 1
            enabled_nested: true
            enabled_continuous: true
            enabled_dichotomous: true
          - threshold: 1.0
            rule_class: high_bmd
            failure_bin: 0
            enabled_nested: true
            enabled_continuous: true
            enabled_dichotomous: true
          - threshold: null
            rule_class: warnings
            failure_bin: 1
            enabled_nested: false
            enabled_continuous: false
            enabled_dichotomous: false
          - threshold: 1.0
            rule_class: high_bmdl
            failure_bin: 0
            enabled_nested: true
            enabled_continuous: true
            enabled_dichotomous: true
          - threshold: 2.0
            rule_class: roi_large
            failure_bin: 1
            enabled_nested: true
            enabled_continuous: true
            enabled_dichotomous: true
          - threshold: 0.05
            rule_class: gof_cancer
            failure_bin: 1
            enabled_nested: false
            enabled_continuous: false
            enabled_dichotomous: false
          - threshold: null
            rule_class: aic_missing
            failure_bin: 2
            enabled_nested: true
            enabled_continuous: true
            enabled_dichotomous: true
          - threshold: null
            rule_class: bmd_missing
            failure_bin: 2
            enabled_nested: true
            enabled_continuous: true
            enabled_dichotomous: true
          - threshold: null
            rule_class: roi_missing
            failure_bin: 2
            enabled_nested: true
            enabled_continuous: true
            enabled_dichotomous: true
          - threshold: null
            rule_class: bmdl_missing
            failure_bin: 2
            enabled_nested: true
            enabled_continuous: true
            enabled_dichotomous: true
          - threshold: null
            rule_class: bmdu_missing
            failure_bin: 1
            enabled_nested: false
            enabled_continuous: false
            enabled_dichotomous: false
          - threshold: 10.0
            rule_class: low_bmd_fail
            failure_bin: 1
            enabled_nested: true
            enabled_continuous: true
            enabled_dichotomous: true
          - threshold: 3.0
            rule_class: low_bmd_warn
            failure_bin: 0
            enabled_nested: true
            enabled_continuous: true
            enabled_dichotomous: true
          - threshold: 0.05
            rule_class: variance_fit
            failure_bin: 1
            enabled_nested: false
            enabled_continuous: true
            enabled_dichotomous: false
          - threshold: 10.0
            rule_class: low_bmdl_fail
            failure_bin: 1
            enabled_nested: true
            enabled_continuous: true
            enabled_dichotomous: true
          - threshold: 3.0
            rule_class: low_bmdl_warn
            failure_bin: 0
            enabled_nested: true
            enabled_continuous: true
            enabled_dichotomous: true
          - threshold: 0.05
            rule_class: variance_type
            failure_bin: 1
            enabled_nested: false
            enabled_continuous: false
            enabled_dichotomous: false
          - threshold: 1.5
            rule_class: control_stdev_fit
            failure_bin: 0
            enabled_nested: false
            enabled_continuous: true
            enabled_dichotomous: false
          - threshold: 20.0
            rule_class: bmd_bmdl_ratio_fail
            failure_bin: 1
            enabled_nested: true
            enabled_continuous: true
            enabled_dichotomous: true
          - threshold: 3.0
            rule_class: bmd_bmdl_ratio_warn
            failure_bin: 0
            enabled_nested: true
            enabled_continuous: true
            enabled_dichotomous: true
          - threshold: 2.0
            rule_class: control_residual_high
            failure_bin: 0
            enabled_nested: true
            enabled_continuous: true
            enabled_dichotomous: true
          enabled: true
          recommend_viable: true
          recommend_questionable: false
          sufficiently_close_bmdl: 3.0
      model_average: null
    errors: {}
    selected:
      bmd: 12.762819190158266
      bmr: 10% Extra Risk
      bmdl: 5.230337792994359
      bmdu: 41.49858116638895
      model: Hill
      notes: Lowest AIC
      version: 2
      model_index: 0
    active: true
    date_executed: 2022-12-07 04:12:24.082611+00:00
    created: 2022-12-07 04:12:17.133974+00:00
    last_updated: 2022-12-07 04:12:39.254780+00:00
- model: riskofbias.riskofbiasdomain
  pk: 1
  fields:
    assessment: 1
    name: example domain
    description: <p>This is an <strong>example</strong> domain description.</p>
    is_overall_confidence: false
    sort_order: 1
    created: 2020-02-27 19:30:52.454609+00:00
    last_updated: 2020-02-27 19:30:52.454638+00:00
- model: riskofbias.riskofbiasdomain
  pk: 2
  fields:
    assessment: 1
    name: final domain
    description: <p>it's the final one.</p>
    is_overall_confidence: true
    sort_order: 2
    created: 2020-02-27 20:04:23.718503+00:00
    last_updated: 2020-02-27 20:04:23.718531+00:00
- model: riskofbias.riskofbiasdomain
  pk: 3
  fields:
    assessment: 3
    name: Selection
    description: ''
    is_overall_confidence: false
    sort_order: 1
    created: 2020-04-10 17:45:42.806867+00:00
    last_updated: 2020-04-10 17:45:42.806867+00:00
- model: riskofbias.riskofbiasdomain
  pk: 4
  fields:
    assessment: 3
    name: Confounding
    description: ''
    is_overall_confidence: false
    sort_order: 2
    created: 2020-04-10 17:45:43.247952+00:00
    last_updated: 2020-04-10 17:45:43.247952+00:00
- model: riskofbias.riskofbiasdomain
  pk: 5
  fields:
    assessment: 3
    name: Performance
    description: ''
    is_overall_confidence: false
    sort_order: 3
    created: 2020-04-10 17:45:43.580016+00:00
    last_updated: 2020-04-10 17:45:43.580016+00:00
- model: riskofbias.riskofbiasdomain
  pk: 6
  fields:
    assessment: 3
    name: Attrition
    description: ''
    is_overall_confidence: false
    sort_order: 4
    created: 2020-04-10 17:45:43.875578+00:00
    last_updated: 2020-04-10 17:45:43.875578+00:00
- model: riskofbias.riskofbiasdomain
  pk: 7
  fields:
    assessment: 3
    name: Detection
    description: ''
    is_overall_confidence: false
    sort_order: 5
    created: 2020-04-10 17:45:44.153727+00:00
    last_updated: 2020-04-10 17:45:44.153727+00:00
- model: riskofbias.riskofbiasdomain
  pk: 8
  fields:
    assessment: 3
    name: Selective Reporting
    description: ''
    is_overall_confidence: false
    sort_order: 6
    created: 2020-04-10 17:45:44.482110+00:00
    last_updated: 2020-04-10 17:45:44.482110+00:00
- model: riskofbias.riskofbiasdomain
  pk: 9
  fields:
    assessment: 3
    name: Other
    description: ''
    is_overall_confidence: false
    sort_order: 7
    created: 2020-04-10 17:45:44.768158+00:00
    last_updated: 2020-04-10 17:45:44.768158+00:00
- model: riskofbias.riskofbiasdomain
  pk: 10
  fields:
    assessment: 2
    name: domain 1
    description: <p>description</p>
    is_overall_confidence: false
    sort_order: 1
    created: 2020-05-08 17:05:55.142679+00:00
    last_updated: 2020-05-08 17:05:55.142703+00:00
- model: riskofbias.riskofbiasdomain
  pk: 11
  fields:
    assessment: 2
    name: overall
    description: <p>description</p>
    is_overall_confidence: true
    sort_order: 2
    created: 2020-05-08 17:06:37.006374+00:00
    last_updated: 2020-05-08 17:06:37.006406+00:00
- model: riskofbias.riskofbiasmetric
  pk: 1
  fields:
    domain: 1
    name: example metric
    short_name: metric
    description: <p>Is this a good study?</p>
    required_animal: true
    required_epi: true
    required_invitro: true
    hide_description: false
    use_short_name: true
    responses: 1
    sort_order: 1
    created: 2020-02-27 19:31:21.953998+00:00
    last_updated: 2020-02-27 19:31:21.954027+00:00
- model: riskofbias.riskofbiasmetric
  pk: 2
  fields:
    domain: 2
    name: final domain
    short_name: final
    description: ''
    required_animal: true
    required_epi: true
    required_invitro: true
    hide_description: false
    use_short_name: false
    responses: 1
    sort_order: 1
    created: 2020-02-27 20:04:35.816069+00:00
    last_updated: 2020-02-27 20:04:35.816096+00:00
- model: riskofbias.riskofbiasmetric
  pk: 3
  fields:
    domain: 3
    name: Was administered dose or exposure level adequately randomized?
    short_name: ''
    key: demo-a
    description: Randomization requires that each human subject or animal had an equal
      chance of being assigned to any study group including controls (e.g., use of
      random number table or computer generated randomization).
    required_animal: true
    required_epi: true
    required_invitro: true
    hide_description: false
    use_short_name: false
    responses: 1
    sort_order: 1
    created: 2020-04-10 17:45:43.195936+00:00
    last_updated: 2020-04-10 17:45:43.195936+00:00
- model: riskofbias.riskofbiasmetric
  pk: 4
  fields:
    domain: 3
    name: Was allocation to study groups adequately concealed?
    short_name: ''
    key: demo-b
    description: 'Allocation concealment requires that research personnel do not know
      which administered dose or exposure level is assigned at the start of a study.
      Human studies also require that allocation be concealed from human subjects
      prior to entering the study. <br><br>Note: <br><ol><li>a question under performance
      bias addresses blinding of personnel and human subjects to treatment during
      the study;</li><li>a question under detection bias addresses blinding of outcome
      assessors.</li></ol>'
    required_animal: true
    required_epi: true
    required_invitro: true
    hide_description: false
    use_short_name: false
    responses: 1
    sort_order: 2
    created: 2020-04-10 17:45:43.195936+00:00
    last_updated: 2020-04-10 17:45:43.195936+00:00
- model: riskofbias.riskofbiasmetric
  pk: 5
  fields:
    domain: 3
    name: Did selection of study participants result in appropriate comparison groups?
    short_name: ''
    description: Comparison group appropriateness refers to having similar baseline
      characteristics between the groups aside from the exposures and outcomes under
      study.
    required_animal: false
    required_epi: true
    required_invitro: true
    hide_description: false
    use_short_name: false
    responses: 1
    sort_order: 3
    created: 2020-04-10 17:45:43.195936+00:00
    last_updated: 2020-04-10 17:45:43.195936+00:00
- model: riskofbias.riskofbiasmetric
  pk: 6
  fields:
    domain: 4
    name: Did the study design or analysis account for important confounding and modifying
      variables?
    short_name: ''
    description: ''
    required_animal: false
    required_epi: true
    required_invitro: true
    hide_description: false
    use_short_name: false
    responses: 1
    sort_order: 1
    created: 2020-04-10 17:45:43.537996+00:00
    last_updated: 2020-04-10 17:45:43.537996+00:00
- model: riskofbias.riskofbiasmetric
  pk: 7
  fields:
    domain: 5
    name: Were experimental conditions identical across study groups?
    short_name: ''
    description: ''
    required_animal: true
    required_epi: false
    required_invitro: true
    hide_description: false
    use_short_name: false
    responses: 1
    sort_order: 1
    created: 2020-04-10 17:45:43.834572+00:00
    last_updated: 2020-04-10 17:45:43.834572+00:00
- model: riskofbias.riskofbiasmetric
  pk: 8
  fields:
    domain: 5
    name: Were the research personnel and human subjects blinded to the study group
      during the study?
    short_name: ''
    description: Blinding requires that study scientists do not know which administered
      dose or exposure level the human subject or animal is being given (i.e., study
      group). Human studies also require blinding of the human subjects when possible.
    required_animal: true
    required_epi: true
    required_invitro: true
    hide_description: false
    use_short_name: false
    responses: 1
    sort_order: 2
    created: 2020-04-10 17:45:43.834572+00:00
    last_updated: 2020-04-10 17:45:43.834572+00:00
- model: riskofbias.riskofbiasmetric
  pk: 9
  fields:
    domain: 6
    name: Were outcome data incomplete due to attrition or exclusion from analysis?
    short_name: ''
    description: Attrition rates are required to be similar and uniformly low across
      groups with respect to withdrawal or exclusion from analysis
    required_animal: true
    required_epi: true
    required_invitro: true
    hide_description: false
    use_short_name: false
    responses: 1
    sort_order: 1
    created: 2020-04-10 17:45:44.116719+00:00
    last_updated: 2020-04-10 17:45:44.116719+00:00
- model: riskofbias.riskofbiasmetric
  pk: 10
  fields:
    domain: 7
    name: Can we be confident in the exposure characterization?
    short_name: ''
    description: Confidence requires valid, reliable, and sensitive methods to measure
      exposure applied consistently across groups.
    required_animal: true
    required_epi: true
    required_invitro: true
    hide_description: false
    use_short_name: false
    responses: 1
    sort_order: 1
    created: 2020-04-10 17:45:44.445107+00:00
    last_updated: 2020-04-10 17:45:44.445107+00:00
- model: riskofbias.riskofbiasmetric
  pk: 11
  fields:
    domain: 7
    name: Can we be confident in the outcome assessment?
    short_name: ''
    description: Confidence requires valid, reliable, and sensitive methods to assess
      the outcome and the methods should be applied consistently across groups.
    required_animal: true
    required_epi: true
    required_invitro: true
    hide_description: false
    use_short_name: false
    responses: 1
    sort_order: 2
    created: 2020-04-10 17:45:44.445107+00:00
    last_updated: 2020-04-10 17:45:44.445107+00:00
- model: riskofbias.riskofbiasmetric
  pk: 12
  fields:
    domain: 8
    name: Were all measured outcomes reported?
    short_name: ''
    description: ''
    required_animal: true
    required_epi: true
    required_invitro: true
    hide_description: false
    use_short_name: false
    responses: 1
    sort_order: 1
    created: 2020-04-10 17:45:44.732154+00:00
    last_updated: 2020-04-10 17:45:44.732154+00:00
- model: riskofbias.riskofbiasmetric
  pk: 13
  fields:
    domain: 9
    name: Were there any other potential threats to internal validity?
    short_name: ''
    description: <p>On a project specific basis, additional questions for other potential
      threats to internal validity can be added and applied to study designs as appropriate.</p><br><p>Examples
      may include appropriateness of statistical methods, adherence to the study-protocol,
      etc.</p>
    required_animal: true
    required_epi: true
    required_invitro: true
    hide_description: false
    use_short_name: false
    responses: 1
    sort_order: 1
    created: 2020-04-10 17:45:44.981198+00:00
    last_updated: 2020-04-10 17:45:44.981198+00:00
- model: riskofbias.riskofbiasmetric
  pk: 14
  fields:
    domain: 10
    name: metric 1
    short_name: metric 1 short
    description: <p>description</p>
    required_animal: true
    required_epi: true
    required_invitro: true
    hide_description: false
    use_short_name: false
    responses: 1
    sort_order: 1
    created: 2020-05-08 17:06:18.057471+00:00
    last_updated: 2020-05-08 17:06:18.057493+00:00
- model: riskofbias.riskofbiasmetric
  pk: 15
  fields:
    domain: 11
    name: overall metric 1
    short_name: overall short
    description: <p>overall description</p>
    required_animal: true
    required_epi: true
    required_invitro: true
    hide_description: false
    use_short_name: false
    responses: 1
    sort_order: 1
    created: 2020-05-08 17:06:55.509303+00:00
    last_updated: 2020-05-08 17:06:55.509353+00:00
- model: riskofbias.riskofbias
  pk: 1
  fields:
    study: 1
    final: false
    author:
    - team@hawcproject.org
    active: true
    created: 2020-02-27 20:12:29.325028+00:00
    last_updated: 2020-02-27 20:13:06.061991+00:00
- model: riskofbias.riskofbias
  pk: 2
  fields:
    study: 1
    final: false
    author:
    - pm@hawcproject.org
    active: true
    created: 2020-02-27 20:12:29.376104+00:00
    last_updated: 2020-02-27 20:13:30.095126+00:00
- model: riskofbias.riskofbias
  pk: 3
  fields:
    study: 1
    final: true
    author:
    - pm@hawcproject.org
    active: true
    created: 2020-02-27 20:12:29.417932+00:00
    last_updated: 2020-02-27 20:53:42.455277+00:00
- model: riskofbias.riskofbias
  pk: 4
  fields:
    study: 7
    final: false
    author:
    - team@hawcproject.org
    active: true
    created: 2020-05-08 17:56:45.599914+00:00
    last_updated: 2020-05-08 19:33:23.187120+00:00
- model: riskofbias.riskofbias
  pk: 5
  fields:
    study: 7
    final: false
    author:
    - pm@hawcproject.org
    active: true
    created: 2020-05-08 17:56:45.903109+00:00
    last_updated: 2020-05-08 19:33:43.045401+00:00
- model: riskofbias.riskofbias
  pk: 6
  fields:
    study: 7
    final: true
    author:
    - team@hawcproject.org
    active: true
    created: 2020-05-08 17:56:46.183552+00:00
    last_updated: 2020-05-08 19:34:31.468702+00:00
- model: riskofbias.riskofbias
  pk: 7
  fields:
    study: 8
    final: false
    author:
    - team@hawcproject.org
    active: true
    created: 2021-09-02 15:57:26.492990+00:00
    last_updated: 2021-09-02 15:57:26.733132+00:00
- model: riskofbias.riskofbias
  pk: 8
  fields:
    study: 5
    final: false
    author:
    - team@hawcproject.org
    active: true
    created: 2021-09-02 15:57:27.448945+00:00
    last_updated: 2021-09-02 15:57:27.851056+00:00
- model: riskofbias.riskofbias
  pk: 9
  fields:
    study: 6
    final: false
    author:
    - team@hawcproject.org
    active: true
    created: 2021-09-02 15:57:28.629575+00:00
    last_updated: 2021-09-02 15:57:29.033255+00:00
- model: riskofbias.riskofbiasscore
  pk: 1
  fields:
    riskofbias: 1
    metric: 1
    is_default: true
    label: ''
    score: 17
    bias_direction: 0
    notes: <p>Content here.</p>
- model: riskofbias.riskofbiasscore
  pk: 2
  fields:
    riskofbias: 1
    metric: 2
    is_default: true
    label: Default label
    score: 16
    bias_direction: 1
    notes: <p>Content here.</p>
- model: riskofbias.riskofbiasscore
  pk: 3
  fields:
    riskofbias: 2
    metric: 1
    is_default: true
    label: ''
    score: 17
    bias_direction: 2
    notes: <p>good!</p>
- model: riskofbias.riskofbiasscore
  pk: 4
  fields:
    riskofbias: 2
    metric: 2
    is_default: true
    label: ''
    score: 16
    bias_direction: 0
    notes: <p>ok!</p>
- model: riskofbias.riskofbiasscore
  pk: 5
  fields:
    riskofbias: 3
    metric: 1
    is_default: true
    label: ''
    score: 16
    bias_direction: 1
    notes: <p>Adequate.</p>
- model: riskofbias.riskofbiasscore
  pk: 6
  fields:
    riskofbias: 3
    metric: 2
    is_default: true
    label: base
    score: 16
    bias_direction: 2
    notes: <p>Fine, but subsets are important</p>
- model: riskofbias.riskofbiasscore
  pk: 7
  fields:
    riskofbias: 1
    metric: 2
    is_default: false
    label: Custom label
    score: 15
    bias_direction: 0
    notes: <p>With override.</p>
- model: riskofbias.riskofbiasscore
  pk: 9
  fields:
    riskofbias: 3
    metric: 2
    is_default: false
    label: other stuff
    score: 14
    bias_direction: 1
    notes: <p>This wasn't reported in this case.</p>
- model: riskofbias.riskofbiasscore
  pk: 10
  fields:
    riskofbias: 4
    metric: 14
    is_default: true
    label: ''
    score: 17
    bias_direction: 0
    notes: <p>test</p>
- model: riskofbias.riskofbiasscore
  pk: 11
  fields:
    riskofbias: 4
    metric: 15
    is_default: true
    label: ''
    score: 14
    bias_direction: 1
    notes: <p>test2</p>
- model: riskofbias.riskofbiasscore
  pk: 12
  fields:
    riskofbias: 5
    metric: 14
    is_default: true
    label: ''
    score: 16
    bias_direction: 0
    notes: <p>test</p>
- model: riskofbias.riskofbiasscore
  pk: 13
  fields:
    riskofbias: 5
    metric: 15
    is_default: true
    label: ''
    score: 17
    bias_direction: 0
    notes: <p>test</p>
- model: riskofbias.riskofbiasscore
  pk: 14
  fields:
    riskofbias: 6
    metric: 14
    is_default: true
    label: test1
    score: 16
    bias_direction: 1
    notes: <p>test</p>
- model: riskofbias.riskofbiasscore
  pk: 15
  fields:
    riskofbias: 6
    metric: 15
    is_default: true
    label: ''
    score: 16
    bias_direction: 1
    notes: <p>test</p>
- model: riskofbias.riskofbiasscore
  pk: 16
  fields:
    riskofbias: 6
    metric: 14
    is_default: false
    label: test2
    score: 14
    bias_direction: 1
    notes: <p>beep</p>
- model: riskofbias.riskofbiasscore
  pk: 17
  fields:
    riskofbias: 7
    metric: 14
    is_default: true
    label: ''
    score: 12
    bias_direction: 0
    notes: ''
- model: riskofbias.riskofbiasscore
  pk: 18
  fields:
    riskofbias: 7
    metric: 15
    is_default: true
    label: ''
    score: 12
    bias_direction: 0
    notes: ''
- model: riskofbias.riskofbiasscore
  pk: 19
  fields:
    riskofbias: 8
    metric: 14
    is_default: true
    label: ''
    score: 12
    bias_direction: 0
    notes: ''
- model: riskofbias.riskofbiasscore
  pk: 20
  fields:
    riskofbias: 8
    metric: 15
    is_default: true
    label: ''
    score: 12
    bias_direction: 0
    notes: ''
- model: riskofbias.riskofbiasscore
  pk: 21
  fields:
    riskofbias: 9
    metric: 14
    is_default: true
    label: ''
    score: 12
    bias_direction: 0
    notes: ''
- model: riskofbias.riskofbiasscore
  pk: 22
  fields:
    riskofbias: 9
    metric: 15
    is_default: true
    label: ''
    score: 12
    bias_direction: 0
    notes: ''
- model: riskofbias.riskofbiasscoreoverrideobject
  pk: 1
  fields:
    score: 9
    content_type:
    - animal
    - endpoint
    object_id: 1
- model: riskofbias.riskofbiasscoreoverrideobject
  pk: 2
  fields:
    score: 16
    content_type:
    - animal
    - animalgroup
    object_id: 3
- model: riskofbias.riskofbiasscoreoverrideobject
  pk: 3
  fields:
    score: 16
    content_type:
    - animal
    - animalgroup
    object_id: 99999
- model: riskofbias.riskofbiasassessment
  pk: 1
  fields:
    assessment: 1
    number_of_reviewers: 2
    help_text: <p>These are instructions for how to do risk of bias for an assessment.</p>
- model: riskofbias.riskofbiasassessment
  pk: 3
  fields:
    assessment: 2
    number_of_reviewers: 2
    help_text: <p>These are instructions for how to do risk of bias for an assessment.</p>
- model: riskofbias.riskofbiasassessment
  pk: 4
  fields:
    assessment: 3
    number_of_reviewers: 1
    help_text: <p>When a study is entered into the HAWC database for use in an assessment,
      risk of bias metrics can be entered for a metric of bias for each study. Risk
      of Bias metrics are organized by domain. The following questions are required
      for evaluation for this assessment.</p>
- model: riskofbias.riskofbiasassessment
  pk: 5
  fields:
    assessment: 4
    number_of_reviewers: 1
    help_text: '<p>Help text.</p>'
- model: eco.state
  pk: 1
  fields:
    code: AL
    name: Alabama
- model: eco.nestedterm
  pk: 1
  fields:
    path: '1'
    depth: 1
    numchild: 0
    name: term
    type: CE
    created: 2022-08-17 16:18:17.157486+00:00
    last_updated: 2022-08-17 16:19:52.200042+00:00
    notes: ''
- model: eco.vocab
  pk: 1
  fields:
    category: 0
    value: Observational/gradient
    parent: null
- model: eco.vocab
  pk: 6
  fields:
    category: 1
    value: Field
    parent: null
- model: eco.vocab
  pk: 12
  fields:
    category: 2
    value: Terrestrial
    parent: null
- model: eco.vocab
  pk: 29
  fields:
    category: 5
    value: Ecosystem
    parent: null
- model: eco.vocab
  pk: 51
  fields:
    category: 8
    value: Correlation coefficient
    parent: null
- model: eco.vocab
  pk: 94
  fields:
    category: 9
    value: 95% CI
    parent: null
- model: eco.vocab
  pk: 99
  fields:
    category: 10
    value: P-value
    parent: null
- model: eco.vocab
  pk: 103
  fields:
    category: 11
    value: Temperate
    parent: null
- model: eco.vocab
  pk: 110
  fields:
    category: 12
    value: Coast Range
    parent: null
- model: eco.design
  pk: 1
  fields:
    name: example eco design
    study: 1
    design: 1
    study_setting: 6
    habitats_as_reported: ''
    climates_as_reported: ''
    created: 2022-08-18 17:45:22.970314+00:00
    last_updated: 2022-08-18 17:45:22.970314+00:00
    countries:
    - 3
    states: []
    habitats:
    - 12
    ecoregions:
    - 110
    climates:
    - 103
- model: eco.cause
  pk: 1
  fields:
    name: cause
    study: 1
    term: 1
    biological_organization: 29
    species: ''
    level: '2'
    level_value: null
    level_units: g
    duration: '2'
    duration_value: null
    duration_units: ''
    comments: ''
    as_reported: Cause/treatment as reported
    created: 2022-08-17 16:20:31.982792+00:00
    last_updated: 2022-08-17 18:21:25.677256+00:00
- model: eco.effect
  pk: 1
  fields:
    name: effect
    study: 1
    term: 1
    units: g
    species: ''
    biological_organization: 29
    comments: ''
    as_reported: Effect as reported
    created: 2022-08-17 16:20:14.052436+00:00
    last_updated: 2022-08-17 16:20:14.052436+00:00
- model: eco.result
  pk: 1
  fields:
    design: 1
    cause: 1
    effect: 1
    sort_order: 0
    relationship_direction: 0
    relationship_comment: ''
    modifying_factors: one
    modifying_factors_comment: ''
    sample_size: null
    measure_type: null
    measure_value: null
    variability: 94
    low_variability: null
    upper_variability: null
    statistical_sig_type: 99
    statistical_sig_value: "<0.01"
    derived_value: null
    created: 2022-08-17 16:20:45.453359+00:00
    last_updated: 2022-08-17 18:52:22.777238+00:00
- model: epi.criteria
  pk: 1
  fields:
    assessment: 2
    description: have an exposure timing during the periconceptional period or during
      pregnancy
    created: 2020-05-09 02:54:37.318282+00:00
    last_updated: 2020-05-09 02:54:37.318306+00:00
- model: epi.criteria
  pk: 2
  fields:
    assessment: 2
    description: include an evaluation of the direct association between folic acid
      exposure and one of the outcomes of interest
    created: 2020-05-09 02:54:54.953311+00:00
    last_updated: 2020-05-09 02:54:54.953335+00:00
- model: epi.criteria
  pk: 3
  fields:
    assessment: 2
    description: provide results on at least one allergic or respiratory outcome
    created: 2020-05-09 02:55:07.387702+00:00
    last_updated: 2020-05-09 02:55:07.387726+00:00
- model: epi.criteria
  pk: 4
  fields:
    assessment: 2
    description: '"heterogeneity of exposure and outcome" excluded 9 of the 14 studies
      that met the inclusion criteria'
    created: 2020-05-09 02:55:36.846577+00:00
    last_updated: 2020-05-09 02:55:36.846601+00:00
- model: epi.country
  pk: 1
  fields:
    code: JP
    name: Japan
- model: epi.country
  pk: 2
  fields:
    code: TW
    name: Taiwan
- model: epi.country
  pk: 3
  fields:
    code: DK
    name: Denmark
- model: epi.adjustmentfactor
  pk: 1
  fields:
    assessment: 2
    description: have an exposure timing during the periconceptional period or during
      pregnancy
    created: 2020-05-09 03:09:27.407889+00:00
    last_updated: 2020-05-09 03:09:27.407910+00:00
- model: epi.ethnicity
  pk: 1
  fields:
    name: Asian
    created: 2020-05-11 02:13:24.743082+00:00
    last_updated: 2020-05-11 02:13:24.743106+00:00
- model: epi.studypopulationcriteria
  pk: 1
  fields:
    criteria: 4
    study_population: 1
    criteria_type: I
- model: epi.studypopulationcriteria
  pk: 2
  fields:
    criteria: 2
    study_population: 1
    criteria_type: E
- model: epi.studypopulationcriteria
  pk: 3
  fields:
    criteria: 1
    study_population: 1
    criteria_type: C
- model: epi.studypopulation
  pk: 1
  fields:
    study: 5
    name: Tokyo subway victims
    design: SE
    age_profile: ''
    source: ''
    region: Tokyo
    state: ''
    eligible_n: null
    invited_n: null
    participant_n: 582
    comments: Descriptions.
    created: 2020-05-11 02:09:54.288594+00:00
    last_updated: 2020-05-11 02:09:54.288617+00:00
    countries:
    - 1
- model: epi.outcome
  pk: 4
  fields:
    baseendpoint_ptr: 4
    study_population: 1
    system: nervous system and special sense organs
    effect: 'neurological: behavior'
    effect_subtype: ''
    diagnostic: 6
    diagnostic_description: NR
    outcome_n: null
    age_of_measurement: ''
    summary: ''
- model: epi.comparisonset
  pk: 1
  fields:
    study_population: 1
    outcome: null
    name: Tokyo subway victims (different groups)
    exposure: 1
    description: sarin released at five points in the Tokyo subway systems
    created: 2020-05-11 02:14:03.887387+00:00
    last_updated: 2020-05-11 02:14:17.353405+00:00
- model: epi.group
  pk: 1
  fields:
    comparison_set: 1
    group_id: 0
    name: Tokyo (St. Luke) respondents 1997
    numeric: null
    comparative_name: ''
    sex: B
    eligible_n: 582
    invited_n: null
    participant_n: 283
    isControl: null
    comments: ''
    created: 2020-05-11 02:14:04.009669+00:00
    last_updated: 2020-05-11 02:14:17.432631+00:00
    ethnicities:
    - 1
- model: epi.group
  pk: 2
  fields:
    comparison_set: 1
    group_id: 1
    name: Tokyo (St. Luke) respondents 1998
    numeric: null
    comparative_name: ''
    sex: B
    eligible_n: 582
    invited_n: null
    participant_n: 206
    isControl: null
    comments: ''
    created: 2020-05-11 02:14:04.247759+00:00
    last_updated: 2020-05-11 02:14:17.591544+00:00
    ethnicities:
    - 1
- model: epi.group
  pk: 3
  fields:
    comparison_set: 1
    group_id: 2
    name: Tokyo (St. Luke) respondents 2000
    numeric: null
    comparative_name: ''
    sex: B
    eligible_n: 582
    invited_n: null
    participant_n: 191
    isControl: null
    comments: ''
    created: 2020-05-11 02:14:04.403130+00:00
    last_updated: 2020-05-11 02:14:17.746856+00:00
    ethnicities:
    - 1
- model: epi.exposure
  pk: 1
  fields:
    study_population: 1
    name: sarin poisoning
    dtxsid: null
    inhalation: true
    dermal: false
    oral: false
    in_utero: false
    iv: false
    unknown_route: false
    measured: Sarin
    metric: air
    metric_units: 1
    metric_description: sarin released at five points in the Tokyo subway systems
    analytical_method: NA
    sampling_period: single exposure
    age_of_exposure: ''
    duration: ''
    exposure_distribution: ''
    n: null
    description: ''
    created: 2020-05-11 02:11:48.360112+00:00
    last_updated: 2020-05-11 02:11:48.360136+00:00
- model: epi.centraltendency
  pk: 1
  fields:
    exposure: 1
    estimate: 123.0
    estimate_type: 1
    variance: 10.0
    variance_type: 1
    lower_ci: null
    upper_ci: null
    lower_range: null
    upper_range: null
    description: (made-up)
- model: epi.groupnumericaldescriptions
  pk: 1
  fields:
    group: 1
    description: Description
    mean: null
    mean_type: 1
    is_calculated: false
    variance: null
    variance_type: 0
    lower: null
    lower_type: 0
    upper: null
    upper_type: 0
- model: epi.resultmetric
  pk: 1
  fields:
    metric: adjusted odds ratio
    abbreviation: adjOR
    isLog: true
    showForestPlot: true
    reference_value: 1.0
    order: 10
- model: epi.resultmetric
  pk: 2
  fields:
    metric: other
    abbreviation: oth
    isLog: false
    showForestPlot: false
    reference_value: 1.0
    order: 99
- model: epi.result
  pk: 1
  fields:
    name: partial PTSD
    outcome: 4
    comparison_set: 1
    metric: 2
    metric_description: count
    metric_units: '#'
    data_location: Table 2
    population_description: ''
    dose_response: 0
    dose_response_details: ''
    prevalence_incidence: ''
    statistical_power: 0
    statistical_power_details: ''
    statistical_test_results: ''
    trend_test: ''
    estimate_type: 0
    variance_type: 0
    ci_units: 0.95
    comments: ''
    created: 2020-05-11 02:23:49.490734+00:00
    last_updated: 2020-05-11 02:25:38.225671+00:00
    resulttags:
    - 2
- model: epi.groupresult
  pk: 1
  fields:
    result: 1
    group: 1
    n: 283
    estimate: 20.0
    variance: null
    lower_ci: null
    upper_ci: null
    lower_range: null
    upper_range: null
    p_value_qualifier: ' '
    p_value: null
    is_main_finding: false
    main_finding_support: 3
    created: 2020-05-11 02:23:49.737387+00:00
    last_updated: 2020-05-11 02:23:49.737414+00:00
- model: epi.groupresult
  pk: 2
  fields:
    result: 1
    group: 2
    n: 206
    estimate: 15.0
    variance: null
    lower_ci: null
    upper_ci: null
    lower_range: null
    upper_range: null
    p_value_qualifier: ' '
    p_value: null
    is_main_finding: false
    main_finding_support: 3
    created: 2020-05-11 02:23:49.806018+00:00
    last_updated: 2020-05-11 02:23:49.806044+00:00
- model: epi.groupresult
  pk: 3
  fields:
    result: 1
    group: 3
    n: 191
    estimate: 16.0
    variance: null
    lower_ci: null
    upper_ci: null
    lower_range: null
    upper_range: null
    p_value_qualifier: ' '
    p_value: null
    is_main_finding: false
    main_finding_support: 3
    created: 2020-05-11 02:23:49.859670+00:00
    last_updated: 2020-05-11 02:23:49.859696+00:00
- model: epiv2.design
  pk: 1
  fields:
    study: 1
    study_design: CC
    source: GP
    age_description: 10-15 yrs
    sex: B
    race: Not specified but likely primarily Asian
    summary: Case-control study of asthma in children
    study_name: Genetic and Biomarkers study for Childhood Asthma
    region: northern Taiwan
    years_enrolled: 2009-2010
    years_followup: ""
    participant_n: 456
    created: 2022-01-10 21:12:17.714337+00:00
    last_updated: 2022-01-13 20:38:10.024296+00:00
    age_profile:
    - AD
    countries:
    - 2
    susceptibility: <p>None noted</p>
    comments: <p>test</p>
- model: epiv2.design
  pk: 2
  fields:
    study: 1
    study_design: CO
    source: GP
    age_description: Birth to 7 years
    sex: B
    race: not specified but primarily White region
    summary: Birth cohort in Faroe Islands with follow-up at 5 and 7 years
    study_name: Faroe birth cohort
    region: Faroe Islands
    years_enrolled: Enrollment 1997-2000
    years_followup: Follow up 2005-2010
    participant_n: 587
    created: 2022-01-10 21:26:09.641642+00:00
    last_updated: 2022-01-13 20:37:57.529050+00:00
    age_profile:
    - AD
    countries:
    - 3
    criteria: "<ul><li>cases: asthma diagnosis by physician</li><li>singleton birth</li></ul>"
    susceptibility: <p>None noted</p>
    comments: "<p>test comments</p>"
- model: epiv2.chemical
  pk: 1
  fields:
    design: 1
    name: PFDA
    dsstox: null
    created: 2022-01-10 21:12:17.740624+00:00
    last_updated: 2022-01-10 21:12:17.740635+00:00
- model: epiv2.chemical
  pk: 2
  fields:
    design: 1
    name: PFNA
    dsstox: null
    created: 2022-01-10 21:12:17.744413+00:00
    last_updated: 2022-01-10 21:12:17.744423+00:00
- model: epiv2.chemical
  pk: 3
  fields:
    design: 2
    name: PFDA
    dsstox: null
    created: 2022-01-10 21:26:09.667425+00:00
    last_updated: 2022-01-10 21:26:09.667434+00:00
- model: epiv2.chemical
  pk: 4
  fields:
    design: 2
    name: PFNA
    dsstox: null
    created: 2022-01-10 21:26:09.671290+00:00
    last_updated: 2022-01-10 21:26:09.671299+00:00
- model: epiv2.exposure
  pk: 1
  fields:
    name: child serum
    design: 1
    biomonitoring_matrix: BLS
    biomonitoring_source: PT
    measurement_timing: study enrollment
    exposure_route: UK
    measurement_method: high-performance liquid chromatography with tandem with mass
      spectrometry
    comments: ''
    created: 2022-01-10 21:12:17.748634+00:00
    last_updated: 2022-01-10 21:12:17.748644+00:00
    measurement_type:
    - Biomonitoring
- model: epiv2.exposure
  pk: 2
  fields:
    name: maternal serum
    design: 2
    biomonitoring_matrix: BLS
    biomonitoring_source: ML
    measurement_timing: parental (32 wks gestation)
    exposure_route: UK
    measurement_method: online solid-phase extraction and analysis, using high-pressure
      liquid chromatography with tandem mass spectrometry
    comments: last antenatal exam
    created: 2022-01-10 21:30:38.554898+00:00
    last_updated: 2022-01-10 21:30:38.554911+00:00
    measurement_type:
    - Biomonitoring
- model: epiv2.exposure
  pk: 3
  fields:
    name: child serum age 5
    design: 2
    biomonitoring_matrix: BLS
    biomonitoring_source: PT
    measurement_timing: 5 yrs
    exposure_route: UK
    measurement_method: online solid-phase extraction and analysis, using high-pressure
      liquid chromatography with tandem mass spectrometry
    comments: prebooster
    created: 2022-01-10 21:30:38.566082+00:00
    last_updated: 2022-01-10 21:30:38.566092+00:00
    measurement_type:
    - Biomonitoring
- model: epiv2.exposurelevel
  pk: 1
  fields:
    name: PFDA child serum
    design: 1
    chemical: 1
    exposure_measurement: 1
    sub_population: without asthma
    mean: 0.0
    median: 0.0
    ci_lcl: "< LOD"
    percentile_25: "0.8"
    percentile_75: "1.2"
    ci_ucl: "5.0"
    negligible_exposure: "5%"
    ci_type: P95
    units: ''
    comments: test
    data_location: Table 2
    created: 2022-01-10 21:16:10.379351+00:00
    last_updated: 2022-01-10 21:16:10.379365+00:00
- model: epiv2.exposurelevel
  pk: 2
  fields:
    name: PFNA child serum
    design: 1
    chemical: 2
    exposure_measurement: 1
    sub_population: without asthma
    mean: 0.0
    median: 0.0
    ci_lcl: "<0.26"
    percentile_25: "0.6"
    percentile_75: "1.1"
    ci_ucl: "2.5e+3"
    negligible_exposure: ""
    ci_type: P95
    units: ''
    comments: p<0.001 vs children with asthma
    data_location: Table 2
    created: 2022-01-10 21:16:10.384076+00:00
    last_updated: 2022-01-10 21:16:10.384110+00:00
- model: epiv2.exposurelevel
  pk: 3
  fields:
    name: PFDA maternal serum
    design: 2
    chemical: 3
    exposure_measurement: 2
    sub_population: all
    mean: 0.0
    median: 0.0
    ci_lcl: "0.0"
    percentile_25: "0.22"
    percentile_75: "0.38"
    ci_ucl: "0.5"
    negligible_exposure: "80"
    ci_type: P95
    units: ''
    comments: ''
    data_location: Table 2
    created: 2022-01-10 21:34:38.043650+00:00
    last_updated: 2022-01-10 21:39:43.128782+00:00
- model: epiv2.exposurelevel
  pk: 4
  fields:
    name: PFDA child 5
    design: 2
    chemical: 3
    exposure_measurement: 3
    sub_population: all
    mean: 0.0
    median: 0.0
    ci_lcl: "0.1"
    percentile_25: "0.21"
    percentile_75: "0.38"
    ci_ucl: "0.6"
    negligible_exposure: "81%"
    ci_type: P95
    units: ''
    comments: ''
    data_location: Table 2
    created: 2022-01-10 21:39:43.133506+00:00
    last_updated: 2022-01-10 21:39:43.133517+00:00
- model: epiv2.exposurelevel
  pk: 5
  fields:
    name: PFNA maternal serum
    design: 2
    chemical: 4
    exposure_measurement: 2
    sub_population: all
    mean: null
    median: null
    ci_lcl: "0.2"
    percentile_25: "0.46"
    percentile_75: "0.79"
    ci_ucl: "0.7"
    negligible_exposure: "95%"
    ci_type: P95
    units: ''
    comments: ''
    data_location: Table 2
    created: 2022-01-10 21:39:43.137612+00:00
    last_updated: 2022-01-10 21:39:43.137622+00:00
- model: epiv2.exposurelevel
  pk: 6
  fields:
    name: PFNA child 5
    design: 2
    chemical: 4
    exposure_measurement: 3
    sub_population: all
    mean: 0.0
    median: 0.0
    ci_lcl: ""
    percentile_25: "0.76"
    percentile_75: "1.24"
    ci_ucl: ""
    negligible_exposure: ""
    ci_type: P95
    units: ''
    comments: ''
    data_location: Table 2
    created: 2022-01-10 21:39:43.141816+00:00
    last_updated: 2022-01-10 21:39:43.141827+00:00
- model: epiv2.outcome
  pk: 1
  fields:
    endpoint: Asthma within previous year
    design: 1
    effect: Asthma
    system: IM
    comments: ''
    created: 2022-01-10 21:16:10.388760+00:00
    last_updated: 2022-01-10 21:16:10.388770+00:00
- model: epiv2.outcome
  pk: 2
  fields:
    endpoint: Tetanus antibody concentrations
    design: 2
    effect: Vaccine response
    system: IM
    comments: ''
    created: 2022-01-10 21:41:54.322800+00:00
    last_updated: 2022-01-10 21:41:54.322816+00:00
- model: epiv2.outcome
  pk: 3
  fields:
    endpoint: Diphtheria antibody concentrations
    design: 2
    effect: Vaccine response
    system: IM
    comments: ''
    created: 2022-01-10 21:41:54.327398+00:00
    last_updated: 2022-01-10 21:41:54.327412+00:00
- model: epiv2.adjustmentfactor
  pk: 1
  fields:
    name: A
    design: 1
    description: age, sex, BMI, parental education, ETS exposure, month of survey
    comments: Example
    created: 2022-01-10 21:16:10.393576+00:00
    last_updated: 2022-01-10 21:16:10.393587+00:00
- model: epiv2.adjustmentfactor
  pk: 2
  fields:
    name: A
    design: 2
    description: age, sex
    comments: Example
    created: 2022-01-10 21:41:54.332000+00:00
    last_updated: 2022-01-10 21:41:54.332017+00:00
- model: epiv2.adjustmentfactor
  pk: 3
  fields:
    name: B
    design: 2
    description: age, sex, time since vaccination, booster type
    comments: Example
    created: 2022-01-10 21:41:54.336562+00:00
    last_updated: 2022-01-10 21:41:54.336577+00:00
- model: epiv2.adjustmentfactor
  pk: 4
  fields:
    name: C
    design: 2
    description: age, sex, booster type
    comments: ""
    created: 2022-01-10 21:41:54.340708+00:00
    last_updated: 2022-01-10 21:41:54.340720+00:00
- model: epiv2.adjustmentfactor
  pk: 5
  fields:
    name: D
    design: 2
    description: age, sex, booster type, child's specific antibody concentrations
      at 5 years
    comments: ""
    created: 2022-01-10 21:41:54.345186+00:00
    last_updated: 2022-01-10 21:41:54.345198+00:00
- model: epiv2.dataextraction
  pk: 1
  fields:
    design: 1
    sub_population: Full population
    outcome: 1
    exposure_level: 1
    outcome_measurement_timing: Concurrent with exposure
    n: 114
    effect_estimate_type: Odds Ratio (OR)
    effect_description: OR vs. quartile 1
    effect_estimate: 1.0
    exposure_rank: 1
    ci_lcl: null
    ci_ucl: null
    variance: null
    variance_type: 0
    p_value: ''
    significant: 2
    group: "Group 1"
    exposure_transform: log10
    outcome_transform: log2
    factors: null
    confidence: medium
    data_location: Table 3
    statistical_method: Logistic regression
    adverse_direction: unspecified
    comments: reference, p-trend <0.001
    created: 2022-01-10 21:18:05.442039+00:00
    last_updated: 2022-01-10 21:22:42.511191+00:00
- model: epiv2.dataextraction
  pk: 2
  fields:
    design: 1
    sub_population: Full population
    outcome: 1
    exposure_level: 1
    outcome_measurement_timing: Concurrent with exposure
    n: 114
    effect_estimate_type: Odds Ratio (OR)
    effect_description: OR vs. quartile 1
    effect_estimate: 1.02
    exposure_rank: 2
    ci_lcl: 0.58
    ci_ucl: 1.8
    variance: null
    variance_type: 0
    p_value: ''
    significant: 0
    group: "Group 1"
    exposure_transform: log10
    outcome_transform: log2
    factors: 1
    confidence: medium
    data_location: Table 3
    statistical_method: Logistic regression
    adverse_direction: unspecified
    comments: ''
    created: 2022-01-10 21:18:05.446161+00:00
    last_updated: 2022-01-13 17:31:45.166735+00:00
- model: epiv2.dataextraction
  pk: 3
  fields:
    design: 1
    sub_population: Full population
    outcome: 1
    exposure_level: 1
    outcome_measurement_timing: Concurrent with exposure
    n: 114
    effect_estimate_type: Odds Ratio (OR)
    effect_description: OR vs. quartile 1
    effect_estimate: 1.3
    exposure_rank: 3
    ci_lcl: 0.72
    ci_ucl: 2.33
    variance: null
    variance_type: 0
    p_value: ''
    significant: 0
    group: "Group 1"
    exposure_transform: log10
    outcome_transform: log2
    factors: 1
    confidence: medium
    data_location: Table 3
    statistical_method: Logistic regression
    adverse_direction: unspecified
    comments: ''
    created: 2022-01-10 21:18:05.449764+00:00
    last_updated: 2022-01-13 17:31:45.330298+00:00
- model: epiv2.dataextraction
  pk: 4
  fields:
    design: 1
    sub_population: Full population
    outcome: 1
    exposure_level: 1
    outcome_measurement_timing: Concurrent with exposure
    n: 114
    effect_estimate_type: Odds Ratio (OR)
    effect_description: OR vs. quartile 1
    effect_estimate: 3.22
    exposure_rank: 4
    ci_lcl: 1.75
    ci_ucl: 5.94
    variance: null
    variance_type: 0
    p_value: ''
    significant: 1
    group: "Group 1"
    exposure_transform: log10
    outcome_transform: log2
    factors: 1
    confidence: medium
    data_location: Table 3
    statistical_method: Logistic regression
    adverse_direction: unspecified
    comments: ''
    created: 2022-01-10 21:18:05.453394+00:00
    last_updated: 2022-01-13 17:31:45.373797+00:00
- model: epiv2.dataextraction
  pk: 5
  fields:
    design: 1
    sub_population: Full population
    outcome: 1
    exposure_level: 2
    outcome_measurement_timing: Concurrent with exposure
    n: 114
    effect_estimate_type: Odds Ratio (OR)
    effect_description: OR vs. quartile 1
    effect_estimate: 1.0
    exposure_rank: 1
    ci_lcl: null
    ci_ucl: null
    variance: null
    variance_type: 0
    p_value: ''
    significant: 2
    group: "Group 2"
    factors: null
    confidence: medium
    data_location: Table 3
    statistical_method: Logistic regression
    adverse_direction: unspecified
    comments: reference, p-trend=0.001
    created: 2022-01-10 21:18:05.457140+00:00
    last_updated: 2022-01-10 21:22:42.527813+00:00
- model: epiv2.dataextraction
  pk: 6
  fields:
    design: 1
    sub_population: Full population
    outcome: 1
    exposure_level: 2
    outcome_measurement_timing: Concurrent with exposure
    n: 114
    effect_estimate_type: Odds Ratio (OR)
    effect_description: OR vs. quartile 1
    effect_estimate: 1.19
    exposure_rank: 2
    ci_lcl: 0.68
    ci_ucl: 2.09
    variance: null
    variance_type: 0
    p_value: ''
    significant: 0
    group: "Group 2"
    factors: 1
    confidence: medium
    data_location: Table 3
    statistical_method: Logistic regression
    adverse_direction: unspecified
    comments: ''
    created: 2022-01-10 21:18:05.460901+00:00
    last_updated: 2022-01-13 17:31:45.412605+00:00
- model: epiv2.dataextraction
  pk: 7
  fields:
    design: 1
    sub_population: Full population
    outcome: 1
    exposure_level: 2
    outcome_measurement_timing: Concurrent with exposure
    n: 114
    effect_estimate_type: Odds Ratio (OR)
    effect_description: OR vs. quartile 1
    effect_estimate: 1.54
    exposure_rank: 3
    ci_lcl: 0.86
    ci_ucl: 2.76
    variance: null
    variance_type: 0
    p_value: ''
    significant: 0
    group: "Group 2"
    factors: 1
    confidence: medium
    data_location: Table 3
    statistical_method: Logistic regression
    adverse_direction: unspecified
    comments: ''
    created: 2022-01-10 21:18:05.464462+00:00
    last_updated: 2022-01-13 17:31:45.446933+00:00
- model: epiv2.dataextraction
  pk: 8
  fields:
    design: 1
    sub_population: Full population
    outcome: 1
    exposure_level: 2
    outcome_measurement_timing: Concurrent with exposure
    n: 114
    effect_estimate_type: Odds Ratio (OR)
    effect_description: OR vs. quartile 1
    effect_estimate: 2.56
    exposure_rank: 4
    ci_lcl: 1.41
    ci_ucl: 4.65
    variance: null
    variance_type: 0
    p_value: ''
    significant: 1
    group: "Group 2"
    factors: 1
    confidence: medium
    data_location: Table 3
    statistical_method: Logistic regression
    adverse_direction: unspecified
    comments: ''
    created: 2022-01-10 21:18:05.468642+00:00
    last_updated: 2022-01-13 17:31:45.496401+00:00
- model: epiv2.dataextraction
  pk: 9
  fields:
    design: 2
    sub_population: Prebooster Age 5
    outcome: 2
    exposure_level: 3
    outcome_measurement_timing: 5 yrs
    n: 509
    effect_estimate_type: Percent change
    effect_description: Percent difference per 2-fold increase in exposure
    effect_estimate: -2.5
    exposure_rank: 0
    ci_lcl: -18.5
    ci_ucl: 16.8
    variance: null
    variance_type: 0
    p_value: ''
    significant: 0
    group: ""
    factors: 2
    confidence: medium
    data_location: Table 3
    statistical_method: linear regression
    adverse_direction: unspecified
    comments: test
    created: 2022-01-10 21:44:55.946716+00:00
    last_updated: 2022-01-13 17:32:54.027252+00:00
- model: epiv2.dataextraction
  pk: 10
  fields:
    design: 2
    sub_population: Year 7 adjusted for Age 5
    outcome: 2
    exposure_level: 4
    outcome_measurement_timing: 7 yrs
    n: 401
    effect_estimate_type: Percent change
    effect_description: Percent difference per 2-fold increase in exposure
    effect_estimate: -12.5
    exposure_rank: 0
    ci_lcl: -24.6
    ci_ucl: 1.5
    variance: null
    variance_type: 0
    p_value: ''
    significant: 0
    group: ""
    factors: 5
    confidence: medium
    data_location: Table 3
    statistical_method: linear regression
    adverse_direction: unspecified
    comments: preferred outcome
    created: 2022-01-10 21:44:55.951328+00:00
    last_updated: 2022-01-13 17:32:54.031518+00:00
- model: epiv2.dataextraction
  pk: 11
  fields:
    design: 2
    sub_population: Prebooster Age 5
    outcome: 3
    exposure_level: 3
    outcome_measurement_timing: 5 yrs
    n: 510
    effect_estimate_type: Percent change
    effect_description: Percent difference per 2-fold increase in exposure
    effect_estimate: -21.7
    exposure_rank: 0
    ci_lcl: -35.7
    ci_ucl: -4.8
    variance: null
    variance_type: 0
    p_value: ''
    significant: 1
    group: ""
    factors: 2
    confidence: medium
    data_location: Table 3
    statistical_method: linear regression
    adverse_direction: unspecified
    comments: a different endpoint the same PFAS
    created: 2022-01-10 21:44:55.955074+00:00
    last_updated: 2022-01-13 17:32:54.035581+00:00
- model: epiv2.dataextraction
  pk: 12
  fields:
    design: 2
    sub_population: Postbooster Age 5
    outcome: 3
    exposure_level: 6
    outcome_measurement_timing: 5 yrs
    n: 510
    effect_estimate_type: Percent change
    effect_description: Percent difference per 2-fold increase in exposure
    effect_estimate: -8.7
    exposure_rank: 0
    ci_lcl: -20.6
    ci_ucl: 5.0
    variance: null
    variance_type: 0
    p_value: ''
    significant: 0
    group: ""
    factors: 3
    confidence: medium
    data_location: Table 3
    statistical_method: linear regression
    adverse_direction: unspecified
    comments: testing another PFAS
    created: 2022-01-10 21:44:55.958967+00:00
    last_updated: 2022-01-13 17:32:54.039436+00:00
- model: invitro.ivchemical
  pk: 1
  fields:
    study: 6
    name: Bisphenol AF
    cas: 1478-61-1
    dtxsid: null
    cas_inferred: true
    cas_notes: CASRN inferred based on name (4,4'-hexafluoropropylidene diphenol or
      BHF) and structure
    source: Fluka (Switzerland)
    purity: '>98%'
    purity_confirmed: false
    purity_confirmed_notes: NR
    dilution_storage_notes: prepared as 1000-fold concentration DMSO stock solution
- model: invitro.ivcelltype
  pk: 1
  fields:
    study: 6
    species: carp
    strain: C. carpio
    sex: m
    cell_type: hepatocytes
    culture_type: pc
    tissue: liver
    source: authors isolated
- model: invitro.ivexperiment
  pk: 1
  fields:
    study: 6
    name: HEP inhibition
    cell_type: 1
    transfection: '-'
    cell_notes: ''
    dosing_notes: doses converted to uM by extractor, reported in Figure 3 as M and
      in Table 1 as uM; hepatocytes co-administered with 100 nM (EC50) of E2 and test
      compounds
    metabolic_activation: nr
    serum: 2% Ultroser steroid-free serum
    has_naive_control: false
    has_positive_control: true
    positive_control: E2, tamoxifen
    has_negative_control: false
    negative_control: '-'
    has_vehicle_control: true
    vehicle_control: DMSO
    control_notes: 0.2% DMSO
    dose_units: 2
- model: invitro.ivendpointcategory
  pk: 1
  fields:
    path: '0001'
    depth: 1
    numchild: 0
    name: assessment-2
- model: invitro.ivendpointcategory
  pk: 2
  fields:
    path: '0002'
    depth: 1
    numchild: 0
    name: assessment-4
- model: invitro.ivendpoint
  pk: 5
  fields:
    baseendpoint_ptr: 5
    experiment: 1
    chemical: 1
    category: null
    assay_type: protein production assay
    short_description: VTG
    effect: anti-estrogenic activity
    data_location: Table 1, Figure 3
    data_type: C
    variance_type: 0
    response_units: '% induction by E2'
    values_estimated: false
    observation_time: ''
    observation_time_units: 0
    NOEL: -999
    LOEL: -999
    monotonicity: 4
    overall_pattern: 0
    statistical_test_notes: ''
    trend_test: 4
    trend_test_notes: two-way ANOVA
    endpoint_notes: ''
    result_notes: Relative inhibition potency of BPAF compared to tamoxifen was 0.009,
      while the maximum vitellogenin inhibition (at 100 uM) was 99% of E2-mediated
      induction;* Tamoxifen>BPAF
    additional_fields: '{}'
- model: invitro.ivendpointgroup
  pk: 1
  fields:
    endpoint: 5
    dose_group_id: 0
    dose: 1.0
    n: 6
    response: null
    variance: null
    difference_control: nc
    significant_control: nr
    cytotoxicity_observed: null
    precipitation_observed: null
- model: invitro.ivendpointgroup
  pk: 2
  fields:
    endpoint: 5
    dose_group_id: 1
    dose: 10.0
    n: 6
    response: null
    variance: null
    difference_control: '-'
    significant_control: nr
    cytotoxicity_observed: null
    precipitation_observed: null
- model: invitro.ivendpointgroup
  pk: 3
  fields:
    endpoint: 5
    dose_group_id: 2
    dose: 100.0
    n: 6
    response: null
    variance: null
    difference_control: '-'
    significant_control: si
    cytotoxicity_observed: null
    precipitation_observed: null
- model: invitro.ivbenchmark
  pk: 1
  fields:
    endpoint: 5
    benchmark: IC50
    value: 68.4
- model: epimeta.metaprotocol
  pk: 1
  fields:
    study: 8
    name: Prenatal folic acid and risk of asthma in children
    protocol_type: 0
    lit_search_strategy: 0
    lit_search_notes: ''
    lit_search_start_date: null
    lit_search_end_date: 2013-02-01
    total_references: 1154
    total_studies_identified: 14
    notes: ''
    inclusion_criteria:
    - 1
    - 2
    - 3
    exclusion_criteria:
    - 4
- model: epimeta.metaresult
  pk: 1
  fields:
    protocol: 1
    label: Periconceptional and first trimester folic acid supplement use and asthma
      in childhood
    data_location: Figure 2
    health_outcome: asthma
    health_outcome_notes: All studies included in the review that assessed asthma
      or wheezing did so on the basis of parental response to a questionnaire or a
      structured interview, with the outcome definition varying slightly in studies.
    exposure_name: Periconceptional and first trimester folic acid supplement use
    exposure_details: In all studies, dietary folate intake was self-reported via
      food-frequency questionnaires and supplement use was assessed via questionnaires.
    number_studies: 3
    metric: 1
    statistical_notes: We performed meta-analyses on articles with similar exposures
      and outcomes with Comprehensive Meta-Analysis Software (version 2; Biostat).
    n: 4823
    estimate: 1.01
    heterogeneity: I2=0.00%, p=0.74
    lower_ci: 0.73
    upper_ci: 1.3
    ci_units: 0.95
    notes: ''
    adjustment_factors:
    - 1
- model: summary.summarytext
  pk: 1
  fields:
    path: '0001'
    depth: 1
    numchild: 2
    assessment: 2
    title: assessment-2
    slug: assessment-2-slug
    text: Root-level text
    created: 2020-02-27 20:35:25.660031+00:00
    last_updated: 2020-02-27 20:35:25.660075+00:00
- model: summary.summarytext
  pk: 2
  fields:
    path: '0002'
    depth: 1
    numchild: 0
    assessment: 1
    title: assessment-1
    slug: assessment-1-slug
    text: Root-level text
    created: 2020-02-27 20:35:25.667126+00:00
    last_updated: 2020-02-27 20:35:25.667163+00:00
- model: summary.summarytext
  pk: 3
  fields:
    path: '0003'
    depth: 1
    numchild: 0
    assessment: 3
    title: assessment-3
    slug: assessment-3-slug
    text: Root-level text
    created: 2020-04-10 17:45:45.143229+00:00
    last_updated: 2020-04-10 17:45:45.143229+00:00
- model: summary.summarytext
  pk: 4
  fields:
    path: '00010001'
    depth: 2
    numchild: 2
    assessment: 2
    title: '1'
    slug: '1'
    text: <p>Level 1 text.</p>
    created: 2020-11-25 20:22:28.807081+00:00
    last_updated: 2020-11-25 20:23:38.366594+00:00
- model: summary.summarytext
  pk: 5
  fields:
    path: '00010003'
    depth: 2
    numchild: 0
    assessment: 2
    title: '2'
    slug: '2'
    text: <p>Level 2 text.</p>
    created: 2020-11-25 20:22:42.083087+00:00
    last_updated: 2020-11-25 20:23:43.154300+00:00
- model: summary.summarytext
  pk: 6
  fields:
    path: '000100010001'
    depth: 3
    numchild: 0
    assessment: 2
    title: 1a
    slug: 1a
    text: <p>Level 1A text.</p>
    created: 2020-11-25 20:24:01.021842+00:00
    last_updated: 2020-11-25 20:24:01.021887+00:00
- model: summary.summarytext
  pk: 7
  fields:
    path: '000100010002'
    depth: 3
    numchild: 2
    assessment: 2
    title: 1b
    slug: 1b
    text: <p>Level 1B text.</p>
    created: 2020-11-25 20:24:16.857811+00:00
    last_updated: 2020-11-25 20:24:23.483729+00:00
- model: summary.summarytext
  pk: 8
  fields:
    path: '0001000100020001'
    depth: 4
    numchild: 0
    assessment: 2
    title: 1-B-alpha
    slug: 1-B-alpha
    text: <p>Level 1-B-alpha text.</p>
    created: 2020-11-25 20:25:04.079740+00:00
    last_updated: 2020-11-25 20:25:04.079763+00:00
- model: summary.summarytext
  pk: 9
  fields:
    path: '0001000100020002'
    depth: 4
    numchild: 0
    assessment: 2
    title: 1-B-beta
    slug: 1-B-beta
    text: <p>Level 1-B-beta text.</p>
    created: 2020-11-25 20:25:37.723914+00:00
    last_updated: 2020-11-25 20:25:37.723938+00:00
- model: summary.summarytext
  pk: 10
  fields:
    path: '0004'
    depth: 1
    numchild: 0
    assessment: 4
    title: assessment-4
    slug: assessment-4-slug
    text: Root-level text
    created: 2022-10-27 21:02:29.800145+00:00
    last_updated: 2022-10-27 21:02:29.800198+00:00
- model: summary.summarytable
  pk: 1
  fields:
    assessment: 1
    title: 'Generic #1'
    slug: Generic-1
    caption: <p>Example table caption</p>
    content:
      cells:
      - row: 0
        column: 0
        header: true
        col_span: 1
        row_span: 1
        quill_text: <p>Atrribute</p>
      - row: 0
        column: 1
        header: true
        col_span: 1
        row_span: 1
        quill_text: <p>Value</p>
      - row: 0
        column: 2
        header: true
        col_span: 1
        row_span: 1
        quill_text: <p>Comments</p>
      - row: 1
        column: 0
        header: false
        col_span: 1
        row_span: 1
        quill_text: <p>Common name</p>
      - row: 1
        column: 1
        header: false
        col_span: 2
        row_span: 1
        quill_text: <p><a href="https://comptox.epa.gov/dashboard/dsstoxdb/results?search=DTXSID6026296"
          rel="noopener noreferrer" target="_blank">Water</a></p>
      - row: 2
        column: 0
        header: false
        col_span: 1
        row_span: 1
        quill_text: <p>Melting point</p>
      - row: 2
        column: 1
        header: false
        col_span: 2
        row_span: 1
        quill_text: <p>0 C</p>
      - row: 3
        column: 0
        header: false
        col_span: 1
        row_span: 1
        quill_text: <p>Boiling point</p>
      - row: 3
        column: 1
        header: false
        col_span: 2
        row_span: 1
        quill_text: <p>100 C</p>
      - row: 4
        column: 0
        header: false
        col_span: 1
        row_span: 1
        quill_text: <p>Molar mass</p>
      - row: 4
        column: 1
        header: false
        col_span: 2
        row_span: 1
        quill_text: '<p><span style="color: rgb(32, 33, 36);">18.02 g/mol</span></p>'
      - row: 5
        column: 0
        header: false
        col_span: 1
        row_span: 1
        quill_text: <p>CASRN</p>
      - row: 5
        column: 1
        header: false
        col_span: 2
        row_span: 1
        quill_text: '<p><span style="color: rgb(34, 34, 34);">7732-18-5</span></p>'
      - row: 6
        column: 0
        header: false
        col_span: 1
        row_span: 1
        quill_text: <p>Ichl Key</p>
      - row: 6
        column: 1
        header: false
        col_span: 2
        row_span: 1
        quill_text: <p>XLYOFNOQVPJJNP-UHFFFAOYSA-N</p>
      - row: 7
        column: 0
        header: false
        col_span: 1
        row_span: 1
        quill_text: <p><strong><em><u>Other features</u></em></strong></p><ul><li>bullets can be added</li><li><a
          href="https://pubmed.ncbi.nlm.nih.gov/" rel="noopener noreferrer" target="_blank">Hyperlinks</a>
          can be added</li></ul>
      - row: 7
        column: 1
        header: false
        col_span: 1
        row_span: 1
        quill_text: <p>Rows can be merged</p>
      - row: 7
        column: 2
        header: false
        col_span: 1
        row_span: 1
        quill_text: <p>Columns can be merged too</p>
      column_widths:
      - 12
      - 12
      - 5
    table_type: 0
    published: true
    created: 2021-03-22 19:51:13.482094+00:00
    last_updated: 2021-03-22 20:02:33.434980+00:00
- model: summary.summarytable
  pk: 2
  fields:
    assessment: 1
    title: 'Evidence profile #1'
    slug: Evidence-Profile-1
    caption: <p>Example table caption</p>
    content:
      animal:
        rows:
        - summary:
            findings: <p></p>
          evidence:
            description: <p><a href="/study/1/" rel="noopener noreferrer" target="_blank">Baz
              2021</a></p>
          judgement:
            judgement: 20
            description: <p></p>
            custom_judgement_icon: ''
            custom_judgement_label: ''
          certain_factors:
            text: <p>Adding descriptive text here.</p>
            factors: []
          uncertain_factors:
            text: <p></p>
            factors:
            - key: 0
              long_description: <p></p>
              short_description: <p></p>
        - summary:
            findings: <p></p>
          evidence:
            description: <p><a href="/study/1/" rel="noopener noreferrer" target="_blank">Foo
              2020 </a></p>
          judgement:
            judgement: 1
            description: <p></p>
            custom_judgement_icon: <p></p>
            custom_judgement_label: <p></p>
          certain_factors:
            text: <p></p>
            factors:
            - key: 70
              long_description: <p>Popup</p>
              short_description: <p>Description</p>
          uncertain_factors:
            text: <p></p>
            factors:
            - key: -30
              long_description: <p>Example with <strong>bolded</strong> text.</p>
              short_description: <p>Example with <strong>bolded</strong> text.</p>
            - key: -20
              long_description: <p>Example with <strong>bolded</strong> text.</p>
              short_description: <p></p>
        hide_content: false
        no_content_text: No data available
        title: Evidence from animal studies
        merge_judgement: false
      mechanistic:
        rows:
        - summary:
            findings: "<p>Key findings were....\t</p>"
          evidence:
            description: '<p>Event #1. Event #2. Event #3.</p>'
          judgement:
            description: <p>Judgement was...</p>
        hide_content: false
        no_content_text: No data available
        title: Mechanistic evidence and supplemental information
        col_header_1: Biological events or pathways
        merge_judgement: true
      exposed_human:
        rows:
        - summary:
            findings: <p>Exposure orally. 8oz multiple times a day for 70 years.</p>
          evidence:
            description: <ul><li><a href="/study/1/" rel="noopener noreferrer"
              target="_blank">Doe et al. 2015</a></li><li><a href="/study/1/"
              rel="noopener noreferrer" target="_blank">Doe et al 2018</a></li></ul>
          judgement:
            judgement: 30
            description: <p>Robust findings.</p>
            custom_judgement_icon: ''
            custom_judgement_label: ''
          certain_factors:
            text: <p></p>
            factors:
            - key: 30
              long_description: <p>notes</p>
              short_description: hydration response detected
          uncertain_factors:
            text: <p></p>
            factors:
            - key: 0
              long_description: <p></p>
              short_description: <p></p>
        hide_content: false
        no_content_text: No data available
        title: Evidence from studies of exposed humans
        merge_judgement: true
      summary_judgement:
        judgement: 20
        hide_content: false
        description: <p>Water hydrates individuals who drink it.</p>
        susceptibility: <p>No additionally susceptible groups.</p>
        human_relevance: <p>Humans require water as well.</p>
        plausibility: <p></p>
        other: <p></p>
        custom_judgement_icon: ''
        cross_stream_coherence: <p>Observed in multiple evidence streams.</p>
        custom_judgement_label: ''
    table_type: 1
    published: true
    created: 2021-03-22 20:02:50.190759+00:00
    last_updated: 2021-03-22 20:35:02.445924+00:00
- model: summary.summarytable
  pk: 3
  fields:
    assessment: 1
    title: 'Study evaluation #1'
    slug: Study-Evaluation-1
    caption: <p>Example table caption</p>
    content:
      rows:
      - id: 1
        type: study
        customized: []
      - id: 1
        type: study
        customized:
        - key: 319c7
          html: <p><a href="/study/1" rel="noopener noreferrer" target="_blank">Foo
            et al.</a> with customizations</p>
        - key: 8051c
          score_id: 9
        - key: bff7d
          score_id: -1
      columns:
      - key: 319c7
        label: Study citation
        width: 2
        attribute: study_short_citation
      - key: bff7d
        label: metric
        width: 1
        attribute: rob
        metric_id: 1
      - key: 8051c
        label: final domain
        width: 1
        attribute: rob
        metric_id: 2
      subheaders:
      - label: Evaluation
        start: 2
        length: 2
      data_source: study
      assessment_id: -1
      published_only: false
    table_type: 2
    published: true
    created: 2022-02-16 20:18:39.448462+00:00
    last_updated: 2022-02-16 20:18:39.448462+00:00
- model: summary.visual
  pk: 1
  fields:
    title: example heatmap
    slug: example-heatmap
    assessment: 1
    visual_type: 2
    evidence_type: 0
    dose_units: null
    prefilters:
      studies:
      - 1
    settings: {"title":"","xAxisLabel":"","yAxisLabel":"","padding_top":20,"cell_size":40,"padding_right":400,"padding_bottom":35,"padding_left":20,"x_field":"study","study_label_field":"short_citation","included_metrics":[1,2],"excluded_score_ids":[],"show_legend":true,"show_na_legend":true,"show_nr_legend":true,"legend_x":239,"legend_y":17}
    caption: ''
    published: false
    sort_order: short_citation
    created: 2020-02-27 20:32:30.901597+00:00
    last_updated: 2020-02-27 20:33:06.585979+00:00
    endpoints: []
- model: summary.visual
  pk: 2
  fields:
    title: example barchart
    slug: example-barchart
    assessment: 1
    visual_type: 3
    evidence_type: 0
    dose_units: null
    prefilters:
      studies:
      - 1
    settings: {"title":"Title","xAxisLabel":"Percent of studies","yAxisLabel":"","plot_width":400,"row_height":30,"padding_top":40,"padding_right":400,"padding_bottom":40,"padding_left":70,"show_values":true,"included_metrics":[1,2],"show_legend":true,"show_na_legend":true,"legend_x":640,"legend_y":10}
    caption: ''
    published: false
    sort_order: short_citation
    created: 2020-02-27 20:34:17.606164+00:00
    last_updated: 2020-02-27 20:34:17.606186+00:00
    endpoints: []
- model: summary.visual
  pk: 3
  fields:
    title: rob-heatmap
    slug: rob-heatmap
    assessment: 2
    visual_type: 2
    evidence_type: 0
    dose_units: null
    prefilters:
      studies:
      - 7
    settings: {"title":"","xAxisLabel":"","yAxisLabel":"","padding_top":20,"cell_size":40,"padding_right":300,"padding_bottom":35,"padding_left":20,"x_field":"study","study_label_field":"short_citation","included_metrics":[14,15],"excluded_score_ids":[],"show_legend":true,"show_na_legend":true,"show_nr_legend":true,"legend_x":231,"legend_y":30}
    caption: <p>caption</p>
    published: true
    sort_order: short_citation
    created: 2020-05-08 19:35:41.634588+00:00
    last_updated: 2020-05-08 19:36:41.324440+00:00
    endpoints: []
- model: summary.visual
  pk: 4
  fields:
    title: crossview
    slug: crossview
    assessment: 2
    visual_type: 1
    evidence_type: 0
    dose_units: 1
    prefilters:
      published_only: true
    settings: {"title":"Title","xAxisLabel":"Dose (<add units>)","yAxisLabel":"%
      change from control (continuous), % incidence (dichotomous)","width":1100,"height":600,"inner_width":940,"inner_height":520,"padding_left":75,"padding_top":45,"dose_isLog":true,"dose_range":"","response_range":"","title_x":0,"title_y":0,"xlabel_x":0,"xlabel_y":0,"ylabel_x":0,"ylabel_y":0,"filters":[{"name":"study","headerName":"Study","allValues":true,"values":null,"columns":1,"x":null,"y":null}],"reflines_dose":[{"value":null,"title":"","style":"base"}],"refranges_dose":[{"lower":null,"upper":null,"title":"","style":"base"}],"reflines_response":[{"value":null,"title":"","style":"base"}],"refranges_response":[{"lower":null,"upper":null,"title":"","style":"base"}],"labels":[{"caption":"","style":"base","max_width":null,"x":null,"y":null}],"colorBase":"#cccccc","colorHover":"#ff4040","colorSelected":"#6495ed","colorFilters":[],"colorFilterLegend":true,"colorFilterLegendLabel":"Color
      filters","colorFilterLegendX":0,"colorFilterLegendY":0,"endpointFilters":[],"endpointFilterLogic":"and"}
    caption: <p>example</p>
    published: true
    sort_order: short_citation
    created: 2020-05-08 19:37:19.255703+00:00
    last_updated: 2020-05-08 19:37:19.255730+00:00
    endpoints: []
- model: summary.visual
  pk: 5
  fields:
    title: rob-barchart
    slug: rob-barchart
    assessment: 2
    visual_type: 3
    evidence_type: 0
    dose_units: null
    prefilters:
      studies:
      - 7
    settings: {"title":"Title","xAxisLabel":"Percent of studies","yAxisLabel":"","plot_width":400,"row_height":30,"padding_top":40,"padding_right":300,"padding_bottom":40,"padding_left":70,"show_values":true,"included_metrics":[14,15],"show_legend":true,"show_na_legend":true,"legend_x":574,"legend_y":10}
    caption: <p>caption</p>
    published: true
    sort_order: short_citation
    created: 2020-05-08 19:37:44.283008+00:00
    last_updated: 2020-05-08 19:38:48.445082+00:00
    endpoints: []
- model: summary.visual
  pk: 6
  fields:
    title: tagtree
    slug: tagtree
    assessment: 2
    visual_type: 4
    evidence_type: 3
    dose_units: null
    prefilters: {}
    settings: {"root_node": 11, "required_tags": [], "pruned_tags": [], "hide_empty_tag_nodes": false, "height": 500, "width": 1280, "show_legend": true, "show_counts": true}
    caption: <p>caption</p>
    published: true
    sort_order: short_citation
    created: 2020-05-08 19:43:09.448597+00:00
    last_updated: 2020-05-08 19:43:09.448621+00:00
    endpoints: []
- model: summary.visual
  pk: 7
  fields:
    title: embedded-tableau
    slug: embedded-tableau
    assessment: 2
    visual_type: 5
    evidence_type: 3
    dose_units: null
    prefilters: {}
    settings: {"external_url": "https://public.tableau.com/views/Iris_15675445278420/Iris-Actual",
      "external_url_hostname": "https://public.tableau.com", "external_url_path":
      "/views/Iris_15675445278420/Iris-Actual", "external_url_query_args": [":showVizHome=no",
      ":embed=y"], "filters": []}
    caption: <p>iris (flowers)</p>
    published: true
    sort_order: short_citation
    created: 2020-05-08 19:45:29.985823+00:00
    last_updated: 2020-05-08 19:45:29.985848+00:00
    endpoints: []
- model: summary.visual
  pk: 8
  fields:
    title: exploratory-heatmap
    slug: exploratory-heatmap
    assessment: 2
    visual_type: 6
    evidence_type: 3
    dose_units: null
    prefilters: {}
    settings: {"cell_height": 50, "cell_width": 50, "color_range": ["#ffffff", "#cc4700"], "compress_x": true, "compress_y": true, "data_url": "/ani/api/assessment/2/endpoint-heatmap/", "hawc_interactivity": true, "filter_widgets": [{"column": "species", "delimiter": "", "on_click_event": "---", "header": ""}, {"column": "strain", "delimiter": "", "on_click_event": "---", "header": ""}], "padding": {"top": 30, "left": 30, "bottom": 30, "right": 30}, "show_axis_border": true, "show_grid": true, "show_counts": 1, "show_tooltip": true, "show_totals": true, "show_null": true, "autosize_cells": true, "autorotate_tick_labels": true, "table_fields": [{"column": "study citation", "delimiter": "", "on_click_event": "study", "header": ""}, {"column": "experiment name", "delimiter": "", "on_click_event": "experiment", "header": ""}, {"column": "animal group name", "delimiter": "", "on_click_event": "animal_group", "header": ""}, {"column": "endpoint name", "delimiter": "", "on_click_event": "endpoint_complete", "header": ""}, {"column": "---", "delimiter": "", "on_click_event": "---", "header": ""}], "title": {"text": "", "x": 0, "y": 0, "rotate": 0}, "x_fields": [{"column": "system", "wrap_text": 0, "delimiter": ""}], "x_label": {"text": "", "x": 0, "y": 0, "rotate": 0}, "x_tick_rotate": 0, "y_fields": [{"column": "study citation", "wrap_text": 0, "delimiter": ""}], "y_label": {"text": "", "x": 0, "y": 0, "rotate": 0}, "y_tick_rotate": -90, "x_axis_bottom": false, "filters": [], "filtersLogic":"and"}
    caption: ''
    published: true
    sort_order: short_citation
    created: 2020-11-25 14:25:27.528283+00:00
    last_updated: 2020-11-25 14:29:33.991892+00:00
    endpoints: []
- model: summary.visual
  pk: 9
  fields:
    title: plotly
    slug: plotly
    assessment: 2
    visual_type: 7
    evidence_type: 3
    dose_units: null
    prefilters: {}
    settings: {"data": [{"orientation": "h", "x": [1, 2, 3], "xaxis": "x", "y": [0, 1, 2], "yaxis": "y", "type": "bar"}], "layout": {"title":{"text":"test"}}}
    caption: ''
    published: true
    sort_order: short_citation
    created: 2023-05-19 14:25:27.528283+00:00
    last_updated: 2023-05-19 14:25:27.528283+00:00
    endpoints: []
- model: summary.visual
  pk: 10
  fields:
    title: bioassay-aggregation
    slug: bioassay-aggregation
    assessment: 2
    visual_type: 0
    evidence_type: 0
    dose_units: 1
    prefilters: {}
    settings: {}
    caption: ''
    published: true
    sort_order: short_citation
    created: 2020-11-25 18:32:07.260499+00:00
    last_updated: 2020-11-25 18:35:00.094667+00:00
    endpoints:
    - 3
- model: summary.visual
  pk: 11
  fields:
    title: smart-tags
    slug: smart-tags
    assessment: 2
    visual_type: 2
    evidence_type: 0
    dose_units: null
    prefilters:
      studies:
      - 7
    settings: {"title":"","xAxisLabel":"","yAxisLabel":"","padding_top":20,"cell_size":40,"padding_right":190,"padding_bottom":35,"padding_left":20,"x_field":"study","study_label_field":"short_citation","included_metrics":[14,15],"excluded_score_ids":[],"show_legend":true,"show_na_legend":true,"show_nr_legend":true,"legend_x":226,"legend_y":16}
    caption: <p>This is a <span class="smart-tag active" data-pk="7" data-type="study">study</span>,
      an <span class="smart-tag active" data-pk="3" data-type="endpoint">endpoint</span>,
      a <span class="smart-tag active" data-pk="3" data-type="visual">visual</span>,
      and a <span class="smart-tag active" data-pk="2" data-type="data_pivot">data
      pivot</span>.</p><p><br></p><div class="smart-tag active" data-pk="7" data-type="study">This
      is an inline study.</div><p><br></p><div class="smart-tag active" data-pk="3"
      data-type="endpoint">This is an inline endpoint.</div><p><br></p><div class="smart-tag
      active" data-pk="3" data-type="visual">This is an inline visual.</div><p><br></p><div
      class="smart-tag active" data-pk="2" data-type="data_pivot">This is an inline
      data pivot.</div>
    published: true
    sort_order: short_citation
    created: 2020-11-26 03:21:03.883675+00:00
    last_updated: 2020-11-26 03:25:56.660522+00:00
    endpoints: []
- model: summary.visual
  pk: 12
  fields:
    title: image
    slug: image
    assessment: 2
    visual_type: 8
    evidence_type: 3
    dose_units: null
    prefilters: {}
    settings:
      alt_text: Hello alt text
      max_width: 600
    caption: Hello caption.
    image: "summary/visual/images/iris.png"
    published: true
    sort_order: short_citation
    created: 2023-11-15 14:25:27.528283+00:00
    last_updated: 2023-11-15 14:25:27.528283+00:00
    endpoints: []
- model: summary.datapivot
  pk: 1
  fields:
    assessment: 2
    title: data pivot - animal bioassay - endpoint group
    slug: animal-bioassay-data-pivot-endpoint-group
    settings: {"plot_settings": {"plot_width": 400, "minimum_row_height": 12, "padding": {"top": 45, "right": 25, "bottom": 40, "left": 20}, "title": "Title", "axis_label":
      "Axis label", "logscale": false, "show_xticks": true, "show_yticks": true, "domain": "", "filter_logic": "and", "font_style": "Arial", "merge_descriptions":
      false, "merge_aggressive": true, "text_background": true, "text_background_color": "#eeeeee", "as_barchart": false, "x_axis_number_ticks": 10, "x_axis_force_domain": false, "text_background_extend": false, "draw_background": true, "plot_background_color": "#EEEEEE", "gridline_color": "#FFFFFF", "draw_plot_border": true, "plot_border_color": "#666666", "merge_until": 0}, "legend": {"show": true,
      "left": 257, "top": -51, "columns": 1, "style": {"border_color": "#666666", "border_width": "2px"}, "fields": [{"symbol_index": 0, "label": "percent control
      mean", "symbol_style": "base", "line_style": "---", "rect_style": "---"}, {"line_index": 0, "label": "percent control low", "line_style": "base", "symbol_style":
      "---", "rect_style": "---"}]}, "dataline_settings": [{"low_field_name": "percent control low", "high_field_name": "percent control high", "header_name": "percent
      control low", "marker_style": "base", "conditional_formatting": []}], "datapoint_settings": [{"field_name": "percent control mean", "header_name": "percent
      control mean", "marker_style": "base", "dpe": "---", "conditional_formatting": []}], "description_settings": [{"field_name": "study name", "header_name": "study
      name", "header_style": "header", "text_style": "base", "dpe": "study", "to_right": false}, {"field_name": "experiment name", "header_name": "experiment
      name", "header_style": "header", "text_style": "base", "dpe": "experiment", "to_right": false}, {"field_name": "animal group name", "header_name":
      "animal group name", "header_style": "header", "text_style": "base", "dpe": "animal_group", "to_right": false}, {"field_name": "endpoint name",
      "header_name": "endpoint name", "header_style": "header", "text_style": "base", "dpe": "endpoint_complete", "to_right": false}, {"field_name":
      "dose", "header_name": "dose (mg/kg/d)", "header_style": "header", "text_style": "base", "dpe": "---", "to_right": false}], "barchart": {"dpe": "---", "field_name":
      "---", "error_low_field_name": "---", "error_high_field_name": "---", "header_name": "", "error_header_name": "", "bar_style": "base", "error_marker_style":
      "base", "conditional_formatting": [], "error_show_tails": true}, "spacers": [{"index": -1, "show_line": true, "line_style": "reference line", "extra_space":
      false}], "sorts": [{"field_name": "---", "order": "asc", "custom": null}, {"field_name": "---", "order": "asc", "custom": null}], "filters": [{"field_name":
      "---", "quantifier": "contains", "value": ""}, {"field_name": "---", "quantifier": "contains", "value": ""}], "reference_lines": [{"value": null, "line_style":
      "reference line"}], "reference_rectangles": [{"x1": null, "x2": null, "rectangle_style": "base"}], "labels": [{"text": "", "style": "title", "x": 10, "y": 10,
      "_style": {"name": "title", "fill": "#000", "rotate": "0", "font-size": "12px", "font-weight": "bold", "text-anchor": "middle", "fill-opacity": 1}}], "row_overrides":
      [], "styles": {"symbols": [{"name": "base", "type": "circle", "size": 130, "fill": "#000", "fill-opacity": 1, "stroke": "#fff", "stroke-width": 1}, {"name":
      "transparent", "type": "circle", "size": 90, "stroke": "#000000", "fill-opacity": 0, "stroke-width": 0, "fill": "#000000"}, {"name": "circle | black", "type":
      "circle", "size": 90, "stroke": "#000000", "fill-opacity": 0.8, "stroke-width": 2, "fill": "#000000"}, {"name": "circle | red", "type": "circle", "size": 90,
      "stroke": "#6f0000", "fill-opacity": 0.8, "stroke-width": 2, "fill": "#e32727"}, {"name": "circle | green", "type": "circle", "size": 90, "stroke": "#006a1e",
      "fill-opacity": 0.8, "stroke-width": 2, "fill": "#22ba53"}, {"name": "circle | blue", "type": "circle", "size": 90, "stroke": "#006dbe", "fill-opacity": 0.8,
      "stroke-width": 2, "fill": "#3aa4e5"}, {"name": "circle | orange", "type": "circle", "size": 90, "stroke": "#dc8f00", "fill-opacity": 0.8, "stroke-width": 2,
      "fill": "#ffb100"}, {"name": "circle | purple", "type": "circle", "size": 90, "stroke": "#5e5e5e", "fill-opacity": 0.8, "stroke-width": 2, "fill": "#b82cff"},
      {"name": "circle | fuschia", "type": "circle", "size": 90, "stroke": "#ab006c", "fill-opacity": 0.8, "stroke-width": 2, "fill": "#d4266e"}, {"name": "triangle
      up | black", "type": "triangle-up", "size": 90, "stroke": "#000000", "fill-opacity": 0.8, "stroke-width": 2, "fill": "#000000"}, {"name": "triangle up | red",
      "type": "triangle-up", "size": 90, "stroke": "#6f0000", "fill-opacity": 0.8, "stroke-width": 2, "fill": "#e32727"}, {"name": "triangle up | green", "type":
      "triangle-up", "size": 90, "stroke": "#006a1e", "fill-opacity": 0.8, "stroke-width": 2, "fill": "#22ba53"}, {"name": "triangle up | blue", "type": "triangle-up",
      "size": 90, "stroke": "#006dbe", "fill-opacity": 0.8, "stroke-width": 2, "fill": "#3aa4e5"}, {"name": "triangle up | orange", "type": "triangle-up", "size":
      90, "stroke": "#dc8f00", "fill-opacity": 0.8, "stroke-width": 2, "fill": "#ffb100"}, {"name": "triangle up | purple", "type": "triangle-up", "size": 90, "stroke":
      "#5e5e5e", "fill-opacity": 0.8, "stroke-width": 2, "fill": "#b82cff"}, {"name": "triangle up | fuschia", "type": "triangle-up", "size": 90, "stroke": "#ab006c",
      "fill-opacity": 0.8, "stroke-width": 2, "fill": "#d4266e"}, {"name": "triangle down | black", "type": "triangle-down", "size": 90, "stroke": "#000000", "fill-opacity":
      0.8, "stroke-width": 2, "fill": "#000000"}, {"name": "triangle down | red", "type": "triangle-down", "size": 90, "stroke": "#6f0000", "fill-opacity": 0.8, "stroke-width":
      2, "fill": "#e32727"}, {"name": "triangle down | green", "type": "triangle-down", "size": 90, "stroke": "#006a1e", "fill-opacity": 0.8, "stroke-width": 2, "fill":
      "#22ba53"}, {"name": "triangle down | blue", "type": "triangle-down", "size": 90, "stroke": "#006dbe", "fill-opacity": 0.8, "stroke-width": 2, "fill": "#3aa4e5"},
      {"name": "triangle down | orange", "type": "triangle-down", "size": 90, "stroke": "#dc8f00", "fill-opacity": 0.8, "stroke-width": 2, "fill": "#ffb100"}, {"name":
      "triangle down | purple", "type": "triangle-down", "size": 90, "stroke": "#5e5e5e", "fill-opacity": 0.8, "stroke-width": 2, "fill": "#b82cff"}, {"name": "triangle
      down | fuschia", "type": "triangle-down", "size": 90, "stroke": "#ab006c", "fill-opacity": 0.8, "stroke-width": 2, "fill": "#d4266e"}, {"name": "diamond | black",
      "type": "diamond", "size": 90, "stroke": "#000000", "fill-opacity": 0.8, "stroke-width": 2, "fill": "#000000"}, {"name": "diamond | red", "type": "diamond",
      "size": 90, "stroke": "#6f0000", "fill-opacity": 0.8, "stroke-width": 2, "fill": "#e32727"}, {"name": "diamond | green", "type": "diamond", "size": 90, "stroke":
      "#006a1e", "fill-opacity": 0.8, "stroke-width": 2, "fill": "#22ba53"}, {"name": "diamond | blue", "type": "diamond", "size": 90, "stroke": "#006dbe", "fill-opacity":
      0.8, "stroke-width": 2, "fill": "#3aa4e5"}, {"name": "diamond | orange", "type": "diamond", "size": 90, "stroke": "#dc8f00", "fill-opacity": 0.8, "stroke-width":
      2, "fill": "#ffb100"}, {"name": "diamond | purple", "type": "diamond", "size": 90, "stroke": "#5e5e5e", "fill-opacity": 0.8, "stroke-width": 2, "fill": "#b82cff"},
      {"name": "diamond | fuschia", "type": "diamond", "size": 90, "stroke": "#ab006c", "fill-opacity": 0.8, "stroke-width": 2, "fill": "#d4266e"}, {"name": "square
      | black", "type": "square", "size": 90, "stroke": "#000000", "fill-opacity": 0.8, "stroke-width": 2, "fill": "#000000"}, {"name": "square | red", "type": "square",
      "size": 90, "stroke": "#6f0000", "fill-opacity": 0.8, "stroke-width": 2, "fill": "#e32727"}, {"name": "square | green", "type": "square", "size": 90, "stroke":
      "#006a1e", "fill-opacity": 0.8, "stroke-width": 2, "fill": "#22ba53"}, {"name": "square | blue", "type": "square", "size": 90, "stroke": "#006dbe", "fill-opacity":
      0.8, "stroke-width": 2, "fill": "#3aa4e5"}, {"name": "square | orange", "type": "square", "size": 90, "stroke": "#dc8f00", "fill-opacity": 0.8, "stroke-width":
      2, "fill": "#ffb100"}, {"name": "square | purple", "type": "square", "size": 90, "stroke": "#5e5e5e", "fill-opacity": 0.8, "stroke-width": 2, "fill": "#b82cff"},
      {"name": "square | fuschia", "type": "square", "size": 90, "stroke": "#ab006c", "fill-opacity": 0.8, "stroke-width": 2, "fill": "#d4266e"}, {"name": "cross
      | black", "type": "cross", "size": 90, "stroke": "#000000", "fill-opacity": 0.8, "stroke-width": 2, "fill": "#000000"}, {"name": "cross | red", "type": "cross",
      "size": 90, "stroke": "#6f0000", "fill-opacity": 0.8, "stroke-width": 2, "fill": "#e32727"}, {"name": "cross | green", "type": "cross", "size": 90, "stroke":
      "#006a1e", "fill-opacity": 0.8, "stroke-width": 2, "fill": "#22ba53"}, {"name": "cross | blue", "type": "cross", "size": 90, "stroke": "#006dbe", "fill-opacity":
      0.8, "stroke-width": 2, "fill": "#3aa4e5"}, {"name": "cross | orange", "type": "cross", "size": 90, "stroke": "#dc8f00", "fill-opacity": 0.8, "stroke-width":
      2, "fill": "#ffb100"}, {"name": "cross | purple", "type": "cross", "size": 90, "stroke": "#5e5e5e", "fill-opacity": 0.8, "stroke-width": 2, "fill": "#b82cff"},
      {"name": "cross | fuschia", "type": "cross", "size": 90, "stroke": "#ab006c", "fill-opacity": 0.8, "stroke-width": 2, "fill": "#d4266e"}], "lines": [{"name":
      "base", "stroke": "#708090", "stroke-dasharray": "none", "stroke-opacity": 0.9, "stroke-width": 3}, {"name": "reference line", "stroke": "#000000", "stroke-dasharray":
      "none", "stroke-opacity": 0.8, "stroke-width": 3}, {"name": "transparent", "stroke": "#000000", "stroke-dasharray": "none", "stroke-opacity": 0, "stroke-width":
      0}, {"name": "solid | black", "stroke": "#000000", "stroke-dasharray": "none", "stroke-opacity": 0.9, "stroke-width": 3}, {"name": "solid | red", "stroke":
      "#e32727", "stroke-dasharray": "none", "stroke-opacity": 0.9, "stroke-width": 3}, {"name": "solid | green", "stroke": "#006a1e", "stroke-dasharray": "none",
      "stroke-opacity": 0.9, "stroke-width": 3}, {"name": "solid | blue", "stroke": "#006dbe", "stroke-dasharray": "none", "stroke-opacity": 0.9, "stroke-width":
      3}, {"name": "solid | orange", "stroke": "#dc8f00", "stroke-dasharray": "none", "stroke-opacity": 0.9, "stroke-width": 3}, {"name": "solid | purple", "stroke":
      "#b82cff", "stroke-dasharray": "none", "stroke-opacity": 0.9, "stroke-width": 3}, {"name": "solid | fuschia", "stroke": "#ab006c", "stroke-dasharray": "none",
      "stroke-opacity": 0.9, "stroke-width": 3}, {"name": "dashed | black", "stroke": "#000000", "stroke-dasharray": "10, 10", "stroke-opacity": 0.9, "stroke-width":
      3}, {"name": "dashed | red", "stroke": "#e32727", "stroke-dasharray": "10, 10", "stroke-opacity": 0.9, "stroke-width": 3}, {"name": "dashed | green", "stroke":
      "#006a1e", "stroke-dasharray": "10, 10", "stroke-opacity": 0.9, "stroke-width": 3}, {"name": "dashed | blue", "stroke": "#006dbe", "stroke-dasharray": "10,
      10", "stroke-opacity": 0.9, "stroke-width": 3}, {"name": "dashed | orange", "stroke": "#dc8f00", "stroke-dasharray": "10, 10", "stroke-opacity": 0.9, "stroke-width":
      3}, {"name": "dashed | purple", "stroke": "#b82cff", "stroke-dasharray": "10, 10", "stroke-opacity": 0.9, "stroke-width": 3}, {"name": "dashed | fuschia", "stroke":
      "#ab006c", "stroke-dasharray": "10, 10", "stroke-opacity": 0.9, "stroke-width": 3}, {"name": "dotted | black", "stroke": "#000000", "stroke-dasharray": "4,
      3", "stroke-opacity": 0.9, "stroke-width": 3}, {"name": "dotted | red", "stroke": "#e32727", "stroke-dasharray": "4, 3", "stroke-opacity": 0.9, "stroke-width":
      3}, {"name": "dotted | green", "stroke": "#006a1e", "stroke-dasharray": "4, 3", "stroke-opacity": 0.9, "stroke-width": 3}, {"name": "dotted | blue", "stroke":
      "#006dbe", "stroke-dasharray": "4, 3", "stroke-opacity": 0.9, "stroke-width": 3}, {"name": "dotted | orange", "stroke": "#dc8f00", "stroke-dasharray": "4, 3",
      "stroke-opacity": 0.9, "stroke-width": 3}, {"name": "dotted | purple", "stroke": "#b82cff", "stroke-dasharray": "4, 3", "stroke-opacity": 0.9, "stroke-width":
      3}, {"name": "dotted | fuschia", "stroke": "#ab006c", "stroke-dasharray": "4, 3", "stroke-opacity": 0.9, "stroke-width": 3}, {"name": "dash-dotted | black",
      "stroke": "#000000", "stroke-dasharray": "15, 10, 5, 10", "stroke-opacity": 0.9, "stroke-width": 3}, {"name": "dash-dotted | red", "stroke": "#e32727", "stroke-dasharray":
      "15, 10, 5, 10", "stroke-opacity": 0.9, "stroke-width": 3}, {"name": "dash-dotted | green", "stroke": "#006a1e", "stroke-dasharray": "15, 10, 5, 10", "stroke-opacity":
      0.9, "stroke-width": 3}, {"name": "dash-dotted | blue", "stroke": "#006dbe", "stroke-dasharray": "15, 10, 5, 10", "stroke-opacity": 0.9, "stroke-width": 3},
      {"name": "dash-dotted | orange", "stroke": "#dc8f00", "stroke-dasharray": "15, 10, 5, 10", "stroke-opacity": 0.9, "stroke-width": 3}, {"name": "dash-dotted
      | purple", "stroke": "#b82cff", "stroke-dasharray": "15, 10, 5, 10", "stroke-opacity": 0.9, "stroke-width": 3}, {"name": "dash-dotted | fuschia", "stroke":
      "#ab006c", "stroke-dasharray": "15, 10, 5, 10", "stroke-opacity": 0.9, "stroke-width": 3}], "texts": [{"name": "base", "fill": "#000", "rotate": "0", "font-size":
      "12px", "font-weight": "normal", "text-anchor": "start", "fill-opacity": 1}, {"name": "header", "fill": "#000", "rotate": "0", "font-size": "12px", "font-weight":
      "bold", "text-anchor": "middle", "fill-opacity": 1}, {"name": "title", "fill": "#000", "rotate": "0", "font-size": "12px", "font-weight": "bold", "text-anchor":
      "middle", "fill-opacity": 1}, {"name": "transparent", "font-size": "12px", "rotate": "0", "font-weight": "normal", "text-anchor": "start", "fill": "#000000",
      "fill-opacity": 0}, {"name": "normal | black", "font-size": "12px", "rotate": "0", "font-weight": "normal", "text-anchor": "start", "fill": "#000000", "fill-opacity":
      1}, {"name": "normal | red", "font-size": "12px", "rotate": "0", "font-weight": "normal", "text-anchor": "start", "fill": "#6f0000", "fill-opacity": 1}, {"name":
      "normal | green", "font-size": "12px", "rotate": "0", "font-weight": "normal", "text-anchor": "start", "fill": "#006a1e", "fill-opacity": 1}, {"name": "normal
      | blue", "font-size": "12px", "rotate": "0", "font-weight": "normal", "text-anchor": "start", "fill": "#006dbe", "fill-opacity": 1}, {"name": "normal | orange",
      "font-size": "12px", "rotate": "0", "font-weight": "normal", "text-anchor": "start", "fill": "#dc8f00", "fill-opacity": 1}, {"name": "normal | purple", "font-size":
      "12px", "rotate": "0", "font-weight": "normal", "text-anchor": "start", "fill": "#b82cff", "fill-opacity": 1}, {"name": "normal | fuschia", "font-size": "12px",
      "rotate": "0", "font-weight": "normal", "text-anchor": "start", "fill": "#ab006c", "fill-opacity": 1}], "rectangles": [{"name": "base", "fill": "#999999", "stroke":
      "#000000", "fill-opacity": 0.8, "stroke-width": 1, "pattern": "solid", "pattern_fill": "#ffffff"}, {"name": "black", "fill": "#000000", "fill-opacity": 0.8,
      "stroke": "#FFFFFF", "stroke-width": 1, "pattern": "solid", "pattern_fill": "#ffffff"}, {"name": "red", "fill": "#e32727", "fill-opacity": 0.8, "stroke": "#6f0000",
      "stroke-width": 1, "pattern": "solid", "pattern_fill": "#ffffff"}, {"name": "green", "fill": "#22ba53", "fill-opacity": 0.8, "stroke": "#006a1e", "stroke-width":
      1, "pattern": "solid", "pattern_fill": "#ffffff"}, {"name": "blue", "fill": "#3aa4e5", "fill-opacity": 0.8, "stroke": "#006dbe", "stroke-width": 1, "pattern":
      "solid", "pattern_fill": "#ffffff"}, {"name": "orange", "fill": "#ffb100", "fill-opacity": 0.8, "stroke": "#dc8f00", "stroke-width": 1, "pattern": "solid",
      "pattern_fill": "#ffffff"}, {"name": "purple", "fill": "#b82cff", "fill-opacity": 0.8, "stroke": "#5e5e5e", "stroke-width": 1, "pattern": "solid", "pattern_fill":
      "#ffffff"}, {"name": "fuschia", "fill": "#d4266e", "fill-opacity": 0.8, "stroke": "#ab006c", "stroke-width": 1, "pattern": "solid", "pattern_fill": "#ffffff"}]}, "calculated_columns": []}
    caption: <p>caption</p>
    published: true
    created: 2020-05-08 17:48:36.143248+00:00
    last_updated: 2020-05-08 19:46:14.546712+00:00
- model: summary.datapivot
  pk: 2
  fields:
    assessment: 2
    title: data pivot - animal bioassay - endpoint
    slug: animal-bioassay-data-pivot-endpoint
    settings: {"plot_settings": {"plot_width": 400, "minimum_row_height": 12, "padding": {"top": 50, "right": 100, "bottom": 50, "left": 20}, "title": "Title", "axis_label":
      "Axis label", "logscale": true, "show_xticks": true, "show_yticks": true, "domain": "0.1,10000", "filter_logic": "and", "font_style": "Arial", "merge_descriptions":
      false, "merge_aggressive": true, "text_background": true, "text_background_color": "#eeeeee", "as_barchart": false, "x_axis_number_ticks": 10, "x_axis_force_domain": false, "text_background_extend": false, "draw_background": true, "plot_background_color": "#EEEEEE", "gridline_color": "#FFFFFF", "draw_plot_border": true, "plot_border_color": "#666666", "merge_until": 0}, "legend": {"show": true,
      "left": 419, "top": -60, "columns": 1, "style": {"border_color": "#666666", "border_width": "2px"}, "fields": [{"symbol_index": 0, "label": "Dose 1", "symbol_style":
      "base", "line_style": "---", "rect_style": "---"}, {"symbol_index": 1, "label": "Dose 2", "symbol_style": "base", "line_style": "---", "rect_style": "---"},
      {"symbol_index": 2, "label": "Dose 3", "symbol_style": "base", "line_style": "---", "rect_style": "---"}, {"symbol_index": 3, "label": "Dose 4", "symbol_style":
      "base", "line_style": "---", "rect_style": "---"}, {"symbol_index": 4, "label": "Dose 5", "symbol_style": "base", "line_style": "---", "rect_style": "---"},
      {"line_index": 0, "label": "low_dose", "line_style": "base", "symbol_style": "---", "rect_style": "---"}]}, "dataline_settings": [{"low_field_name": "low_dose",
      "high_field_name": "high_dose", "header_name": "low_dose", "marker_style": "base", "conditional_formatting": []}], "datapoint_settings": [{"field_name": "Dose
      1", "header_name": "Dose 1", "marker_style": "base", "dpe": "endpoint_complete", "conditional_formatting": []}, {"field_name": "Dose 2", "header_name": "Dose
      2", "marker_style": "base", "dpe": "endpoint_complete", "conditional_formatting": []}, {"field_name": "Dose 3", "header_name": "Dose 3", "marker_style": "base",
      "dpe": "endpoint_complete", "conditional_formatting": []}, {"field_name": "Dose 4", "header_name": "Dose 4", "marker_style": "base", "dpe": "endpoint_complete",
      "conditional_formatting": []}, {"field_name": "Dose 5", "header_name": "Dose 5", "marker_style": "base", "dpe": "endpoint_complete", "conditional_formatting":
      []}], "description_settings": [{"field_name": "study name", "header_name": "study name", "header_style": "header", "text_style": "base", "dpe": "study", "to_right": false}, {"field_name": "experiment name", "header_name": "experiment name", "header_style": "header", "text_style": "base", "dpe": "experiment", "to_right": false}, {"field_name": "animal group name", "header_name": "animal group name", "header_style": "header", "text_style": "base", "dpe": "animal_group", "to_right": false}, {"field_name": "endpoint name", "header_name": "endpoint name", "header_style": "header", "text_style": "base", "dpe":
      "endpoint_complete", "to_right": false}], "barchart": {"dpe": "---", "field_name": "---", "error_low_field_name": "---", "error_high_field_name":
      "---", "header_name": "", "error_header_name": "", "bar_style": "base", "error_marker_style": "base", "conditional_formatting": [], "error_show_tails": true},
      "spacers": [{"index": -1, "show_line": true, "line_style": "reference line", "extra_space": false}], "sorts": [{"field_name": "---", "order": "asc", "custom":
      null}, {"field_name": "---", "order": "asc", "custom": null}], "filters": [{"field_name": "---", "quantifier": "contains", "value": ""}, {"field_name": "---",
      "quantifier": "contains", "value": ""}], "reference_lines": [{"value": null, "line_style": "reference line"}], "reference_rectangles": [{"x1": null, "x2": null,
      "rectangle_style": "base"}], "labels": [{"text": "", "style": "title", "x": 10, "y": 10, "_style": {"name": "title", "fill": "#000", "rotate": "0", "font-size":
      "12px", "font-weight": "bold", "text-anchor": "middle", "fill-opacity": 1}}], "row_overrides": [], "styles": {"symbols": [{"name": "base", "type": "circle",
      "size": 130, "fill": "#000", "fill-opacity": 1, "stroke": "#fff", "stroke-width": 1}, {"name": "transparent", "type": "circle", "size": 90, "stroke": "#000000",
      "fill-opacity": 0, "stroke-width": 0, "fill": "#000000"}, {"name": "circle | black", "type": "circle", "size": 90, "stroke": "#000000", "fill-opacity": 0.8,
      "stroke-width": 2, "fill": "#000000"}, {"name": "circle | red", "type": "circle", "size": 90, "stroke": "#6f0000", "fill-opacity": 0.8, "stroke-width": 2, "fill":
      "#e32727"}, {"name": "circle | green", "type": "circle", "size": 90, "stroke": "#006a1e", "fill-opacity": 0.8, "stroke-width": 2, "fill": "#22ba53"}, {"name":
      "circle | blue", "type": "circle", "size": 90, "stroke": "#006dbe", "fill-opacity": 0.8, "stroke-width": 2, "fill": "#3aa4e5"}, {"name": "circle | orange",
      "type": "circle", "size": 90, "stroke": "#dc8f00", "fill-opacity": 0.8, "stroke-width": 2, "fill": "#ffb100"}, {"name": "circle | purple", "type": "circle",
      "size": 90, "stroke": "#5e5e5e", "fill-opacity": 0.8, "stroke-width": 2, "fill": "#b82cff"}, {"name": "circle | fuschia", "type": "circle", "size": 90, "stroke":
      "#ab006c", "fill-opacity": 0.8, "stroke-width": 2, "fill": "#d4266e"}, {"name": "triangle up | black", "type": "triangle-up", "size": 90, "stroke": "#000000",
      "fill-opacity": 0.8, "stroke-width": 2, "fill": "#000000"}, {"name": "triangle up | red", "type": "triangle-up", "size": 90, "stroke": "#6f0000", "fill-opacity":
      0.8, "stroke-width": 2, "fill": "#e32727"}, {"name": "triangle up | green", "type": "triangle-up", "size": 90, "stroke": "#006a1e", "fill-opacity": 0.8, "stroke-width":
      2, "fill": "#22ba53"}, {"name": "triangle up | blue", "type": "triangle-up", "size": 90, "stroke": "#006dbe", "fill-opacity": 0.8, "stroke-width": 2, "fill":
      "#3aa4e5"}, {"name": "triangle up | orange", "type": "triangle-up", "size": 90, "stroke": "#dc8f00", "fill-opacity": 0.8, "stroke-width": 2, "fill": "#ffb100"},
      {"name": "triangle up | purple", "type": "triangle-up", "size": 90, "stroke": "#5e5e5e", "fill-opacity": 0.8, "stroke-width": 2, "fill": "#b82cff"}, {"name":
      "triangle up | fuschia", "type": "triangle-up", "size": 90, "stroke": "#ab006c", "fill-opacity": 0.8, "stroke-width": 2, "fill": "#d4266e"}, {"name": "triangle
      down | black", "type": "triangle-down", "size": 90, "stroke": "#000000", "fill-opacity": 0.8, "stroke-width": 2, "fill": "#000000"}, {"name": "triangle down
      | red", "type": "triangle-down", "size": 90, "stroke": "#6f0000", "fill-opacity": 0.8, "stroke-width": 2, "fill": "#e32727"}, {"name": "triangle down | green",
      "type": "triangle-down", "size": 90, "stroke": "#006a1e", "fill-opacity": 0.8, "stroke-width": 2, "fill": "#22ba53"}, {"name": "triangle down | blue", "type":
      "triangle-down", "size": 90, "stroke": "#006dbe", "fill-opacity": 0.8, "stroke-width": 2, "fill": "#3aa4e5"}, {"name": "triangle down | orange", "type": "triangle-down",
      "size": 90, "stroke": "#dc8f00", "fill-opacity": 0.8, "stroke-width": 2, "fill": "#ffb100"}, {"name": "triangle down | purple", "type": "triangle-down", "size":
      90, "stroke": "#5e5e5e", "fill-opacity": 0.8, "stroke-width": 2, "fill": "#b82cff"}, {"name": "triangle down | fuschia", "type": "triangle-down", "size": 90,
      "stroke": "#ab006c", "fill-opacity": 0.8, "stroke-width": 2, "fill": "#d4266e"}, {"name": "diamond | black", "type": "diamond", "size": 90, "stroke": "#000000",
      "fill-opacity": 0.8, "stroke-width": 2, "fill": "#000000"}, {"name": "diamond | red", "type": "diamond", "size": 90, "stroke": "#6f0000", "fill-opacity": 0.8,
      "stroke-width": 2, "fill": "#e32727"}, {"name": "diamond | green", "type": "diamond", "size": 90, "stroke": "#006a1e", "fill-opacity": 0.8, "stroke-width":
      2, "fill": "#22ba53"}, {"name": "diamond | blue", "type": "diamond", "size": 90, "stroke": "#006dbe", "fill-opacity": 0.8, "stroke-width": 2, "fill": "#3aa4e5"},
      {"name": "diamond | orange", "type": "diamond", "size": 90, "stroke": "#dc8f00", "fill-opacity": 0.8, "stroke-width": 2, "fill": "#ffb100"}, {"name": "diamond
      | purple", "type": "diamond", "size": 90, "stroke": "#5e5e5e", "fill-opacity": 0.8, "stroke-width": 2, "fill": "#b82cff"}, {"name": "diamond | fuschia", "type":
      "diamond", "size": 90, "stroke": "#ab006c", "fill-opacity": 0.8, "stroke-width": 2, "fill": "#d4266e"}, {"name": "square | black", "type": "square", "size":
      90, "stroke": "#000000", "fill-opacity": 0.8, "stroke-width": 2, "fill": "#000000"}, {"name": "square | red", "type": "square", "size": 90, "stroke": "#6f0000",
      "fill-opacity": 0.8, "stroke-width": 2, "fill": "#e32727"}, {"name": "square | green", "type": "square", "size": 90, "stroke": "#006a1e", "fill-opacity": 0.8,
      "stroke-width": 2, "fill": "#22ba53"}, {"name": "square | blue", "type": "square", "size": 90, "stroke": "#006dbe", "fill-opacity": 0.8, "stroke-width": 2,
      "fill": "#3aa4e5"}, {"name": "square | orange", "type": "square", "size": 90, "stroke": "#dc8f00", "fill-opacity": 0.8, "stroke-width": 2, "fill": "#ffb100"},
      {"name": "square | purple", "type": "square", "size": 90, "stroke": "#5e5e5e", "fill-opacity": 0.8, "stroke-width": 2, "fill": "#b82cff"}, {"name": "square
      | fuschia", "type": "square", "size": 90, "stroke": "#ab006c", "fill-opacity": 0.8, "stroke-width": 2, "fill": "#d4266e"}, {"name": "cross | black", "type":
      "cross", "size": 90, "stroke": "#000000", "fill-opacity": 0.8, "stroke-width": 2, "fill": "#000000"}, {"name": "cross | red", "type": "cross", "size": 90, "stroke":
      "#6f0000", "fill-opacity": 0.8, "stroke-width": 2, "fill": "#e32727"}, {"name": "cross | green", "type": "cross", "size": 90, "stroke": "#006a1e", "fill-opacity":
      0.8, "stroke-width": 2, "fill": "#22ba53"}, {"name": "cross | blue", "type": "cross", "size": 90, "stroke": "#006dbe", "fill-opacity": 0.8, "stroke-width":
      2, "fill": "#3aa4e5"}, {"name": "cross | orange", "type": "cross", "size": 90, "stroke": "#dc8f00", "fill-opacity": 0.8, "stroke-width": 2, "fill": "#ffb100"},
      {"name": "cross | purple", "type": "cross", "size": 90, "stroke": "#5e5e5e", "fill-opacity": 0.8, "stroke-width": 2, "fill": "#b82cff"}, {"name": "cross | fuschia",
      "type": "cross", "size": 90, "stroke": "#ab006c", "fill-opacity": 0.8, "stroke-width": 2, "fill": "#d4266e"}], "lines": [{"name": "base", "stroke": "#708090",
      "stroke-dasharray": "none", "stroke-opacity": 0.9, "stroke-width": 3}, {"name": "reference line", "stroke": "#000000", "stroke-dasharray": "none", "stroke-opacity":
      0.8, "stroke-width": 3}, {"name": "transparent", "stroke": "#000000", "stroke-dasharray": "none", "stroke-opacity": 0, "stroke-width": 0}, {"name": "solid |
      black", "stroke": "#000000", "stroke-dasharray": "none", "stroke-opacity": 0.9, "stroke-width": 3}, {"name": "solid | red", "stroke": "#e32727", "stroke-dasharray":
      "none", "stroke-opacity": 0.9, "stroke-width": 3}, {"name": "solid | green", "stroke": "#006a1e", "stroke-dasharray": "none", "stroke-opacity": 0.9, "stroke-width":
      3}, {"name": "solid | blue", "stroke": "#006dbe", "stroke-dasharray": "none", "stroke-opacity": 0.9, "stroke-width": 3}, {"name": "solid | orange", "stroke":
      "#dc8f00", "stroke-dasharray": "none", "stroke-opacity": 0.9, "stroke-width": 3}, {"name": "solid | purple", "stroke": "#b82cff", "stroke-dasharray": "none",
      "stroke-opacity": 0.9, "stroke-width": 3}, {"name": "solid | fuschia", "stroke": "#ab006c", "stroke-dasharray": "none", "stroke-opacity": 0.9, "stroke-width":
      3}, {"name": "dashed | black", "stroke": "#000000", "stroke-dasharray": "10, 10", "stroke-opacity": 0.9, "stroke-width": 3}, {"name": "dashed | red", "stroke":
      "#e32727", "stroke-dasharray": "10, 10", "stroke-opacity": 0.9, "stroke-width": 3}, {"name": "dashed | green", "stroke": "#006a1e", "stroke-dasharray": "10,
      10", "stroke-opacity": 0.9, "stroke-width": 3}, {"name": "dashed | blue", "stroke": "#006dbe", "stroke-dasharray": "10, 10", "stroke-opacity": 0.9, "stroke-width":
      3}, {"name": "dashed | orange", "stroke": "#dc8f00", "stroke-dasharray": "10, 10", "stroke-opacity": 0.9, "stroke-width": 3}, {"name": "dashed | purple", "stroke":
      "#b82cff", "stroke-dasharray": "10, 10", "stroke-opacity": 0.9, "stroke-width": 3}, {"name": "dashed | fuschia", "stroke": "#ab006c", "stroke-dasharray": "10,
      10", "stroke-opacity": 0.9, "stroke-width": 3}, {"name": "dotted | black", "stroke": "#000000", "stroke-dasharray": "4, 3", "stroke-opacity": 0.9, "stroke-width":
      3}, {"name": "dotted | red", "stroke": "#e32727", "stroke-dasharray": "4, 3", "stroke-opacity": 0.9, "stroke-width": 3}, {"name": "dotted | green", "stroke":
      "#006a1e", "stroke-dasharray": "4, 3", "stroke-opacity": 0.9, "stroke-width": 3}, {"name": "dotted | blue", "stroke": "#006dbe", "stroke-dasharray": "4, 3",
      "stroke-opacity": 0.9, "stroke-width": 3}, {"name": "dotted | orange", "stroke": "#dc8f00", "stroke-dasharray": "4, 3", "stroke-opacity": 0.9, "stroke-width":
      3}, {"name": "dotted | purple", "stroke": "#b82cff", "stroke-dasharray": "4, 3", "stroke-opacity": 0.9, "stroke-width": 3}, {"name": "dotted | fuschia", "stroke":
      "#ab006c", "stroke-dasharray": "4, 3", "stroke-opacity": 0.9, "stroke-width": 3}, {"name": "dash-dotted | black", "stroke": "#000000", "stroke-dasharray": "15,
      10, 5, 10", "stroke-opacity": 0.9, "stroke-width": 3}, {"name": "dash-dotted | red", "stroke": "#e32727", "stroke-dasharray": "15, 10, 5, 10", "stroke-opacity":
      0.9, "stroke-width": 3}, {"name": "dash-dotted | green", "stroke": "#006a1e", "stroke-dasharray": "15, 10, 5, 10", "stroke-opacity": 0.9, "stroke-width": 3},
      {"name": "dash-dotted | blue", "stroke": "#006dbe", "stroke-dasharray": "15, 10, 5, 10", "stroke-opacity": 0.9, "stroke-width": 3}, {"name": "dash-dotted |
      orange", "stroke": "#dc8f00", "stroke-dasharray": "15, 10, 5, 10", "stroke-opacity": 0.9, "stroke-width": 3}, {"name": "dash-dotted | purple", "stroke": "#b82cff",
      "stroke-dasharray": "15, 10, 5, 10", "stroke-opacity": 0.9, "stroke-width": 3}, {"name": "dash-dotted | fuschia", "stroke": "#ab006c", "stroke-dasharray": "15,
      10, 5, 10", "stroke-opacity": 0.9, "stroke-width": 3}], "texts": [{"name": "base", "fill": "#000", "rotate": "0", "font-size": "12px", "font-weight": "normal",
      "text-anchor": "start", "fill-opacity": 1}, {"name": "header", "fill": "#000", "rotate": "0", "font-size": "12px", "font-weight": "bold", "text-anchor": "middle",
      "fill-opacity": 1}, {"name": "title", "fill": "#000", "rotate": "0", "font-size": "12px", "font-weight": "bold", "text-anchor": "middle", "fill-opacity": 1},
      {"name": "transparent", "font-size": "12px", "rotate": "0", "font-weight": "normal", "text-anchor": "start", "fill": "#000000", "fill-opacity": 0}, {"name":
      "normal | black", "font-size": "12px", "rotate": "0", "font-weight": "normal", "text-anchor": "start", "fill": "#000000", "fill-opacity": 1}, {"name": "normal
      | red", "font-size": "12px", "rotate": "0", "font-weight": "normal", "text-anchor": "start", "fill": "#6f0000", "fill-opacity": 1}, {"name": "normal | green",
      "font-size": "12px", "rotate": "0", "font-weight": "normal", "text-anchor": "start", "fill": "#006a1e", "fill-opacity": 1}, {"name": "normal | blue", "font-size":
      "12px", "rotate": "0", "font-weight": "normal", "text-anchor": "start", "fill": "#006dbe", "fill-opacity": 1}, {"name": "normal | orange", "font-size": "12px",
      "rotate": "0", "font-weight": "normal", "text-anchor": "start", "fill": "#dc8f00", "fill-opacity": 1}, {"name": "normal | purple", "font-size": "12px", "rotate":
      "0", "font-weight": "normal", "text-anchor": "start", "fill": "#b82cff", "fill-opacity": 1}, {"name": "normal | fuschia", "font-size": "12px", "rotate": "0",
      "font-weight": "normal", "text-anchor": "start", "fill": "#ab006c", "fill-opacity": 1}], "rectangles": [{"name": "base", "fill": "#999999", "stroke": "#000000",
      "fill-opacity": 0.8, "stroke-width": 1, "pattern": "solid", "pattern_fill": "#ffffff"}, {"name": "black", "fill": "#000000", "fill-opacity": 0.8, "stroke":
      "#FFFFFF", "stroke-width": 1, "pattern": "solid", "pattern_fill": "#ffffff"}, {"name": "red", "fill": "#e32727", "fill-opacity": 0.8, "stroke": "#6f0000", "stroke-width":
      1, "pattern": "solid", "pattern_fill": "#ffffff"}, {"name": "green", "fill": "#22ba53", "fill-opacity": 0.8, "stroke": "#006a1e", "stroke-width": 1, "pattern":
      "solid", "pattern_fill": "#ffffff"}, {"name": "blue", "fill": "#3aa4e5", "fill-opacity": 0.8, "stroke": "#006dbe", "stroke-width": 1, "pattern": "solid", "pattern_fill":
      "#ffffff"}, {"name": "orange", "fill": "#ffb100", "fill-opacity": 0.8, "stroke": "#dc8f00", "stroke-width": 1, "pattern": "solid", "pattern_fill": "#ffffff"},
      {"name": "purple", "fill": "#b82cff", "fill-opacity": 0.8, "stroke": "#5e5e5e", "stroke-width": 1, "pattern": "solid", "pattern_fill": "#ffffff"}, {"name":
      "fuschia", "fill": "#d4266e", "fill-opacity": 0.8, "stroke": "#ab006c", "stroke-width": 1, "pattern": "solid", "pattern_fill": "#ffffff"}]}, "calculated_columns": []}
    caption: ''
    published: true
    created: 2020-05-08 17:52:21.928839+00:00
    last_updated: 2020-05-08 19:46:02.216322+00:00
- model: summary.datapivot
  pk: 3
  fields:
    assessment: 2
    title: data pivot - epimeta
    slug: data-pivot-epimeta
    settings: {"plot_settings": {"plot_width": 400, "minimum_row_height": 12, "padding": {"top": 55, "right": 25, "bottom": 40, "left": 20}, "title": "Title", "axis_label":
      "Axis label", "logscale": false, "show_xticks": true, "show_yticks": true, "domain": "", "filter_logic": "and", "font_style": "Arial", "merge_descriptions":
      false, "merge_aggressive": true, "text_background": true, "text_background_color": "#eeeeee", "as_barchart": false, "x_axis_number_ticks": 10, "x_axis_force_domain": false, "text_background_extend": false, "draw_background": true, "plot_background_color": "#EEEEEE", "gridline_color": "#FFFFFF", "draw_plot_border": true, "plot_border_color": "#666666", "merge_until": 0}, "legend": {"show": true,
      "left": 324, "top": -57, "columns": 1, "style": {"border_color": "#666666", "border_width": "2px"}, "fields": [{"symbol_index": 0, "label": "estimate", "symbol_style":
      "base", "line_style": "---", "rect_style": "---"}, {"line_index": 0, "label": "lower CI", "line_style": "base", "symbol_style": "---", "rect_style": "---"}]},
      "dataline_settings": [{"low_field_name": "lower CI", "high_field_name": "upper CI", "header_name": "lower CI", "marker_style": "base", "conditional_formatting":
      []}], "datapoint_settings": [{"field_name": "estimate", "header_name": "estimate", "marker_style": "base", "dpe": "---", "conditional_formatting": []}, {"field_name":
      "---", "header_name": "---", "marker_style": "base", "dpe": "---", "conditional_formatting": []}, {"field_name": "---", "header_name": "---", "marker_style":
      "base", "dpe": "---", "conditional_formatting": []}], "description_settings": [{"field_name": "study name", "header_name": "study name", "header_style": "header",
      "text_style": "base", "dpe": "study", "to_right": false}, {"field_name": "protocol name", "header_name": "protocol name", "header_style": "header",
      "text_style": "base", "dpe": "meta_protocol", "to_right": false}, {"field_name": "health outcome", "header_name": "health outcome", "header_style":
      "header", "text_style": "base", "dpe": "meta_result", "to_right": false}, {"field_name": "total references", "header_name": "total references",
      "header_style": "header", "text_style": "base", "dpe": "meta_result", "to_right": false}, {"field_name": "N", "header_name": "N", "header_style":
      "header", "text_style": "base", "dpe": "meta_result", "to_right": false}], "barchart": {"dpe": "---", "field_name": "---", "error_low_field_name": "---", "error_high_field_name":
      "---", "header_name": "", "error_header_name": "", "bar_style": "base", "error_marker_style": "base", "conditional_formatting": [], "error_show_tails": true},
      "spacers": [{"index": -1, "show_line": true, "line_style": "reference line", "extra_space": false}], "sorts": [{"field_name": "---", "order": "asc", "custom":
      null}, {"field_name": "---", "order": "asc", "custom": null}], "filters": [{"field_name": "---", "quantifier": "contains", "value": ""}, {"field_name": "---",
      "quantifier": "contains", "value": ""}], "reference_lines": [{"value": null, "line_style": "reference line"}], "reference_rectangles": [{"x1": null, "x2": null,
      "rectangle_style": "base"}], "labels": [{"text": "", "style": "title", "x": 10, "y": 10, "_style": {"name": "title", "fill": "#000", "rotate": "0", "font-size":
      "12px", "font-weight": "bold", "text-anchor": "middle", "fill-opacity": 1}}], "row_overrides": [], "styles": {"symbols": [{"name": "base", "type": "circle",
      "size": 130, "fill": "#000", "fill-opacity": 1, "stroke": "#fff", "stroke-width": 1}, {"name": "transparent", "type": "circle", "size": 90, "stroke": "#000000",
      "fill-opacity": 0, "stroke-width": 0, "fill": "#000000"}, {"name": "circle | black", "type": "circle", "size": 90, "stroke": "#000000", "fill-opacity": 0.8,
      "stroke-width": 2, "fill": "#000000"}, {"name": "circle | red", "type": "circle", "size": 90, "stroke": "#6f0000", "fill-opacity": 0.8, "stroke-width": 2, "fill":
      "#e32727"}, {"name": "circle | green", "type": "circle", "size": 90, "stroke": "#006a1e", "fill-opacity": 0.8, "stroke-width": 2, "fill": "#22ba53"}, {"name":
      "circle | blue", "type": "circle", "size": 90, "stroke": "#006dbe", "fill-opacity": 0.8, "stroke-width": 2, "fill": "#3aa4e5"}, {"name": "circle | orange",
      "type": "circle", "size": 90, "stroke": "#dc8f00", "fill-opacity": 0.8, "stroke-width": 2, "fill": "#ffb100"}, {"name": "circle | purple", "type": "circle",
      "size": 90, "stroke": "#5e5e5e", "fill-opacity": 0.8, "stroke-width": 2, "fill": "#b82cff"}, {"name": "circle | fuschia", "type": "circle", "size": 90, "stroke":
      "#ab006c", "fill-opacity": 0.8, "stroke-width": 2, "fill": "#d4266e"}, {"name": "triangle up | black", "type": "triangle-up", "size": 90, "stroke": "#000000",
      "fill-opacity": 0.8, "stroke-width": 2, "fill": "#000000"}, {"name": "triangle up | red", "type": "triangle-up", "size": 90, "stroke": "#6f0000", "fill-opacity":
      0.8, "stroke-width": 2, "fill": "#e32727"}, {"name": "triangle up | green", "type": "triangle-up", "size": 90, "stroke": "#006a1e", "fill-opacity": 0.8, "stroke-width":
      2, "fill": "#22ba53"}, {"name": "triangle up | blue", "type": "triangle-up", "size": 90, "stroke": "#006dbe", "fill-opacity": 0.8, "stroke-width": 2, "fill":
      "#3aa4e5"}, {"name": "triangle up | orange", "type": "triangle-up", "size": 90, "stroke": "#dc8f00", "fill-opacity": 0.8, "stroke-width": 2, "fill": "#ffb100"},
      {"name": "triangle up | purple", "type": "triangle-up", "size": 90, "stroke": "#5e5e5e", "fill-opacity": 0.8, "stroke-width": 2, "fill": "#b82cff"}, {"name":
      "triangle up | fuschia", "type": "triangle-up", "size": 90, "stroke": "#ab006c", "fill-opacity": 0.8, "stroke-width": 2, "fill": "#d4266e"}, {"name": "triangle
      down | black", "type": "triangle-down", "size": 90, "stroke": "#000000", "fill-opacity": 0.8, "stroke-width": 2, "fill": "#000000"}, {"name": "triangle down
      | red", "type": "triangle-down", "size": 90, "stroke": "#6f0000", "fill-opacity": 0.8, "stroke-width": 2, "fill": "#e32727"}, {"name": "triangle down | green",
      "type": "triangle-down", "size": 90, "stroke": "#006a1e", "fill-opacity": 0.8, "stroke-width": 2, "fill": "#22ba53"}, {"name": "triangle down | blue", "type":
      "triangle-down", "size": 90, "stroke": "#006dbe", "fill-opacity": 0.8, "stroke-width": 2, "fill": "#3aa4e5"}, {"name": "triangle down | orange", "type": "triangle-down",
      "size": 90, "stroke": "#dc8f00", "fill-opacity": 0.8, "stroke-width": 2, "fill": "#ffb100"}, {"name": "triangle down | purple", "type": "triangle-down", "size":
      90, "stroke": "#5e5e5e", "fill-opacity": 0.8, "stroke-width": 2, "fill": "#b82cff"}, {"name": "triangle down | fuschia", "type": "triangle-down", "size": 90,
      "stroke": "#ab006c", "fill-opacity": 0.8, "stroke-width": 2, "fill": "#d4266e"}, {"name": "diamond | black", "type": "diamond", "size": 90, "stroke": "#000000",
      "fill-opacity": 0.8, "stroke-width": 2, "fill": "#000000"}, {"name": "diamond | red", "type": "diamond", "size": 90, "stroke": "#6f0000", "fill-opacity": 0.8,
      "stroke-width": 2, "fill": "#e32727"}, {"name": "diamond | green", "type": "diamond", "size": 90, "stroke": "#006a1e", "fill-opacity": 0.8, "stroke-width":
      2, "fill": "#22ba53"}, {"name": "diamond | blue", "type": "diamond", "size": 90, "stroke": "#006dbe", "fill-opacity": 0.8, "stroke-width": 2, "fill": "#3aa4e5"},
      {"name": "diamond | orange", "type": "diamond", "size": 90, "stroke": "#dc8f00", "fill-opacity": 0.8, "stroke-width": 2, "fill": "#ffb100"}, {"name": "diamond
      | purple", "type": "diamond", "size": 90, "stroke": "#5e5e5e", "fill-opacity": 0.8, "stroke-width": 2, "fill": "#b82cff"}, {"name": "diamond | fuschia", "type":
      "diamond", "size": 90, "stroke": "#ab006c", "fill-opacity": 0.8, "stroke-width": 2, "fill": "#d4266e"}, {"name": "square | black", "type": "square", "size":
      90, "stroke": "#000000", "fill-opacity": 0.8, "stroke-width": 2, "fill": "#000000"}, {"name": "square | red", "type": "square", "size": 90, "stroke": "#6f0000",
      "fill-opacity": 0.8, "stroke-width": 2, "fill": "#e32727"}, {"name": "square | green", "type": "square", "size": 90, "stroke": "#006a1e", "fill-opacity": 0.8,
      "stroke-width": 2, "fill": "#22ba53"}, {"name": "square | blue", "type": "square", "size": 90, "stroke": "#006dbe", "fill-opacity": 0.8, "stroke-width": 2,
      "fill": "#3aa4e5"}, {"name": "square | orange", "type": "square", "size": 90, "stroke": "#dc8f00", "fill-opacity": 0.8, "stroke-width": 2, "fill": "#ffb100"},
      {"name": "square | purple", "type": "square", "size": 90, "stroke": "#5e5e5e", "fill-opacity": 0.8, "stroke-width": 2, "fill": "#b82cff"}, {"name": "square
      | fuschia", "type": "square", "size": 90, "stroke": "#ab006c", "fill-opacity": 0.8, "stroke-width": 2, "fill": "#d4266e"}, {"name": "cross | black", "type":
      "cross", "size": 90, "stroke": "#000000", "fill-opacity": 0.8, "stroke-width": 2, "fill": "#000000"}, {"name": "cross | red", "type": "cross", "size": 90, "stroke":
      "#6f0000", "fill-opacity": 0.8, "stroke-width": 2, "fill": "#e32727"}, {"name": "cross | green", "type": "cross", "size": 90, "stroke": "#006a1e", "fill-opacity":
      0.8, "stroke-width": 2, "fill": "#22ba53"}, {"name": "cross | blue", "type": "cross", "size": 90, "stroke": "#006dbe", "fill-opacity": 0.8, "stroke-width":
      2, "fill": "#3aa4e5"}, {"name": "cross | orange", "type": "cross", "size": 90, "stroke": "#dc8f00", "fill-opacity": 0.8, "stroke-width": 2, "fill": "#ffb100"},
      {"name": "cross | purple", "type": "cross", "size": 90, "stroke": "#5e5e5e", "fill-opacity": 0.8, "stroke-width": 2, "fill": "#b82cff"}, {"name": "cross | fuschia",
      "type": "cross", "size": 90, "stroke": "#ab006c", "fill-opacity": 0.8, "stroke-width": 2, "fill": "#d4266e"}], "lines": [{"name": "base", "stroke": "#708090",
      "stroke-dasharray": "none", "stroke-opacity": 0.9, "stroke-width": 3}, {"name": "reference line", "stroke": "#000000", "stroke-dasharray": "none", "stroke-opacity":
      0.8, "stroke-width": 3}, {"name": "transparent", "stroke": "#000000", "stroke-dasharray": "none", "stroke-opacity": 0, "stroke-width": 0}, {"name": "solid |
      black", "stroke": "#000000", "stroke-dasharray": "none", "stroke-opacity": 0.9, "stroke-width": 3}, {"name": "solid | red", "stroke": "#e32727", "stroke-dasharray":
      "none", "stroke-opacity": 0.9, "stroke-width": 3}, {"name": "solid | green", "stroke": "#006a1e", "stroke-dasharray": "none", "stroke-opacity": 0.9, "stroke-width":
      3}, {"name": "solid | blue", "stroke": "#006dbe", "stroke-dasharray": "none", "stroke-opacity": 0.9, "stroke-width": 3}, {"name": "solid | orange", "stroke":
      "#dc8f00", "stroke-dasharray": "none", "stroke-opacity": 0.9, "stroke-width": 3}, {"name": "solid | purple", "stroke": "#b82cff", "stroke-dasharray": "none",
      "stroke-opacity": 0.9, "stroke-width": 3}, {"name": "solid | fuschia", "stroke": "#ab006c", "stroke-dasharray": "none", "stroke-opacity": 0.9, "stroke-width":
      3}, {"name": "dashed | black", "stroke": "#000000", "stroke-dasharray": "10, 10", "stroke-opacity": 0.9, "stroke-width": 3}, {"name": "dashed | red", "stroke":
      "#e32727", "stroke-dasharray": "10, 10", "stroke-opacity": 0.9, "stroke-width": 3}, {"name": "dashed | green", "stroke": "#006a1e", "stroke-dasharray": "10,
      10", "stroke-opacity": 0.9, "stroke-width": 3}, {"name": "dashed | blue", "stroke": "#006dbe", "stroke-dasharray": "10, 10", "stroke-opacity": 0.9, "stroke-width":
      3}, {"name": "dashed | orange", "stroke": "#dc8f00", "stroke-dasharray": "10, 10", "stroke-opacity": 0.9, "stroke-width": 3}, {"name": "dashed | purple", "stroke":
      "#b82cff", "stroke-dasharray": "10, 10", "stroke-opacity": 0.9, "stroke-width": 3}, {"name": "dashed | fuschia", "stroke": "#ab006c", "stroke-dasharray": "10,
      10", "stroke-opacity": 0.9, "stroke-width": 3}, {"name": "dotted | black", "stroke": "#000000", "stroke-dasharray": "4, 3", "stroke-opacity": 0.9, "stroke-width":
      3}, {"name": "dotted | red", "stroke": "#e32727", "stroke-dasharray": "4, 3", "stroke-opacity": 0.9, "stroke-width": 3}, {"name": "dotted | green", "stroke":
      "#006a1e", "stroke-dasharray": "4, 3", "stroke-opacity": 0.9, "stroke-width": 3}, {"name": "dotted | blue", "stroke": "#006dbe", "stroke-dasharray": "4, 3",
      "stroke-opacity": 0.9, "stroke-width": 3}, {"name": "dotted | orange", "stroke": "#dc8f00", "stroke-dasharray": "4, 3", "stroke-opacity": 0.9, "stroke-width":
      3}, {"name": "dotted | purple", "stroke": "#b82cff", "stroke-dasharray": "4, 3", "stroke-opacity": 0.9, "stroke-width": 3}, {"name": "dotted | fuschia", "stroke":
      "#ab006c", "stroke-dasharray": "4, 3", "stroke-opacity": 0.9, "stroke-width": 3}, {"name": "dash-dotted | black", "stroke": "#000000", "stroke-dasharray": "15,
      10, 5, 10", "stroke-opacity": 0.9, "stroke-width": 3}, {"name": "dash-dotted | red", "stroke": "#e32727", "stroke-dasharray": "15, 10, 5, 10", "stroke-opacity":
      0.9, "stroke-width": 3}, {"name": "dash-dotted | green", "stroke": "#006a1e", "stroke-dasharray": "15, 10, 5, 10", "stroke-opacity": 0.9, "stroke-width": 3},
      {"name": "dash-dotted | blue", "stroke": "#006dbe", "stroke-dasharray": "15, 10, 5, 10", "stroke-opacity": 0.9, "stroke-width": 3}, {"name": "dash-dotted |
      orange", "stroke": "#dc8f00", "stroke-dasharray": "15, 10, 5, 10", "stroke-opacity": 0.9, "stroke-width": 3}, {"name": "dash-dotted | purple", "stroke": "#b82cff",
      "stroke-dasharray": "15, 10, 5, 10", "stroke-opacity": 0.9, "stroke-width": 3}, {"name": "dash-dotted | fuschia", "stroke": "#ab006c", "stroke-dasharray": "15,
      10, 5, 10", "stroke-opacity": 0.9, "stroke-width": 3}], "texts": [{"name": "base", "fill": "#000", "rotate": "0", "font-size": "12px", "font-weight": "normal",
      "text-anchor": "start", "fill-opacity": 1}, {"name": "header", "fill": "#000", "rotate": "0", "font-size": "12px", "font-weight": "bold", "text-anchor": "middle",
      "fill-opacity": 1}, {"name": "title", "fill": "#000", "rotate": "0", "font-size": "12px", "font-weight": "bold", "text-anchor": "middle", "fill-opacity": 1},
      {"name": "transparent", "font-size": "12px", "rotate": "0", "font-weight": "normal", "text-anchor": "start", "fill": "#000000", "fill-opacity": 0}, {"name":
      "normal | black", "font-size": "12px", "rotate": "0", "font-weight": "normal", "text-anchor": "start", "fill": "#000000", "fill-opacity": 1}, {"name": "normal
      | red", "font-size": "12px", "rotate": "0", "font-weight": "normal", "text-anchor": "start", "fill": "#6f0000", "fill-opacity": 1}, {"name": "normal | green",
      "font-size": "12px", "rotate": "0", "font-weight": "normal", "text-anchor": "start", "fill": "#006a1e", "fill-opacity": 1}, {"name": "normal | blue", "font-size":
      "12px", "rotate": "0", "font-weight": "normal", "text-anchor": "start", "fill": "#006dbe", "fill-opacity": 1}, {"name": "normal | orange", "font-size": "12px",
      "rotate": "0", "font-weight": "normal", "text-anchor": "start", "fill": "#dc8f00", "fill-opacity": 1}, {"name": "normal | purple", "font-size": "12px", "rotate":
      "0", "font-weight": "normal", "text-anchor": "start", "fill": "#b82cff", "fill-opacity": 1}, {"name": "normal | fuschia", "font-size": "12px", "rotate": "0",
      "font-weight": "normal", "text-anchor": "start", "fill": "#ab006c", "fill-opacity": 1}], "rectangles": [{"name": "base", "fill": "#999999", "stroke": "#000000",
      "fill-opacity": 0.8, "stroke-width": 1, "pattern": "solid", "pattern_fill": "#ffffff"}, {"name": "black", "fill": "#000000", "fill-opacity": 0.8, "stroke":
      "#FFFFFF", "stroke-width": 1, "pattern": "solid", "pattern_fill": "#ffffff"}, {"name": "red", "fill": "#e32727", "fill-opacity": 0.8, "stroke": "#6f0000", "stroke-width":
      1, "pattern": "solid", "pattern_fill": "#ffffff"}, {"name": "green", "fill": "#22ba53", "fill-opacity": 0.8, "stroke": "#006a1e", "stroke-width": 1, "pattern":
      "solid", "pattern_fill": "#ffffff"}, {"name": "blue", "fill": "#3aa4e5", "fill-opacity": 0.8, "stroke": "#006dbe", "stroke-width": 1, "pattern": "solid", "pattern_fill":
      "#ffffff"}, {"name": "orange", "fill": "#ffb100", "fill-opacity": 0.8, "stroke": "#dc8f00", "stroke-width": 1, "pattern": "solid", "pattern_fill": "#ffffff"},
      {"name": "purple", "fill": "#b82cff", "fill-opacity": 0.8, "stroke": "#5e5e5e", "stroke-width": 1, "pattern": "solid", "pattern_fill": "#ffffff"}, {"name":
      "fuschia", "fill": "#d4266e", "fill-opacity": 0.8, "stroke": "#ab006c", "stroke-width": 1, "pattern": "solid", "pattern_fill": "#ffffff"}]}, "calculated_columns": []}
    caption: ''
    published: true
    created: 2020-05-09 03:22:01.190725+00:00
    last_updated: 2020-05-09 03:23:45.812012+00:00
- model: summary.datapivot
  pk: 4
  fields:
    assessment: 2
    title: data pivot - epi
    slug: data-pivot-epi
    settings: {"plot_settings": {"plot_width": 400, "minimum_row_height": 12, "padding": {"top": 25, "right": 25, "bottom": 40, "left": 20}, "title": "Title", "axis_label":
      "#", "logscale": false, "show_xticks": true, "show_yticks": true, "domain": "1,30", "filter_logic": "and", "font_style": "Arial", "merge_descriptions": true,
      "merge_aggressive": true, "text_background": true, "text_background_color": "#eeeeee", "as_barchart": false, "x_axis_number_ticks": 10, "x_axis_force_domain": false, "text_background_extend": false, "draw_background": true, "plot_background_color": "#EEEEEE", "gridline_color": "#FFFFFF", "draw_plot_border": true, "plot_border_color": "#666666", "merge_until": 3}, "legend": {"show": true, "left":
      322, "top": -32, "columns": 1, "style": {"border_color": "#666666", "border_width": "2px"}, "fields": [{"symbol_index": 0, "label": "estimate", "symbol_style":
      "base", "line_style": "---", "rect_style": "---"}]}, "dataline_settings": [{"low_field_name": "---", "high_field_name": "---", "header_name": "---", "marker_style":
      "base", "conditional_formatting": []}], "datapoint_settings": [{"field_name": "estimate", "header_name": "estimate", "marker_style": "base", "dpe": "---", "conditional_formatting":
      []}], "description_settings": [{"field_name": "study name", "header_name": "study name", "header_style": "header", "text_style": "base", "dpe": "---", "max_width":
      150, "to_right": false}, {"field_name": "study population name", "header_name": "study population name", "header_style": "header", "text_style": "base",
      "dpe": "---", "max_width": 100, "to_right": false}, {"field_name": "outcome name", "header_name": "outcome name", "header_style": "header",
      "text_style": "base", "dpe": "---", "to_right": false}, {"field_name": "comparison set name", "header_name": "comparison set name", "header_style":
      "header", "text_style": "base", "dpe": "---", "max_width": 100, "to_right": false}, {"field_name": "exposure group name", "header_name":
      "exposure group name", "header_style": "header", "text_style": "base", "dpe": "---", "max_width": 100, "to_right": false}, {"field_name":
      "N", "header_name": "N", "header_style": "header", "text_style": "base", "dpe": "---", "to_right": false}], "barchart": {"dpe": "---", "field_name": "---",
      "error_low_field_name": "---", "error_high_field_name": "---", "header_name": "", "error_header_name": "", "bar_style": "base", "error_marker_style": "base",
      "conditional_formatting": [], "error_show_tails": true}, "spacers": [{"index": -1, "show_line": true, "line_style": "reference line", "extra_space": false}],
      "sorts": [{"field_name": "---", "order": "asc", "custom": null}, {"field_name": "---", "order": "asc", "custom": null}], "filters": [{"field_name": "---", "quantifier":
      "contains", "value": ""}, {"field_name": "---", "quantifier": "contains", "value": ""}], "reference_lines": [{"value": null, "line_style": "reference line"}],
      "reference_rectangles": [{"x1": null, "x2": null, "rectangle_style": "base"}], "labels": [{"text": "", "style": "title", "x": 10, "y": 10, "_style": {"name":
      "title", "fill": "#000", "rotate": "0", "font-size": "12px", "font-weight": "bold", "text-anchor": "middle", "fill-opacity": 1}}], "row_overrides": [], "styles":
      {"symbols": [{"name": "base", "type": "circle", "size": 130, "fill": "#000", "fill-opacity": 1, "stroke": "#fff", "stroke-width": 1}, {"name": "transparent",
      "type": "circle", "size": 90, "stroke": "#000000", "fill-opacity": 0, "stroke-width": 0, "fill": "#000000"}, {"name": "circle | black", "type": "circle", "size":
      90, "stroke": "#000000", "fill-opacity": 0.8, "stroke-width": 2, "fill": "#000000"}, {"name": "circle | red", "type": "circle", "size": 90, "stroke": "#6f0000",
      "fill-opacity": 0.8, "stroke-width": 2, "fill": "#e32727"}, {"name": "circle | green", "type": "circle", "size": 90, "stroke": "#006a1e", "fill-opacity": 0.8,
      "stroke-width": 2, "fill": "#22ba53"}, {"name": "circle | blue", "type": "circle", "size": 90, "stroke": "#006dbe", "fill-opacity": 0.8, "stroke-width": 2,
      "fill": "#3aa4e5"}, {"name": "circle | orange", "type": "circle", "size": 90, "stroke": "#dc8f00", "fill-opacity": 0.8, "stroke-width": 2, "fill": "#ffb100"},
      {"name": "circle | purple", "type": "circle", "size": 90, "stroke": "#5e5e5e", "fill-opacity": 0.8, "stroke-width": 2, "fill": "#b82cff"}, {"name": "circle
      | fuschia", "type": "circle", "size": 90, "stroke": "#ab006c", "fill-opacity": 0.8, "stroke-width": 2, "fill": "#d4266e"}, {"name": "triangle up | black", "type":
      "triangle-up", "size": 90, "stroke": "#000000", "fill-opacity": 0.8, "stroke-width": 2, "fill": "#000000"}, {"name": "triangle up | red", "type": "triangle-up",
      "size": 90, "stroke": "#6f0000", "fill-opacity": 0.8, "stroke-width": 2, "fill": "#e32727"}, {"name": "triangle up | green", "type": "triangle-up", "size":
      90, "stroke": "#006a1e", "fill-opacity": 0.8, "stroke-width": 2, "fill": "#22ba53"}, {"name": "triangle up | blue", "type": "triangle-up", "size": 90, "stroke":
      "#006dbe", "fill-opacity": 0.8, "stroke-width": 2, "fill": "#3aa4e5"}, {"name": "triangle up | orange", "type": "triangle-up", "size": 90, "stroke": "#dc8f00",
      "fill-opacity": 0.8, "stroke-width": 2, "fill": "#ffb100"}, {"name": "triangle up | purple", "type": "triangle-up", "size": 90, "stroke": "#5e5e5e", "fill-opacity":
      0.8, "stroke-width": 2, "fill": "#b82cff"}, {"name": "triangle up | fuschia", "type": "triangle-up", "size": 90, "stroke": "#ab006c", "fill-opacity": 0.8, "stroke-width":
      2, "fill": "#d4266e"}, {"name": "triangle down | black", "type": "triangle-down", "size": 90, "stroke": "#000000", "fill-opacity": 0.8, "stroke-width": 2, "fill":
      "#000000"}, {"name": "triangle down | red", "type": "triangle-down", "size": 90, "stroke": "#6f0000", "fill-opacity": 0.8, "stroke-width": 2, "fill": "#e32727"},
      {"name": "triangle down | green", "type": "triangle-down", "size": 90, "stroke": "#006a1e", "fill-opacity": 0.8, "stroke-width": 2, "fill": "#22ba53"}, {"name":
      "triangle down | blue", "type": "triangle-down", "size": 90, "stroke": "#006dbe", "fill-opacity": 0.8, "stroke-width": 2, "fill": "#3aa4e5"}, {"name": "triangle
      down | orange", "type": "triangle-down", "size": 90, "stroke": "#dc8f00", "fill-opacity": 0.8, "stroke-width": 2, "fill": "#ffb100"}, {"name": "triangle down
      | purple", "type": "triangle-down", "size": 90, "stroke": "#5e5e5e", "fill-opacity": 0.8, "stroke-width": 2, "fill": "#b82cff"}, {"name": "triangle down | fuschia",
      "type": "triangle-down", "size": 90, "stroke": "#ab006c", "fill-opacity": 0.8, "stroke-width": 2, "fill": "#d4266e"}, {"name": "diamond | black", "type": "diamond",
      "size": 90, "stroke": "#000000", "fill-opacity": 0.8, "stroke-width": 2, "fill": "#000000"}, {"name": "diamond | red", "type": "diamond", "size": 90, "stroke":
      "#6f0000", "fill-opacity": 0.8, "stroke-width": 2, "fill": "#e32727"}, {"name": "diamond | green", "type": "diamond", "size": 90, "stroke": "#006a1e", "fill-opacity":
      0.8, "stroke-width": 2, "fill": "#22ba53"}, {"name": "diamond | blue", "type": "diamond", "size": 90, "stroke": "#006dbe", "fill-opacity": 0.8, "stroke-width":
      2, "fill": "#3aa4e5"}, {"name": "diamond | orange", "type": "diamond", "size": 90, "stroke": "#dc8f00", "fill-opacity": 0.8, "stroke-width": 2, "fill": "#ffb100"},
      {"name": "diamond | purple", "type": "diamond", "size": 90, "stroke": "#5e5e5e", "fill-opacity": 0.8, "stroke-width": 2, "fill": "#b82cff"}, {"name": "diamond
      | fuschia", "type": "diamond", "size": 90, "stroke": "#ab006c", "fill-opacity": 0.8, "stroke-width": 2, "fill": "#d4266e"}, {"name": "square | black", "type":
      "square", "size": 90, "stroke": "#000000", "fill-opacity": 0.8, "stroke-width": 2, "fill": "#000000"}, {"name": "square | red", "type": "square", "size": 90,
      "stroke": "#6f0000", "fill-opacity": 0.8, "stroke-width": 2, "fill": "#e32727"}, {"name": "square | green", "type": "square", "size": 90, "stroke": "#006a1e",
      "fill-opacity": 0.8, "stroke-width": 2, "fill": "#22ba53"}, {"name": "square | blue", "type": "square", "size": 90, "stroke": "#006dbe", "fill-opacity": 0.8,
      "stroke-width": 2, "fill": "#3aa4e5"}, {"name": "square | orange", "type": "square", "size": 90, "stroke": "#dc8f00", "fill-opacity": 0.8, "stroke-width": 2,
      "fill": "#ffb100"}, {"name": "square | purple", "type": "square", "size": 90, "stroke": "#5e5e5e", "fill-opacity": 0.8, "stroke-width": 2, "fill": "#b82cff"},
      {"name": "square | fuschia", "type": "square", "size": 90, "stroke": "#ab006c", "fill-opacity": 0.8, "stroke-width": 2, "fill": "#d4266e"}, {"name": "cross
      | black", "type": "cross", "size": 90, "stroke": "#000000", "fill-opacity": 0.8, "stroke-width": 2, "fill": "#000000"}, {"name": "cross | red", "type": "cross",
      "size": 90, "stroke": "#6f0000", "fill-opacity": 0.8, "stroke-width": 2, "fill": "#e32727"}, {"name": "cross | green", "type": "cross", "size": 90, "stroke":
      "#006a1e", "fill-opacity": 0.8, "stroke-width": 2, "fill": "#22ba53"}, {"name": "cross | blue", "type": "cross", "size": 90, "stroke": "#006dbe", "fill-opacity":
      0.8, "stroke-width": 2, "fill": "#3aa4e5"}, {"name": "cross | orange", "type": "cross", "size": 90, "stroke": "#dc8f00", "fill-opacity": 0.8, "stroke-width":
      2, "fill": "#ffb100"}, {"name": "cross | purple", "type": "cross", "size": 90, "stroke": "#5e5e5e", "fill-opacity": 0.8, "stroke-width": 2, "fill": "#b82cff"},
      {"name": "cross | fuschia", "type": "cross", "size": 90, "stroke": "#ab006c", "fill-opacity": 0.8, "stroke-width": 2, "fill": "#d4266e"}], "lines": [{"name":
      "base", "stroke": "#708090", "stroke-dasharray": "none", "stroke-opacity": 0.9, "stroke-width": 3}, {"name": "reference line", "stroke": "#000000", "stroke-dasharray":
      "none", "stroke-opacity": 0.8, "stroke-width": 3}, {"name": "transparent", "stroke": "#000000", "stroke-dasharray": "none", "stroke-opacity": 0, "stroke-width":
      0}, {"name": "solid | black", "stroke": "#000000", "stroke-dasharray": "none", "stroke-opacity": 0.9, "stroke-width": 3}, {"name": "solid | red", "stroke":
      "#e32727", "stroke-dasharray": "none", "stroke-opacity": 0.9, "stroke-width": 3}, {"name": "solid | green", "stroke": "#006a1e", "stroke-dasharray": "none",
      "stroke-opacity": 0.9, "stroke-width": 3}, {"name": "solid | blue", "stroke": "#006dbe", "stroke-dasharray": "none", "stroke-opacity": 0.9, "stroke-width":
      3}, {"name": "solid | orange", "stroke": "#dc8f00", "stroke-dasharray": "none", "stroke-opacity": 0.9, "stroke-width": 3}, {"name": "solid | purple", "stroke":
      "#b82cff", "stroke-dasharray": "none", "stroke-opacity": 0.9, "stroke-width": 3}, {"name": "solid | fuschia", "stroke": "#ab006c", "stroke-dasharray": "none",
      "stroke-opacity": 0.9, "stroke-width": 3}, {"name": "dashed | black", "stroke": "#000000", "stroke-dasharray": "10, 10", "stroke-opacity": 0.9, "stroke-width":
      3}, {"name": "dashed | red", "stroke": "#e32727", "stroke-dasharray": "10, 10", "stroke-opacity": 0.9, "stroke-width": 3}, {"name": "dashed | green", "stroke":
      "#006a1e", "stroke-dasharray": "10, 10", "stroke-opacity": 0.9, "stroke-width": 3}, {"name": "dashed | blue", "stroke": "#006dbe", "stroke-dasharray": "10,
      10", "stroke-opacity": 0.9, "stroke-width": 3}, {"name": "dashed | orange", "stroke": "#dc8f00", "stroke-dasharray": "10, 10", "stroke-opacity": 0.9, "stroke-width":
      3}, {"name": "dashed | purple", "stroke": "#b82cff", "stroke-dasharray": "10, 10", "stroke-opacity": 0.9, "stroke-width": 3}, {"name": "dashed | fuschia", "stroke":
      "#ab006c", "stroke-dasharray": "10, 10", "stroke-opacity": 0.9, "stroke-width": 3}, {"name": "dotted | black", "stroke": "#000000", "stroke-dasharray": "4,
      3", "stroke-opacity": 0.9, "stroke-width": 3}, {"name": "dotted | red", "stroke": "#e32727", "stroke-dasharray": "4, 3", "stroke-opacity": 0.9, "stroke-width":
      3}, {"name": "dotted | green", "stroke": "#006a1e", "stroke-dasharray": "4, 3", "stroke-opacity": 0.9, "stroke-width": 3}, {"name": "dotted | blue", "stroke":
      "#006dbe", "stroke-dasharray": "4, 3", "stroke-opacity": 0.9, "stroke-width": 3}, {"name": "dotted | orange", "stroke": "#dc8f00", "stroke-dasharray": "4, 3",
      "stroke-opacity": 0.9, "stroke-width": 3}, {"name": "dotted | purple", "stroke": "#b82cff", "stroke-dasharray": "4, 3", "stroke-opacity": 0.9, "stroke-width":
      3}, {"name": "dotted | fuschia", "stroke": "#ab006c", "stroke-dasharray": "4, 3", "stroke-opacity": 0.9, "stroke-width": 3}, {"name": "dash-dotted | black",
      "stroke": "#000000", "stroke-dasharray": "15, 10, 5, 10", "stroke-opacity": 0.9, "stroke-width": 3}, {"name": "dash-dotted | red", "stroke": "#e32727", "stroke-dasharray":
      "15, 10, 5, 10", "stroke-opacity": 0.9, "stroke-width": 3}, {"name": "dash-dotted | green", "stroke": "#006a1e", "stroke-dasharray": "15, 10, 5, 10", "stroke-opacity":
      0.9, "stroke-width": 3}, {"name": "dash-dotted | blue", "stroke": "#006dbe", "stroke-dasharray": "15, 10, 5, 10", "stroke-opacity": 0.9, "stroke-width": 3},
      {"name": "dash-dotted | orange", "stroke": "#dc8f00", "stroke-dasharray": "15, 10, 5, 10", "stroke-opacity": 0.9, "stroke-width": 3}, {"name": "dash-dotted
      | purple", "stroke": "#b82cff", "stroke-dasharray": "15, 10, 5, 10", "stroke-opacity": 0.9, "stroke-width": 3}, {"name": "dash-dotted | fuschia", "stroke":
      "#ab006c", "stroke-dasharray": "15, 10, 5, 10", "stroke-opacity": 0.9, "stroke-width": 3}], "texts": [{"name": "base", "fill": "#000", "rotate": "0", "font-size":
      "12px", "font-weight": "normal", "text-anchor": "start", "fill-opacity": 1}, {"name": "header", "fill": "#000", "rotate": "0", "font-size": "12px", "font-weight":
      "bold", "text-anchor": "middle", "fill-opacity": 1}, {"name": "title", "fill": "#000", "rotate": "0", "font-size": "12px", "font-weight": "bold", "text-anchor":
      "middle", "fill-opacity": 1}, {"name": "transparent", "font-size": "12px", "rotate": "0", "font-weight": "normal", "text-anchor": "start", "fill": "#000000",
      "fill-opacity": 0}, {"name": "normal | black", "font-size": "12px", "rotate": "0", "font-weight": "normal", "text-anchor": "start", "fill": "#000000", "fill-opacity":
      1}, {"name": "normal | red", "font-size": "12px", "rotate": "0", "font-weight": "normal", "text-anchor": "start", "fill": "#6f0000", "fill-opacity": 1}, {"name":
      "normal | green", "font-size": "12px", "rotate": "0", "font-weight": "normal", "text-anchor": "start", "fill": "#006a1e", "fill-opacity": 1}, {"name": "normal
      | blue", "font-size": "12px", "rotate": "0", "font-weight": "normal", "text-anchor": "start", "fill": "#006dbe", "fill-opacity": 1}, {"name": "normal | orange",
      "font-size": "12px", "rotate": "0", "font-weight": "normal", "text-anchor": "start", "fill": "#dc8f00", "fill-opacity": 1}, {"name": "normal | purple", "font-size":
      "12px", "rotate": "0", "font-weight": "normal", "text-anchor": "start", "fill": "#b82cff", "fill-opacity": 1}, {"name": "normal | fuschia", "font-size": "12px",
      "rotate": "0", "font-weight": "normal", "text-anchor": "start", "fill": "#ab006c", "fill-opacity": 1}], "rectangles": [{"name": "base", "fill": "#999999", "stroke":
      "#000000", "fill-opacity": 0.8, "stroke-width": 1, "pattern": "solid", "pattern_fill": "#ffffff"}, {"name": "black", "fill": "#000000", "fill-opacity": 0.8,
      "stroke": "#FFFFFF", "stroke-width": 1, "pattern": "solid", "pattern_fill": "#ffffff"}, {"name": "red", "fill": "#e32727", "fill-opacity": 0.8, "stroke": "#6f0000",
      "stroke-width": 1, "pattern": "solid", "pattern_fill": "#ffffff"}, {"name": "green", "fill": "#22ba53", "fill-opacity": 0.8, "stroke": "#006a1e", "stroke-width":
      1, "pattern": "solid", "pattern_fill": "#ffffff"}, {"name": "blue", "fill": "#3aa4e5", "fill-opacity": 0.8, "stroke": "#006dbe", "stroke-width": 1, "pattern":
      "solid", "pattern_fill": "#ffffff"}, {"name": "orange", "fill": "#ffb100", "fill-opacity": 0.8, "stroke": "#dc8f00", "stroke-width": 1, "pattern": "solid",
      "pattern_fill": "#ffffff"}, {"name": "purple", "fill": "#b82cff", "fill-opacity": 0.8, "stroke": "#5e5e5e", "stroke-width": 1, "pattern": "solid", "pattern_fill":
      "#ffffff"}, {"name": "fuschia", "fill": "#d4266e", "fill-opacity": 0.8, "stroke": "#ab006c", "stroke-width": 1, "pattern": "solid", "pattern_fill": "#ffffff"}]}, "calculated_columns": []}
    caption: <p>Example.</p>
    published: true
    created: 2020-05-11 02:26:51.725098+00:00
    last_updated: 2020-05-11 02:46:43.863863+00:00
- model: summary.datapivot
  pk: 5
  fields:
    assessment: 2
    title: data pivot - invitro - endpoint
    slug: data-pivot-invitro-endpoint
    settings: {"plot_settings": {"plot_width": 400, "minimum_row_height": 12, "padding": {"top": 25, "right": 25, "bottom": 40, "left": 20}, "title": "Title", "axis_label":
      "Axis label", "logscale": true, "show_xticks": true, "show_yticks": true, "domain": ".1,1000", "filter_logic": "and", "font_style": "Arial", "merge_descriptions":
      true, "merge_aggressive": true, "text_background": true, "text_background_color": "#eeeeee", "as_barchart": false, "x_axis_number_ticks": 10, "x_axis_force_domain": false, "text_background_extend": false, "draw_background": true, "plot_background_color": "#EEEEEE", "gridline_color": "#FFFFFF", "draw_plot_border": true, "plot_border_color": "#666666", "merge_until": 3}, "legend": {"show": true,
      "left": 310, "top": -33, "columns": 1, "style": {"border_color": "#666666", "border_width": "2px"}, "fields": [{"line_index": 0, "label": "dose range", "line_style":
      "base", "symbol_style": "base", "rect_style": "---"}]}, "dataline_settings": [{"low_field_name": "minimum dose", "high_field_name": "maximum dose", "header_name":
      "minimum dose", "marker_style": "base", "conditional_formatting": []}], "datapoint_settings": [{"field_name": "Dose 1", "header_name": "Dose 1", "marker_style":
      "base", "dpe": "---", "conditional_formatting": []}, {"field_name": "Dose 2", "header_name": "Dose 2", "marker_style": "base", "dpe": "---", "conditional_formatting":
      []}, {"field_name": "Dose 3", "header_name": "Dose 3", "marker_style": "base", "dpe": "---", "conditional_formatting": []}], "description_settings": [{"field_name":
      "study name", "header_name": "study name", "header_style": "header", "text_style": "base", "dpe": "---", "to_right": false}, {"field_name": "chemical
      name", "header_name": "chemical name", "header_style": "header", "text_style": "base", "dpe": "---", "to_right": false}, {"field_name": "cell species",
      "header_name": "cell species", "header_style": "header", "text_style": "base", "dpe": "---", "to_right": false}, {"field_name": "IVEndpoint name",
      "header_name": "IVEndpoint name", "header_style": "header", "text_style": "base", "dpe": "---", "to_right": false}, {"field_name": "---", "header_name":
      "---", "header_style": "header", "text_style": "base", "dpe": "---", "to_right": false}], "barchart": {"dpe": "---", "field_name": "---", "error_low_field_name":
      "---", "error_high_field_name": "---", "header_name": "", "error_header_name": "", "bar_style": "base", "error_marker_style": "base", "conditional_formatting":
      [], "error_show_tails": true}, "spacers": [{"index": -1, "show_line": true, "line_style": "reference line", "extra_space": false}], "sorts": [{"field_name":
      "---", "order": "asc", "custom": null}, {"field_name": "---", "order": "asc", "custom": null}], "filters": [{"field_name": "---", "quantifier": "contains",
      "value": ""}, {"field_name": "---", "quantifier": "contains", "value": ""}], "reference_lines": [{"value": null, "line_style": "reference line"}], "reference_rectangles":
      [{"x1": null, "x2": null, "rectangle_style": "base"}], "labels": [{"text": "", "style": "title", "x": 10, "y": 10, "_style": {"name": "title", "fill": "#000",
      "rotate": "0", "font-size": "12px", "font-weight": "bold", "text-anchor": "middle", "fill-opacity": 1}}], "row_overrides": [], "styles": {"symbols": [{"name":
      "base", "type": "circle", "size": 130, "fill": "#000", "fill-opacity": 1, "stroke": "#fff", "stroke-width": 1}, {"name": "transparent", "type": "circle", "size":
      90, "stroke": "#000000", "fill-opacity": 0, "stroke-width": 0, "fill": "#000000"}, {"name": "circle | black", "type": "circle", "size": 90, "stroke": "#000000",
      "fill-opacity": 0.8, "stroke-width": 2, "fill": "#000000"}, {"name": "circle | red", "type": "circle", "size": 90, "stroke": "#6f0000", "fill-opacity": 0.8,
      "stroke-width": 2, "fill": "#e32727"}, {"name": "circle | green", "type": "circle", "size": 90, "stroke": "#006a1e", "fill-opacity": 0.8, "stroke-width": 2,
      "fill": "#22ba53"}, {"name": "circle | blue", "type": "circle", "size": 90, "stroke": "#006dbe", "fill-opacity": 0.8, "stroke-width": 2, "fill": "#3aa4e5"},
      {"name": "circle | orange", "type": "circle", "size": 90, "stroke": "#dc8f00", "fill-opacity": 0.8, "stroke-width": 2, "fill": "#ffb100"}, {"name": "circle
      | purple", "type": "circle", "size": 90, "stroke": "#5e5e5e", "fill-opacity": 0.8, "stroke-width": 2, "fill": "#b82cff"}, {"name": "circle | fuschia", "type":
      "circle", "size": 90, "stroke": "#ab006c", "fill-opacity": 0.8, "stroke-width": 2, "fill": "#d4266e"}, {"name": "triangle up | black", "type": "triangle-up",
      "size": 90, "stroke": "#000000", "fill-opacity": 0.8, "stroke-width": 2, "fill": "#000000"}, {"name": "triangle up | red", "type": "triangle-up", "size": 90,
      "stroke": "#6f0000", "fill-opacity": 0.8, "stroke-width": 2, "fill": "#e32727"}, {"name": "triangle up | green", "type": "triangle-up", "size": 90, "stroke":
      "#006a1e", "fill-opacity": 0.8, "stroke-width": 2, "fill": "#22ba53"}, {"name": "triangle up | blue", "type": "triangle-up", "size": 90, "stroke": "#006dbe",
      "fill-opacity": 0.8, "stroke-width": 2, "fill": "#3aa4e5"}, {"name": "triangle up | orange", "type": "triangle-up", "size": 90, "stroke": "#dc8f00", "fill-opacity":
      0.8, "stroke-width": 2, "fill": "#ffb100"}, {"name": "triangle up | purple", "type": "triangle-up", "size": 90, "stroke": "#5e5e5e", "fill-opacity": 0.8, "stroke-width":
      2, "fill": "#b82cff"}, {"name": "triangle up | fuschia", "type": "triangle-up", "size": 90, "stroke": "#ab006c", "fill-opacity": 0.8, "stroke-width": 2, "fill":
      "#d4266e"}, {"name": "triangle down | black", "type": "triangle-down", "size": 90, "stroke": "#000000", "fill-opacity": 0.8, "stroke-width": 2, "fill": "#000000"},
      {"name": "triangle down | red", "type": "triangle-down", "size": 90, "stroke": "#6f0000", "fill-opacity": 0.8, "stroke-width": 2, "fill": "#e32727"}, {"name":
      "triangle down | green", "type": "triangle-down", "size": 90, "stroke": "#006a1e", "fill-opacity": 0.8, "stroke-width": 2, "fill": "#22ba53"}, {"name": "triangle
      down | blue", "type": "triangle-down", "size": 90, "stroke": "#006dbe", "fill-opacity": 0.8, "stroke-width": 2, "fill": "#3aa4e5"}, {"name": "triangle down
      | orange", "type": "triangle-down", "size": 90, "stroke": "#dc8f00", "fill-opacity": 0.8, "stroke-width": 2, "fill": "#ffb100"}, {"name": "triangle down | purple",
      "type": "triangle-down", "size": 90, "stroke": "#5e5e5e", "fill-opacity": 0.8, "stroke-width": 2, "fill": "#b82cff"}, {"name": "triangle down | fuschia", "type":
      "triangle-down", "size": 90, "stroke": "#ab006c", "fill-opacity": 0.8, "stroke-width": 2, "fill": "#d4266e"}, {"name": "diamond | black", "type": "diamond",
      "size": 90, "stroke": "#000000", "fill-opacity": 0.8, "stroke-width": 2, "fill": "#000000"}, {"name": "diamond | red", "type": "diamond", "size": 90, "stroke":
      "#6f0000", "fill-opacity": 0.8, "stroke-width": 2, "fill": "#e32727"}, {"name": "diamond | green", "type": "diamond", "size": 90, "stroke": "#006a1e", "fill-opacity":
      0.8, "stroke-width": 2, "fill": "#22ba53"}, {"name": "diamond | blue", "type": "diamond", "size": 90, "stroke": "#006dbe", "fill-opacity": 0.8, "stroke-width":
      2, "fill": "#3aa4e5"}, {"name": "diamond | orange", "type": "diamond", "size": 90, "stroke": "#dc8f00", "fill-opacity": 0.8, "stroke-width": 2, "fill": "#ffb100"},
      {"name": "diamond | purple", "type": "diamond", "size": 90, "stroke": "#5e5e5e", "fill-opacity": 0.8, "stroke-width": 2, "fill": "#b82cff"}, {"name": "diamond
      | fuschia", "type": "diamond", "size": 90, "stroke": "#ab006c", "fill-opacity": 0.8, "stroke-width": 2, "fill": "#d4266e"}, {"name": "square | black", "type":
      "square", "size": 90, "stroke": "#000000", "fill-opacity": 0.8, "stroke-width": 2, "fill": "#000000"}, {"name": "square | red", "type": "square", "size": 90,
      "stroke": "#6f0000", "fill-opacity": 0.8, "stroke-width": 2, "fill": "#e32727"}, {"name": "square | green", "type": "square", "size": 90, "stroke": "#006a1e",
      "fill-opacity": 0.8, "stroke-width": 2, "fill": "#22ba53"}, {"name": "square | blue", "type": "square", "size": 90, "stroke": "#006dbe", "fill-opacity": 0.8,
      "stroke-width": 2, "fill": "#3aa4e5"}, {"name": "square | orange", "type": "square", "size": 90, "stroke": "#dc8f00", "fill-opacity": 0.8, "stroke-width": 2,
      "fill": "#ffb100"}, {"name": "square | purple", "type": "square", "size": 90, "stroke": "#5e5e5e", "fill-opacity": 0.8, "stroke-width": 2, "fill": "#b82cff"},
      {"name": "square | fuschia", "type": "square", "size": 90, "stroke": "#ab006c", "fill-opacity": 0.8, "stroke-width": 2, "fill": "#d4266e"}, {"name": "cross
      | black", "type": "cross", "size": 90, "stroke": "#000000", "fill-opacity": 0.8, "stroke-width": 2, "fill": "#000000"}, {"name": "cross | red", "type": "cross",
      "size": 90, "stroke": "#6f0000", "fill-opacity": 0.8, "stroke-width": 2, "fill": "#e32727"}, {"name": "cross | green", "type": "cross", "size": 90, "stroke":
      "#006a1e", "fill-opacity": 0.8, "stroke-width": 2, "fill": "#22ba53"}, {"name": "cross | blue", "type": "cross", "size": 90, "stroke": "#006dbe", "fill-opacity":
      0.8, "stroke-width": 2, "fill": "#3aa4e5"}, {"name": "cross | orange", "type": "cross", "size": 90, "stroke": "#dc8f00", "fill-opacity": 0.8, "stroke-width":
      2, "fill": "#ffb100"}, {"name": "cross | purple", "type": "cross", "size": 90, "stroke": "#5e5e5e", "fill-opacity": 0.8, "stroke-width": 2, "fill": "#b82cff"},
      {"name": "cross | fuschia", "type": "cross", "size": 90, "stroke": "#ab006c", "fill-opacity": 0.8, "stroke-width": 2, "fill": "#d4266e"}], "lines": [{"name":
      "base", "stroke": "#708090", "stroke-dasharray": "none", "stroke-opacity": 0.9, "stroke-width": 3}, {"name": "reference line", "stroke": "#000000", "stroke-dasharray":
      "none", "stroke-opacity": 0.8, "stroke-width": 3}, {"name": "transparent", "stroke": "#000000", "stroke-dasharray": "none", "stroke-opacity": 0, "stroke-width":
      0}, {"name": "solid | black", "stroke": "#000000", "stroke-dasharray": "none", "stroke-opacity": 0.9, "stroke-width": 3}, {"name": "solid | red", "stroke":
      "#e32727", "stroke-dasharray": "none", "stroke-opacity": 0.9, "stroke-width": 3}, {"name": "solid | green", "stroke": "#006a1e", "stroke-dasharray": "none",
      "stroke-opacity": 0.9, "stroke-width": 3}, {"name": "solid | blue", "stroke": "#006dbe", "stroke-dasharray": "none", "stroke-opacity": 0.9, "stroke-width":
      3}, {"name": "solid | orange", "stroke": "#dc8f00", "stroke-dasharray": "none", "stroke-opacity": 0.9, "stroke-width": 3}, {"name": "solid | purple", "stroke":
      "#b82cff", "stroke-dasharray": "none", "stroke-opacity": 0.9, "stroke-width": 3}, {"name": "solid | fuschia", "stroke": "#ab006c", "stroke-dasharray": "none",
      "stroke-opacity": 0.9, "stroke-width": 3}, {"name": "dashed | black", "stroke": "#000000", "stroke-dasharray": "10, 10", "stroke-opacity": 0.9, "stroke-width":
      3}, {"name": "dashed | red", "stroke": "#e32727", "stroke-dasharray": "10, 10", "stroke-opacity": 0.9, "stroke-width": 3}, {"name": "dashed | green", "stroke":
      "#006a1e", "stroke-dasharray": "10, 10", "stroke-opacity": 0.9, "stroke-width": 3}, {"name": "dashed | blue", "stroke": "#006dbe", "stroke-dasharray": "10,
      10", "stroke-opacity": 0.9, "stroke-width": 3}, {"name": "dashed | orange", "stroke": "#dc8f00", "stroke-dasharray": "10, 10", "stroke-opacity": 0.9, "stroke-width":
      3}, {"name": "dashed | purple", "stroke": "#b82cff", "stroke-dasharray": "10, 10", "stroke-opacity": 0.9, "stroke-width": 3}, {"name": "dashed | fuschia", "stroke":
      "#ab006c", "stroke-dasharray": "10, 10", "stroke-opacity": 0.9, "stroke-width": 3}, {"name": "dotted | black", "stroke": "#000000", "stroke-dasharray": "4,
      3", "stroke-opacity": 0.9, "stroke-width": 3}, {"name": "dotted | red", "stroke": "#e32727", "stroke-dasharray": "4, 3", "stroke-opacity": 0.9, "stroke-width":
      3}, {"name": "dotted | green", "stroke": "#006a1e", "stroke-dasharray": "4, 3", "stroke-opacity": 0.9, "stroke-width": 3}, {"name": "dotted | blue", "stroke":
      "#006dbe", "stroke-dasharray": "4, 3", "stroke-opacity": 0.9, "stroke-width": 3}, {"name": "dotted | orange", "stroke": "#dc8f00", "stroke-dasharray": "4, 3",
      "stroke-opacity": 0.9, "stroke-width": 3}, {"name": "dotted | purple", "stroke": "#b82cff", "stroke-dasharray": "4, 3", "stroke-opacity": 0.9, "stroke-width":
      3}, {"name": "dotted | fuschia", "stroke": "#ab006c", "stroke-dasharray": "4, 3", "stroke-opacity": 0.9, "stroke-width": 3}, {"name": "dash-dotted | black",
      "stroke": "#000000", "stroke-dasharray": "15, 10, 5, 10", "stroke-opacity": 0.9, "stroke-width": 3}, {"name": "dash-dotted | red", "stroke": "#e32727", "stroke-dasharray":
      "15, 10, 5, 10", "stroke-opacity": 0.9, "stroke-width": 3}, {"name": "dash-dotted | green", "stroke": "#006a1e", "stroke-dasharray": "15, 10, 5, 10", "stroke-opacity":
      0.9, "stroke-width": 3}, {"name": "dash-dotted | blue", "stroke": "#006dbe", "stroke-dasharray": "15, 10, 5, 10", "stroke-opacity": 0.9, "stroke-width": 3},
      {"name": "dash-dotted | orange", "stroke": "#dc8f00", "stroke-dasharray": "15, 10, 5, 10", "stroke-opacity": 0.9, "stroke-width": 3}, {"name": "dash-dotted
      | purple", "stroke": "#b82cff", "stroke-dasharray": "15, 10, 5, 10", "stroke-opacity": 0.9, "stroke-width": 3}, {"name": "dash-dotted | fuschia", "stroke":
      "#ab006c", "stroke-dasharray": "15, 10, 5, 10", "stroke-opacity": 0.9, "stroke-width": 3}], "texts": [{"name": "base", "fill": "#000", "rotate": "0", "font-size":
      "12px", "font-weight": "normal", "text-anchor": "start", "fill-opacity": 1}, {"name": "header", "fill": "#000", "rotate": "0", "font-size": "12px", "font-weight":
      "bold", "text-anchor": "middle", "fill-opacity": 1}, {"name": "title", "fill": "#000", "rotate": "0", "font-size": "12px", "font-weight": "bold", "text-anchor":
      "middle", "fill-opacity": 1}, {"name": "transparent", "font-size": "12px", "rotate": "0", "font-weight": "normal", "text-anchor": "start", "fill": "#000000",
      "fill-opacity": 0}, {"name": "normal | black", "font-size": "12px", "rotate": "0", "font-weight": "normal", "text-anchor": "start", "fill": "#000000", "fill-opacity":
      1}, {"name": "normal | red", "font-size": "12px", "rotate": "0", "font-weight": "normal", "text-anchor": "start", "fill": "#6f0000", "fill-opacity": 1}, {"name":
      "normal | green", "font-size": "12px", "rotate": "0", "font-weight": "normal", "text-anchor": "start", "fill": "#006a1e", "fill-opacity": 1}, {"name": "normal
      | blue", "font-size": "12px", "rotate": "0", "font-weight": "normal", "text-anchor": "start", "fill": "#006dbe", "fill-opacity": 1}, {"name": "normal | orange",
      "font-size": "12px", "rotate": "0", "font-weight": "normal", "text-anchor": "start", "fill": "#dc8f00", "fill-opacity": 1}, {"name": "normal | purple", "font-size":
      "12px", "rotate": "0", "font-weight": "normal", "text-anchor": "start", "fill": "#b82cff", "fill-opacity": 1}, {"name": "normal | fuschia", "font-size": "12px",
      "rotate": "0", "font-weight": "normal", "text-anchor": "start", "fill": "#ab006c", "fill-opacity": 1}], "rectangles": [{"name": "base", "fill": "#999999", "stroke":
      "#000000", "fill-opacity": 0.8, "stroke-width": 1, "pattern": "solid", "pattern_fill": "#ffffff"}, {"name": "black", "fill": "#000000", "fill-opacity": 0.8,
      "stroke": "#FFFFFF", "stroke-width": 1, "pattern": "solid", "pattern_fill": "#ffffff"}, {"name": "red", "fill": "#e32727", "fill-opacity": 0.8, "stroke": "#6f0000",
      "stroke-width": 1, "pattern": "solid", "pattern_fill": "#ffffff"}, {"name": "green", "fill": "#22ba53", "fill-opacity": 0.8, "stroke": "#006a1e", "stroke-width":
      1, "pattern": "solid", "pattern_fill": "#ffffff"}, {"name": "blue", "fill": "#3aa4e5", "fill-opacity": 0.8, "stroke": "#006dbe", "stroke-width": 1, "pattern":
      "solid", "pattern_fill": "#ffffff"}, {"name": "orange", "fill": "#ffb100", "fill-opacity": 0.8, "stroke": "#dc8f00", "stroke-width": 1, "pattern": "solid",
      "pattern_fill": "#ffffff"}, {"name": "purple", "fill": "#b82cff", "fill-opacity": 0.8, "stroke": "#5e5e5e", "stroke-width": 1, "pattern": "solid", "pattern_fill":
      "#ffffff"}, {"name": "fuschia", "fill": "#d4266e", "fill-opacity": 0.8, "stroke": "#ab006c", "stroke-width": 1, "pattern": "solid", "pattern_fill": "#ffffff"}]}, "calculated_columns": []}
    caption: <p>demo.</p>
    published: true
    created: 2020-05-11 04:10:29.880052+00:00
    last_updated: 2020-05-11 04:15:33.309627+00:00
- model: summary.datapivot
  pk: 6
  fields:
    assessment: 2
    title: data pivot - invitro - endpoint group
    slug: data-pivot-invitro-endpoint-group
    settings: {"plot_settings": {"plot_width": 400, "minimum_row_height": 12, "padding": {"top": 25, "right": 25, "bottom": 40, "left": 20}, "title": "Title", "axis_label":
      "Axis label", "logscale": false, "show_xticks": true, "show_yticks": true, "domain": "-1,120", "filter_logic": "and", "font_style": "Arial", "merge_descriptions":
      true, "merge_aggressive": true, "text_background": true, "text_background_color": "#eeeeee", "as_barchart": false, "x_axis_number_ticks": 10, "x_axis_force_domain": false, "text_background_extend": false, "draw_background": true, "plot_background_color": "#EEEEEE", "gridline_color": "#FFFFFF", "draw_plot_border": true, "plot_border_color": "#666666", "merge_until": 3}, "legend": {"show": true,
      "left": 344, "top": -29, "columns": 1, "style": {"border_color": "#666666", "border_width": "2px"}, "fields": [{"symbol_index": 0, "label": "dose", "symbol_style":
      "base", "line_style": "---", "rect_style": "---"}]}, "dataline_settings": [{"low_field_name": "---", "high_field_name": "---", "header_name": "---", "marker_style":
      "base", "conditional_formatting": []}], "datapoint_settings": [{"field_name": "dose", "header_name": "dose", "marker_style": "base", "dpe": "---", "conditional_formatting":
      []}, {"field_name": "---", "header_name": "---", "marker_style": "base", "dpe": "---", "conditional_formatting": []}, {"field_name": "---", "header_name": "---",
      "marker_style": "base", "dpe": "---", "conditional_formatting": []}], "description_settings": [{"field_name": "study name", "header_name": "study name", "header_style":
      "header", "text_style": "base", "dpe": "---", "to_right": false}, {"field_name": "chemical name", "header_name": "chemical name", "header_style":
      "header", "text_style": "base", "dpe": "---", "to_right": false}, {"field_name": "cell species", "header_name": "cell species", "header_style":
      "header", "text_style": "base", "dpe": "---", "to_right": false}, {"field_name": "IVEndpoint name", "header_name": "IVEndpoint name", "header_style":
      "header", "text_style": "base", "dpe": "---", "to_right": false}, {"field_name": "---", "header_name": "---", "header_style": "header", "text_style":
      "base", "dpe": "---", "to_right": false}], "barchart": {"dpe": "---", "field_name": "---", "error_low_field_name": "---", "error_high_field_name": "---",
      "header_name": "", "error_header_name": "", "bar_style": "base", "error_marker_style": "base", "conditional_formatting": [], "error_show_tails": true}, "spacers":
      [{"index": -1, "show_line": true, "line_style": "reference line", "extra_space": false}], "sorts": [{"field_name": "---", "order": "asc", "custom": null}, {"field_name":
      "---", "order": "asc", "custom": null}], "filters": [{"field_name": "---", "quantifier": "contains", "value": ""}, {"field_name": "---", "quantifier": "contains",
      "value": ""}], "reference_lines": [{"value": null, "line_style": "reference line"}], "reference_rectangles": [{"x1": null, "x2": null, "rectangle_style": "base"}],
      "labels": [{"text": "", "style": "title", "x": 10, "y": 10, "_style": {"name": "title", "fill": "#000", "rotate": "0", "font-size": "12px", "font-weight": "bold",
      "text-anchor": "middle", "fill-opacity": 1}}], "row_overrides": [], "styles": {"symbols": [{"name": "base", "type": "circle", "size": 130, "fill": "#000", "fill-opacity":
      1, "stroke": "#fff", "stroke-width": 1}, {"name": "transparent", "type": "circle", "size": 90, "stroke": "#000000", "fill-opacity": 0, "stroke-width": 0, "fill":
      "#000000"}, {"name": "circle | black", "type": "circle", "size": 90, "stroke": "#000000", "fill-opacity": 0.8, "stroke-width": 2, "fill": "#000000"}, {"name":
      "circle | red", "type": "circle", "size": 90, "stroke": "#6f0000", "fill-opacity": 0.8, "stroke-width": 2, "fill": "#e32727"}, {"name": "circle | green", "type":
      "circle", "size": 90, "stroke": "#006a1e", "fill-opacity": 0.8, "stroke-width": 2, "fill": "#22ba53"}, {"name": "circle | blue", "type": "circle", "size": 90,
      "stroke": "#006dbe", "fill-opacity": 0.8, "stroke-width": 2, "fill": "#3aa4e5"}, {"name": "circle | orange", "type": "circle", "size": 90, "stroke": "#dc8f00",
      "fill-opacity": 0.8, "stroke-width": 2, "fill": "#ffb100"}, {"name": "circle | purple", "type": "circle", "size": 90, "stroke": "#5e5e5e", "fill-opacity": 0.8,
      "stroke-width": 2, "fill": "#b82cff"}, {"name": "circle | fuschia", "type": "circle", "size": 90, "stroke": "#ab006c", "fill-opacity": 0.8, "stroke-width":
      2, "fill": "#d4266e"}, {"name": "triangle up | black", "type": "triangle-up", "size": 90, "stroke": "#000000", "fill-opacity": 0.8, "stroke-width": 2, "fill":
      "#000000"}, {"name": "triangle up | red", "type": "triangle-up", "size": 90, "stroke": "#6f0000", "fill-opacity": 0.8, "stroke-width": 2, "fill": "#e32727"},
      {"name": "triangle up | green", "type": "triangle-up", "size": 90, "stroke": "#006a1e", "fill-opacity": 0.8, "stroke-width": 2, "fill": "#22ba53"}, {"name":
      "triangle up | blue", "type": "triangle-up", "size": 90, "stroke": "#006dbe", "fill-opacity": 0.8, "stroke-width": 2, "fill": "#3aa4e5"}, {"name": "triangle
      up | orange", "type": "triangle-up", "size": 90, "stroke": "#dc8f00", "fill-opacity": 0.8, "stroke-width": 2, "fill": "#ffb100"}, {"name": "triangle up | purple",
      "type": "triangle-up", "size": 90, "stroke": "#5e5e5e", "fill-opacity": 0.8, "stroke-width": 2, "fill": "#b82cff"}, {"name": "triangle up | fuschia", "type":
      "triangle-up", "size": 90, "stroke": "#ab006c", "fill-opacity": 0.8, "stroke-width": 2, "fill": "#d4266e"}, {"name": "triangle down | black", "type": "triangle-down",
      "size": 90, "stroke": "#000000", "fill-opacity": 0.8, "stroke-width": 2, "fill": "#000000"}, {"name": "triangle down | red", "type": "triangle-down", "size":
      90, "stroke": "#6f0000", "fill-opacity": 0.8, "stroke-width": 2, "fill": "#e32727"}, {"name": "triangle down | green", "type": "triangle-down", "size": 90,
      "stroke": "#006a1e", "fill-opacity": 0.8, "stroke-width": 2, "fill": "#22ba53"}, {"name": "triangle down | blue", "type": "triangle-down", "size": 90, "stroke":
      "#006dbe", "fill-opacity": 0.8, "stroke-width": 2, "fill": "#3aa4e5"}, {"name": "triangle down | orange", "type": "triangle-down", "size": 90, "stroke": "#dc8f00",
      "fill-opacity": 0.8, "stroke-width": 2, "fill": "#ffb100"}, {"name": "triangle down | purple", "type": "triangle-down", "size": 90, "stroke": "#5e5e5e", "fill-opacity":
      0.8, "stroke-width": 2, "fill": "#b82cff"}, {"name": "triangle down | fuschia", "type": "triangle-down", "size": 90, "stroke": "#ab006c", "fill-opacity": 0.8,
      "stroke-width": 2, "fill": "#d4266e"}, {"name": "diamond | black", "type": "diamond", "size": 90, "stroke": "#000000", "fill-opacity": 0.8, "stroke-width":
      2, "fill": "#000000"}, {"name": "diamond | red", "type": "diamond", "size": 90, "stroke": "#6f0000", "fill-opacity": 0.8, "stroke-width": 2, "fill": "#e32727"},
      {"name": "diamond | green", "type": "diamond", "size": 90, "stroke": "#006a1e", "fill-opacity": 0.8, "stroke-width": 2, "fill": "#22ba53"}, {"name": "diamond
      | blue", "type": "diamond", "size": 90, "stroke": "#006dbe", "fill-opacity": 0.8, "stroke-width": 2, "fill": "#3aa4e5"}, {"name": "diamond | orange", "type":
      "diamond", "size": 90, "stroke": "#dc8f00", "fill-opacity": 0.8, "stroke-width": 2, "fill": "#ffb100"}, {"name": "diamond | purple", "type": "diamond", "size":
      90, "stroke": "#5e5e5e", "fill-opacity": 0.8, "stroke-width": 2, "fill": "#b82cff"}, {"name": "diamond | fuschia", "type": "diamond", "size": 90, "stroke":
      "#ab006c", "fill-opacity": 0.8, "stroke-width": 2, "fill": "#d4266e"}, {"name": "square | black", "type": "square", "size": 90, "stroke": "#000000", "fill-opacity":
      0.8, "stroke-width": 2, "fill": "#000000"}, {"name": "square | red", "type": "square", "size": 90, "stroke": "#6f0000", "fill-opacity": 0.8, "stroke-width":
      2, "fill": "#e32727"}, {"name": "square | green", "type": "square", "size": 90, "stroke": "#006a1e", "fill-opacity": 0.8, "stroke-width": 2, "fill": "#22ba53"},
      {"name": "square | blue", "type": "square", "size": 90, "stroke": "#006dbe", "fill-opacity": 0.8, "stroke-width": 2, "fill": "#3aa4e5"}, {"name": "square |
      orange", "type": "square", "size": 90, "stroke": "#dc8f00", "fill-opacity": 0.8, "stroke-width": 2, "fill": "#ffb100"}, {"name": "square | purple", "type":
      "square", "size": 90, "stroke": "#5e5e5e", "fill-opacity": 0.8, "stroke-width": 2, "fill": "#b82cff"}, {"name": "square | fuschia", "type": "square", "size":
      90, "stroke": "#ab006c", "fill-opacity": 0.8, "stroke-width": 2, "fill": "#d4266e"}, {"name": "cross | black", "type": "cross", "size": 90, "stroke": "#000000",
      "fill-opacity": 0.8, "stroke-width": 2, "fill": "#000000"}, {"name": "cross | red", "type": "cross", "size": 90, "stroke": "#6f0000", "fill-opacity": 0.8, "stroke-width":
      2, "fill": "#e32727"}, {"name": "cross | green", "type": "cross", "size": 90, "stroke": "#006a1e", "fill-opacity": 0.8, "stroke-width": 2, "fill": "#22ba53"},
      {"name": "cross | blue", "type": "cross", "size": 90, "stroke": "#006dbe", "fill-opacity": 0.8, "stroke-width": 2, "fill": "#3aa4e5"}, {"name": "cross | orange",
      "type": "cross", "size": 90, "stroke": "#dc8f00", "fill-opacity": 0.8, "stroke-width": 2, "fill": "#ffb100"}, {"name": "cross | purple", "type": "cross", "size":
      90, "stroke": "#5e5e5e", "fill-opacity": 0.8, "stroke-width": 2, "fill": "#b82cff"}, {"name": "cross | fuschia", "type": "cross", "size": 90, "stroke": "#ab006c",
      "fill-opacity": 0.8, "stroke-width": 2, "fill": "#d4266e"}], "lines": [{"name": "base", "stroke": "#708090", "stroke-dasharray": "none", "stroke-opacity": 0.9,
      "stroke-width": 3}, {"name": "reference line", "stroke": "#000000", "stroke-dasharray": "none", "stroke-opacity": 0.8, "stroke-width": 3}, {"name": "transparent",
      "stroke": "#000000", "stroke-dasharray": "none", "stroke-opacity": 0, "stroke-width": 0}, {"name": "solid | black", "stroke": "#000000", "stroke-dasharray":
      "none", "stroke-opacity": 0.9, "stroke-width": 3}, {"name": "solid | red", "stroke": "#e32727", "stroke-dasharray": "none", "stroke-opacity": 0.9, "stroke-width":
      3}, {"name": "solid | green", "stroke": "#006a1e", "stroke-dasharray": "none", "stroke-opacity": 0.9, "stroke-width": 3}, {"name": "solid | blue", "stroke":
      "#006dbe", "stroke-dasharray": "none", "stroke-opacity": 0.9, "stroke-width": 3}, {"name": "solid | orange", "stroke": "#dc8f00", "stroke-dasharray": "none",
      "stroke-opacity": 0.9, "stroke-width": 3}, {"name": "solid | purple", "stroke": "#b82cff", "stroke-dasharray": "none", "stroke-opacity": 0.9, "stroke-width":
      3}, {"name": "solid | fuschia", "stroke": "#ab006c", "stroke-dasharray": "none", "stroke-opacity": 0.9, "stroke-width": 3}, {"name": "dashed | black", "stroke":
      "#000000", "stroke-dasharray": "10, 10", "stroke-opacity": 0.9, "stroke-width": 3}, {"name": "dashed | red", "stroke": "#e32727", "stroke-dasharray": "10, 10",
      "stroke-opacity": 0.9, "stroke-width": 3}, {"name": "dashed | green", "stroke": "#006a1e", "stroke-dasharray": "10, 10", "stroke-opacity": 0.9, "stroke-width":
      3}, {"name": "dashed | blue", "stroke": "#006dbe", "stroke-dasharray": "10, 10", "stroke-opacity": 0.9, "stroke-width": 3}, {"name": "dashed | orange", "stroke":
      "#dc8f00", "stroke-dasharray": "10, 10", "stroke-opacity": 0.9, "stroke-width": 3}, {"name": "dashed | purple", "stroke": "#b82cff", "stroke-dasharray": "10,
      10", "stroke-opacity": 0.9, "stroke-width": 3}, {"name": "dashed | fuschia", "stroke": "#ab006c", "stroke-dasharray": "10, 10", "stroke-opacity": 0.9, "stroke-width":
      3}, {"name": "dotted | black", "stroke": "#000000", "stroke-dasharray": "4, 3", "stroke-opacity": 0.9, "stroke-width": 3}, {"name": "dotted | red", "stroke":
      "#e32727", "stroke-dasharray": "4, 3", "stroke-opacity": 0.9, "stroke-width": 3}, {"name": "dotted | green", "stroke": "#006a1e", "stroke-dasharray": "4, 3",
      "stroke-opacity": 0.9, "stroke-width": 3}, {"name": "dotted | blue", "stroke": "#006dbe", "stroke-dasharray": "4, 3", "stroke-opacity": 0.9, "stroke-width":
      3}, {"name": "dotted | orange", "stroke": "#dc8f00", "stroke-dasharray": "4, 3", "stroke-opacity": 0.9, "stroke-width": 3}, {"name": "dotted | purple", "stroke":
      "#b82cff", "stroke-dasharray": "4, 3", "stroke-opacity": 0.9, "stroke-width": 3}, {"name": "dotted | fuschia", "stroke": "#ab006c", "stroke-dasharray": "4,
      3", "stroke-opacity": 0.9, "stroke-width": 3}, {"name": "dash-dotted | black", "stroke": "#000000", "stroke-dasharray": "15, 10, 5, 10", "stroke-opacity": 0.9,
      "stroke-width": 3}, {"name": "dash-dotted | red", "stroke": "#e32727", "stroke-dasharray": "15, 10, 5, 10", "stroke-opacity": 0.9, "stroke-width": 3}, {"name":
      "dash-dotted | green", "stroke": "#006a1e", "stroke-dasharray": "15, 10, 5, 10", "stroke-opacity": 0.9, "stroke-width": 3}, {"name": "dash-dotted | blue", "stroke":
      "#006dbe", "stroke-dasharray": "15, 10, 5, 10", "stroke-opacity": 0.9, "stroke-width": 3}, {"name": "dash-dotted | orange", "stroke": "#dc8f00", "stroke-dasharray":
      "15, 10, 5, 10", "stroke-opacity": 0.9, "stroke-width": 3}, {"name": "dash-dotted | purple", "stroke": "#b82cff", "stroke-dasharray": "15, 10, 5, 10", "stroke-opacity":
      0.9, "stroke-width": 3}, {"name": "dash-dotted | fuschia", "stroke": "#ab006c", "stroke-dasharray": "15, 10, 5, 10", "stroke-opacity": 0.9, "stroke-width":
      3}], "texts": [{"name": "base", "fill": "#000", "rotate": "0", "font-size": "12px", "font-weight": "normal", "text-anchor": "start", "fill-opacity": 1}, {"name":
      "header", "fill": "#000", "rotate": "0", "font-size": "12px", "font-weight": "bold", "text-anchor": "middle", "fill-opacity": 1}, {"name": "title", "fill":
      "#000", "rotate": "0", "font-size": "12px", "font-weight": "bold", "text-anchor": "middle", "fill-opacity": 1}, {"name": "transparent", "font-size": "12px",
      "rotate": "0", "font-weight": "normal", "text-anchor": "start", "fill": "#000000", "fill-opacity": 0}, {"name": "normal | black", "font-size": "12px", "rotate":
      "0", "font-weight": "normal", "text-anchor": "start", "fill": "#000000", "fill-opacity": 1}, {"name": "normal | red", "font-size": "12px", "rotate": "0", "font-weight":
      "normal", "text-anchor": "start", "fill": "#6f0000", "fill-opacity": 1}, {"name": "normal | green", "font-size": "12px", "rotate": "0", "font-weight": "normal",
      "text-anchor": "start", "fill": "#006a1e", "fill-opacity": 1}, {"name": "normal | blue", "font-size": "12px", "rotate": "0", "font-weight": "normal", "text-anchor":
      "start", "fill": "#006dbe", "fill-opacity": 1}, {"name": "normal | orange", "font-size": "12px", "rotate": "0", "font-weight": "normal", "text-anchor": "start",
      "fill": "#dc8f00", "fill-opacity": 1}, {"name": "normal | purple", "font-size": "12px", "rotate": "0", "font-weight": "normal", "text-anchor": "start", "fill":
      "#b82cff", "fill-opacity": 1}, {"name": "normal | fuschia", "font-size": "12px", "rotate": "0", "font-weight": "normal", "text-anchor": "start", "fill": "#ab006c",
      "fill-opacity": 1}], "rectangles": [{"name": "base", "fill": "#999999", "stroke": "#000000", "fill-opacity": 0.8, "stroke-width": 1, "pattern": "solid", "pattern_fill":
      "#ffffff"}, {"name": "black", "fill": "#000000", "fill-opacity": 0.8, "stroke": "#FFFFFF", "stroke-width": 1, "pattern": "solid", "pattern_fill": "#ffffff"},
      {"name": "red", "fill": "#e32727", "fill-opacity": 0.8, "stroke": "#6f0000", "stroke-width": 1, "pattern": "solid", "pattern_fill": "#ffffff"}, {"name": "green",
      "fill": "#22ba53", "fill-opacity": 0.8, "stroke": "#006a1e", "stroke-width": 1, "pattern": "solid", "pattern_fill": "#ffffff"}, {"name": "blue", "fill": "#3aa4e5",
      "fill-opacity": 0.8, "stroke": "#006dbe", "stroke-width": 1, "pattern": "solid", "pattern_fill": "#ffffff"}, {"name": "orange", "fill": "#ffb100", "fill-opacity":
      0.8, "stroke": "#dc8f00", "stroke-width": 1, "pattern": "solid", "pattern_fill": "#ffffff"}, {"name": "purple", "fill": "#b82cff", "fill-opacity": 0.8, "stroke":
      "#5e5e5e", "stroke-width": 1, "pattern": "solid", "pattern_fill": "#ffffff"}, {"name": "fuschia", "fill": "#d4266e", "fill-opacity": 0.8, "stroke": "#ab006c",
      "stroke-width": 1, "pattern": "solid", "pattern_fill": "#ffffff"}]}, "calculated_columns": []}
    caption: <p>demo.</p>
    published: true
    created: 2020-05-11 04:12:54.866928+00:00
    last_updated: 2020-05-11 04:12:54.866957+00:00
- model: summary.datapivotquery
  pk: 2
  fields:
    datapivot_ptr: 2
    evidence_type: 0
    export_style: 1
    preferred_units: '["1"]'
    prefilters:
      published_only: true
- model: summary.datapivotquery
  pk: 1
  fields:
    datapivot_ptr: 1
    evidence_type: 0
    export_style: 0
    preferred_units: '["1"]'
    prefilters:
      published_only: true
- model: summary.datapivotquery
  pk: 4
  fields:
    datapivot_ptr: 4
    evidence_type: 1
    export_style: 0
    preferred_units: '[]'
    prefilters:
      published_only: true
- model: summary.datapivotquery
  pk: 3
  fields:
    datapivot_ptr: 3
    evidence_type: 4
    export_style: 0
    preferred_units: '[]'
    prefilters:
      published_only: true
- model: summary.datapivotquery
  pk: 5
  fields:
    datapivot_ptr: 5
    evidence_type: 2
    export_style: 1
    preferred_units: '[]'
    prefilters:
      published_only: true
- model: summary.datapivotquery
  pk: 6
  fields:
    datapivot_ptr: 6
    evidence_type: 2
    export_style: 0
    preferred_units: '[]'
    prefilters:
      published_only: true
- model: docs.documentationpage
  pk: 3
  fields:
    page_ptr: 3
    tagline: Click the links below for helpful guides on how to use the features in HAWC.
    body:
      - type: content
        value: <p data-block-key="ai8dg">This is the root page.</p>
        id: 1cd2f6cf-39e4-4a1b-a44f-7150986568d5
- model: docs.documentationpage
  pk: 4
  fields:
    page_ptr: 4
    tagline: This page is has been published.
    body:
      - type: content
        value: <p data-block-key="bi8dg">This is the child page.</p>
        id: 2cd2f6cf-39e4-4a1b-a44f-7150986568d5
- model: docs.documentationpage
  pk: 5
  fields:
    page_ptr: 5
    tagline: This page isn't finished.
    body:
      - type: content
        value: <p data-block-key="ci8dg">This is the child page too.</p>
        id: 3cd2f6cf-39e4-4a1b-a44f-7150986568d5
- model: mgmt.task
  pk: 1
  fields:
    owner:
    - team@hawcproject.org
    study: 1
    type: 10
    status: 30
    open: false
    due_date: 2025-08-01 04:00:00+00:00
    started: null
    completed: 2020-08-14 18:59:43.848775+00:00
- model: mgmt.task
  pk: 2
  fields:
    owner:
    - team@hawcproject.org
    study: 1
    type: 20
    status: 20
    open: false
    due_date: null
    started: null
    completed: null
- model: mgmt.task
  pk: 3
  fields:
    owner: null
    study: 1
    type: 30
    status: 10
    open: false
    due_date: null
    started: null
    completed: null
- model: mgmt.task
  pk: 4
  fields:
    owner: null
    study: 1
    type: 40
    status: 10
    open: false
    due_date: null
    started: null
    completed: null
- model: udf.UserDefinedForm
  pk: 1
  fields:
    name: demo form
    description: a demo form
    schema: {
      fields: [
        {name: "field1", type: "char"},
        {name: "field2", type: "integer"},
      ]
    }
    creator:
    - pm@hawcproject.org
    editors:
    - - team@hawcproject.org
    parent: null
    deprecated: false
    created: 2023-09-17 04:10:29.880052+00:00
    last_updated: 2023-09-17 04:15:33.309627+00:00
- model: udf.ModelBinding
  pk: 1
  fields:
    assessment: 4
    content_type:
    - study
    - study
    form: 1
    creator:
    - pm@hawcproject.org
    created: 2023-09-17 04:10:29.880052+00:00
    last_updated: 2023-09-17 04:15:33.309627+00:00
- model: udf.TagBinding
  pk: 1
  fields:
    assessment: 4
    tag: 32
    form: 1
    creator:
    - pm@hawcproject.org
    created: 2023-09-17 04:10:29.880052+00:00
    last_updated: 2023-09-17 04:15:33.309627+00:00
- model: udf.ModelUDFContent
  pk: 1
  fields:
    model_binding: 1
    content_type:
    - study
    - study
    object_id: 9
    content:
      field1: test
      field2: 123
    created: 2024-03-12 15:19:07.533314+00:00
    last_updated: 2024-03-12 15:19:07.533329+00:00
- model: udf.TagUDFContent
  pk: 1
  fields:
    reference: 13
    tag_binding: 1
    content:
      field1: testing
      field2: 321
    created: 2024-05-08 12:21:07.533314+00:00
    last_updated:  2024-05-08 12:21:07.533314+00:00
- model: reversion.revision
  pk: 1
  fields:
    date_created: 2099-08-01 00:00:00.000000+00:00
    user_id: 1
- model: animalv2.experiment
  pk: 1
  fields:
    study: 1
    name: Test Experiment
    design: AA
    has_multiple_generations: false
    guideline_compliance: test compliance
    comments: <p>test comments</p>
    created: 2024-01-20 21:12:17.714337+00:00
    last_updated: 2024-01-21 20:38:10.024296+00:00
- model: animalv2.chemical
  pk: 1
  fields:
    experiment: 1
    name: Test Chemical
    cas: sample CAS
    dtxsid: DTXSID6026296
    source: test source
    purity: test purity
    vehicle: test vehicle
    comments: test comments
    created: 2024-01-20 21:12:17.714337+00:00
    last_updated: 2024-01-21 20:38:10.024296+00:00
- model: animalv2.animalgroup
  pk: 1
  fields:
    experiment: 1
    name: Test Animal Group
    species: 1
    strain: 1
    sex: M
    animal_source: test animal source
    lifestage_at_exposure: DEV
    lifestage_at_assessment: DEV
    generation: ''
    husbandry_and_diet: test husbandry and diet
    comments: test comments
    created: 2024-01-20 21:12:17.714337+00:00
    last_updated: 2024-01-21 20:38:10.024296+00:00
- model: animalv2.treatment
  pk: 1
  fields:
    experiment: 1
    name: Test Treatment
    chemical: 1
    route_of_exposure: OR
    exposure_duration: 1.1
    exposure_duration_description: test duration description
    exposure_outcome_duration: 1
    comments: test comments
    created: 2024-01-20 21:12:17.714337+00:00
    last_updated: 2024-01-21 20:38:10.024296+00:00
- model: animalv2.dosegroup
  pk: 1
  fields:
    treatment: 1
    dose_group_id: 1
    dose: 1.1
    dose_units: 1
    created: 2024-01-20 21:12:17.714337+00:00
    last_updated: 2024-01-21 20:38:10.024296+00:00
- model: animalv2.endpoint
  pk: 1
  fields:
    experiment: 1
    name: test endpoint name
    name_term: null
    system: Cardiovascular
    system_term: null
    organ: Eyes
    organ_term: null
    effect: test effect
    effect_term: null
    effect_subtype: test subtype
    effect_subtype_term: null
    effect_modifier_reference: test reference
    effect_modifier_anatomical: test anatomical
    effect_modifier_location: test location
    comments: test comments
- model: animalv2.observationtime
  pk: 1
  fields:
    endpoint: 1
    observation_time: 1.1
    observation_time_units: 0
    observation_time_text: test time text
    comments: test comments
    created: 2024-01-20 21:12:17.714337+00:00
    last_updated: 2024-01-21 20:38:10.024296+00:00
- model: animalv2.dataextraction
  pk: 1
  fields:
    experiment: 1
    endpoint: 1
    observation_timepoint: 1
    treatment: 1
    is_qualitative_only: false
    data_location: test location
    variance_type: 0
    statistical_method: test stat method
    method_to_control_for_litter_effects: 2
    values_estimated: false
    dataset_type: C
    statistical_power: test stat power
    response_units: ''
    dose_response_observations: test response observations
    result_details: test details
    created: 2024-01-20 21:12:17.714337+00:00
    last_updated: 2024-01-21 20:38:10.024296+00:00

- model: animalv2.doseresponsegroupleveldata
  pk: 1
  fields:
    data_extraction: 1
    treatment_name: test treatment name
    dose: test dose
    n: 99
    response: 1.1
    variance: 2.2
    treatment_related_effect: 3
    statistically_significant: 2
    p_value: test pval
    NOEL: 2
    LOEL: 2
    created: 2024-01-20 21:12:17.714337+00:00
    last_updated: 2024-01-21 20:38:10.024296+00:00

- model: animalv2.doseresponseanimalleveldata
  pk: 1
  fields:
    data_extraction: 1
    cage_id: test cage id
    animal_id: test animal id
    dose: test dose
    response: 1.1
    created: 2024-01-20 21:12:17.714337+00:00
    last_updated: 2024-01-21 20:38:10.024296+00:00<|MERGE_RESOLUTION|>--- conflicted
+++ resolved
@@ -596,7 +596,14 @@
     model: documentationpagetag
 - model: contenttypes.contenttype
   fields:
-<<<<<<< HEAD
+    app_label: lit
+    model: workflow
+- model: contenttypes.contenttype
+  fields:
+    app_label: udf
+    model: tagudfcontent
+- model: contenttypes.contenttype
+  fields:
     app_label: animalv2
     model: experiment
 - model: contenttypes.contenttype
@@ -643,14 +650,6 @@
   fields:
     app_label: animalv2
     model: observationtime
-=======
-    app_label: lit
-    model: workflow
-- model: contenttypes.contenttype
-  fields:
-    app_label: udf
-    model: tagudfcontent
->>>>>>> 41b99d06
 - model: auth.permission
   fields:
     name: Can access Wagtail admin
