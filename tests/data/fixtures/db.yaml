--- conflicted
+++ resolved
@@ -432,11 +432,7 @@
     editable: false
     public: true
     hide_from_public_page: false
-<<<<<<< HEAD
-    is_public_training_data: false
-=======
     is_public_training_data: true
->>>>>>> 56bed20d
     enable_literature_review: true
     enable_project_management: true
     enable_data_extraction: true
@@ -510,7 +506,6 @@
     created: 2020-02-27 20:53:19.390879+00:00
     last_updated: 2020-02-27 20:53:19.390902+00:00
     effects: []
-<<<<<<< HEAD
 - model: assessment.baseendpoint
   pk: 2
   fields:
@@ -519,7 +514,6 @@
     created: 2020-04-10 19:37:19.983403+00:00
     last_updated: 2020-04-10 19:37:19.983403+00:00
     effects: []
-=======
 - model: lit.literatureassessment
   pk: 1
   fields:
@@ -534,7 +528,6 @@
     extraction_tag: 11
     created: 2020-04-11 20:53:19.390979+00:00
     last_updated: 2020-04-11 20:53:19.390979+00:00
->>>>>>> 56bed20d
 - model: lit.search
   pk: 1
   fields:
