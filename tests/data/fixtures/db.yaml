--- conflicted
+++ resolved
@@ -825,7 +825,6 @@
     reviewers:
     - - reviewer@hawcproject.org
     epi_version: 1
-<<<<<<< HEAD
 - model: assessment.assessment
   pk: 4
   fields:
@@ -863,7 +862,6 @@
     - - team@hawcproject.org
     reviewers:
     - - reviewer@hawcproject.org
-=======
 - model: assessment.AssessmentDetail
   pk: 1
   fields:
@@ -960,7 +958,6 @@
       key: value
     created: 2022-09-13 13:53:35.075708+00:00
     last_updated: 2022-09-13 13:53:35.075726+00:00
->>>>>>> 8374c373
 - model: assessment.attachment
   pk: 3
   fields:
@@ -1504,7 +1501,6 @@
 - model: lit.identifiers
   pk: 9
   fields:
-<<<<<<< HEAD
     unique_id: '28572920'
     database: 1
     content: '{"xml": "<PubmedArticle></PubmedArticle>",
@@ -1635,10 +1631,8 @@
   fields:
     unique_id: 10.1016/j.jep.2021.114077
     database: 4
-=======
     unique_id: '27245597'
     database: 1
->>>>>>> 8374c373
     content: ''
     url: ''
 - model: lit.referencefiltertag
@@ -2192,7 +2186,6 @@
 - model: lit.reference
   pk: 9
   fields:
-<<<<<<< HEAD
     assessment: 4
     title: 'The "Superhero Cape Burrito": a simple and comfortable method of short-term
       procedural restraint.'
@@ -2326,63 +2319,9 @@
     identifiers:
     - 11
     - 14
-- model: lit.userreferencetags
-  pk: 1
-  fields:
-    tag: 33
-    content_object: 1
-- model: lit.userreferencetags
-  pk: 2
-  fields:
-    tag: 34
-    content_object: 2
-- model: lit.userreferencetags
-  pk: 5
-  fields:
-    tag: 33
-    content_object: 4
-- model: lit.userreferencetags
-  pk: 9
-  fields:
-    tag: 37
-    content_object: 5
-- model: lit.userreferencetag
-  pk: 1
-  fields:
-    user:
-    - team@hawcproject.org
-    reference: 11
-    is_resolved: true
-    created: 2022-10-27 21:07:50.089101+00:00
-    last_updated: 2022-10-27 21:07:50.420620+00:00
-- model: lit.userreferencetag
-  pk: 2
-  fields:
-    user:
-    - team@hawcproject.org
-    reference: 10
-    is_resolved: true
-    created: 2022-10-27 21:09:01.953588+00:00
-    last_updated: 2022-10-27 21:09:02.014507+00:00
-- model: lit.userreferencetag
-  pk: 4
-  fields:
-    user:
-    - pm@hawcproject.org
-    reference: 11
-    is_resolved: true
-    created: 2022-10-27 21:19:29.460709+00:00
-    last_updated: 2022-10-27 21:36:51.929199+00:00
-- model: lit.userreferencetag
-  pk: 5
-  fields:
-    user:
-    - pm@hawcproject.org
-    reference: 10
-    is_resolved: false
-    created: 2022-10-27 21:37:16.158160+00:00
-    last_updated: 2022-10-27 21:40:28.356071+00:00
-=======
+- model: lit.reference
+  pk: 12
+  fields:
     assessment: 2
     title: Microbial Ecology of the Human Skin.
     authors_short: Cundell AM
@@ -2409,7 +2348,62 @@
     - 2
     identifiers:
     - 9
->>>>>>> 8374c373
+- model: lit.userreferencetags
+  pk: 1
+  fields:
+    tag: 33
+    content_object: 1
+- model: lit.userreferencetags
+  pk: 2
+  fields:
+    tag: 34
+    content_object: 2
+- model: lit.userreferencetags
+  pk: 5
+  fields:
+    tag: 33
+    content_object: 4
+- model: lit.userreferencetags
+  pk: 9
+  fields:
+    tag: 37
+    content_object: 5
+- model: lit.userreferencetag
+  pk: 1
+  fields:
+    user:
+    - team@hawcproject.org
+    reference: 11
+    is_resolved: true
+    created: 2022-10-27 21:07:50.089101+00:00
+    last_updated: 2022-10-27 21:07:50.420620+00:00
+- model: lit.userreferencetag
+  pk: 2
+  fields:
+    user:
+    - team@hawcproject.org
+    reference: 10
+    is_resolved: true
+    created: 2022-10-27 21:09:01.953588+00:00
+    last_updated: 2022-10-27 21:09:02.014507+00:00
+- model: lit.userreferencetag
+  pk: 4
+  fields:
+    user:
+    - pm@hawcproject.org
+    reference: 11
+    is_resolved: true
+    created: 2022-10-27 21:19:29.460709+00:00
+    last_updated: 2022-10-27 21:36:51.929199+00:00
+- model: lit.userreferencetag
+  pk: 5
+  fields:
+    user:
+    - pm@hawcproject.org
+    reference: 10
+    is_resolved: false
+    created: 2022-10-27 21:37:16.158160+00:00
+    last_updated: 2022-10-27 21:40:28.356071+00:00
 - model: study.study
   pk: 1
   fields:
@@ -5416,14 +5410,12 @@
       risk of bias metrics can be entered for a metric of bias for each study. Risk
       of Bias metrics are organized by domain. The following questions are required
       for evaluation for this assessment.</p>
-<<<<<<< HEAD
 - model: riskofbias.riskofbiasassessment
   pk: 5
   fields:
     assessment: 4
     number_of_reviewers: 1
     help_text: '<p>Help text.</p>'
-=======
 - model: eco.state
   pk: 1
   fields:
@@ -5567,7 +5559,6 @@
     derived_value: null
     created: 2022-08-17 16:20:45.453359+00:00
     last_updated: 2022-08-17 18:52:22.777238+00:00
->>>>>>> 8374c373
 - model: epi.criteria
   pk: 1
   fields:
