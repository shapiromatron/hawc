{
  "assessment": 2,
  "assessment_name": "Chemical X (2020)",
  "assessment_rob_name": "Risk of bias",
  "caption": "<p>caption</p>",
  "created": "2020-05-08T15:37:44.283008-04:00",
  "dose_units": null,
  "endpoints": [],
  "id": 5,
  "last_updated": "2020-05-08T15:38:48.445082-04:00",
  "prefilters": "{}",
  "published": true,
  "rob_settings": {
    "assessment_id": 2,
    "domains": [
      {
        "description": "<p>description</p>",
        "id": 10,
        "is_overall_confidence": false,
        "name": "domain 1",
        "sort_order": 1
      },
      {
        "description": "<p>description</p>",
        "id": 11,
        "is_overall_confidence": true,
        "name": "overall",
        "sort_order": 2
      }
    ],
    "metrics": [
      {
        "default_response": 12,
        "description": "<p>description</p>",
        "domain_id": 10,
        "id": 14,
        "name": "metric 1",
        "response_values": [
          17,
          16,
          15,
          12,
          14,
          10
        ],
        "responses": 1,
        "short_name": "metric 1 short",
        "sort_order": 1,
        "use_short_name": false
      },
      {
        "default_response": 12,
        "description": "<p>overall description</p>",
        "domain_id": 11,
        "id": 15,
        "name": "overall metric 1",
        "response_values": [
          17,
          16,
          15,
          12,
          14,
          10
        ],
        "responses": 1,
        "short_name": "overall short",
        "sort_order": 1,
        "use_short_name": false
      }
    ],
    "rob_settings": {
      "assessment": 2,
      "help_text": "<p>These are instructions for how to do risk of bias for an assessment.</p>",
      "id": 3,
      "number_of_reviewers": 2
    },
    "score_metadata": {
      "bias_direction": {
        "0": "not entered/unknown",
        "1": "\u2b06 (away from null)",
        "2": "\u2b07 (towards null)"
      },
      "choices": {
        "0": "None",
        "10": "Not applicable",
        "12": "Not reported",
        "14": "Definitely high risk of bias",
        "15": "Probably high risk of bias",
        "16": "Probably low risk of bias",
        "17": "Definitely low risk of bias",
        "20": "Not applicable",
        "22": "Not reported",
        "24": "Critically deficient",
        "25": "Deficient",
        "26": "Adequate",
        "27": "Good",
        "34": "Uninformative",
        "35": "Low confidence",
        "36": "Medium confidence",
        "37": "High confidence",
        "40": "Yes",
        "41": "No",
        "50": "Critical concerns",
        "51": "Major concerns",
        "52": "Some concerns",
        "53": "Minor concerns"
      },
      "colors": {
        "0": "#DFDFDF",
        "10": "#E8E8E8",
        "12": "#FFCC00",
        "14": "#CC3333",
        "15": "#FFCC00",
        "16": "#6FFF00",
        "17": "#00CC00",
        "20": "#E8E8E8",
        "22": "#FFCC00",
        "24": "#CC3333",
        "25": "#FFCC00",
        "26": "#6FFF00",
        "27": "#00CC00",
        "34": "#CC3333",
        "35": "#FFCC00",
        "36": "#6FFF00",
        "37": "#00CC00",
        "40": "#00CC00",
        "41": "#CC3333",
        "50": "#f7fcf5",
        "51": "#addea7",
        "52": "#238d46",
        "53": "#00441b"
      },
      "symbols": {
        "0": "\u2501",
        "10": "N/A",
        "12": "NR",
        "14": "--",
        "15": "-",
        "16": "+",
        "17": "++",
        "20": "N/A",
        "22": "NR",
        "24": "--",
        "25": "-",
        "26": "+",
        "27": "++",
        "34": "--",
        "35": "-",
        "36": "+",
        "37": "++",
        "40": "Y",
        "41": "N",
        "50": "0",
        "51": "+",
        "52": "++",
        "53": "+++"
      }
    }
  },
  "settings": {
    "included_metrics": [
      14,
      15
    ],
    "legend_x": 574,
    "legend_y": 10,
    "padding_bottom": 40,
    "padding_left": 70,
    "padding_right": 300,
    "padding_top": 40,
    "plot_width": 400,
    "row_height": 30,
    "show_legend": true,
    "show_na_legend": true,
    "show_values": true,
    "title": "Title",
    "xAxisLabel": "Percent of studies",
    "yAxisLabel": ""
  },
  "slug": "barchart",
  "sort_order": "short_citation",
  "studies": [
    {
      "abstract": "<span class=\"abstract_label\">BACKGROUND: </span>Decabromodiphenyl ether (DecaBDE; CASRN 1163-19-5) is a flame retardant used in a variety of manufactured products. A single oral dose of 20.1 mg/kg administered to mice on postnatal day 3 has been reported to alter motor activity at 2, 4, and 6 months of age.<br><span class=\"abstract_label\">METHODS: </span>To further evaluate these results, a developmental neurotoxicity study was conducted in the most commonly used species for studies of this type, the rat, according to international validated testing guidelines and Good Laboratory Practice Standards. DecaBDE was administered orally via gavage in corn oil to dams from gestation day 6 to weaning at doses of 0, 1, 10, 100, or 1,000 mg/kg/day. Standard measures of growth, development, and neurological endpoints were evaluated in the offspring. Motor activity was assessed at 2 months of age. Additional motor activity assessments were conducted at 4 and 6 months of age. Neuropathology and morphometry evaluations of the offspring were performed at weaning and adulthood.<br><span class=\"abstract_label\">RESULTS: </span>No treatment-related neurobehavioral changes were observed in detailed clinical observations, startle response, or learning and memory tests. No test substance-related changes were noted in motor activity assessments performed at 2, 4, or 6 months of age. Finally, no treatment-related neuropathological or morphometric alterations were found.<br><span class=\"abstract_label\">CONCLUSIONS: </span>Under the conditions of this study, the no-observed-adverse-effect level for developmental neurotoxicity of DecaBDE was 1,000 mg/kg/day, the highest dose tested.",
      "ask_author": "not really (example)",
      "assessment": {
        "enable_risk_of_bias": true,
        "id": 2,
        "name": "Chemical X",
        "url": "/assessment/2/"
      },
      "authors": "Biesemeier JA, Beck MJ, Silberberg H, Myers NR, Ariano JM, Radovsky A, Freshwater L, Sved DW, Jacobi S, Stump DG, Hardy ML, Stedeford T",
      "authors_short": "Biesemeier JA et al.",
      "bioassay": true,
      "block_id": null,
      "coi_details": "J.B., H.S., J.A., S.J., M.H. and T.S. are employed by specialty chemical manufacturers whose product lines include brominated flame retardants. M.B., N.M., A.R., D.W.S. and D.G.S. are employed by WIL Research Laboratories, a contract research organization commissioned to conduct the guideline DNT study presented herein. L.F. is employed with BioSTAT Consultants and was commissioned to design and evaluate the statistical aspects of the DNT study. The views and opinions expressed in this article are those of the authors and not necessarily those of their respective employers.",
      "coi_reported": "Authors disclosed COI",
      "contact_author": true,
      "created": "2020-05-08T13:03:52.391195-04:00",
<<<<<<< HEAD
      "eco": false,
=======
      "doi": null,
>>>>>>> 6ead2bd5
      "editable": true,
      "epi": false,
      "epi_meta": false,
      "full_citation": "Biesemeier JA, Beck MJ, Silberberg H, Myers NR, Ariano JM, Radovsky A, Freshwater L, Sved DW, Jacobi S, Stump DG, Hardy ML, Stedeford T. An oral developmental neurotoxicity study of decabromodiphenyl ether (DecaBDE) in rats. Birth Defects Res. B Dev. Reprod. Toxicol. 2011; 92 (1):17-35.",
      "full_text_url": "",
      "funding_source": "Bromine Science and Environmental Forum for funding this study",
      "hero_id": null,
      "id": 7,
      "identifiers": [
        {
          "database": "PubMed",
          "id": 5,
          "unique_id": "21284075",
          "url": "https://www.ncbi.nlm.nih.gov/pubmed/21284075"
        }
      ],
      "in_vitro": false,
      "journal": "Birth Defects Res. B Dev. Reprod. Toxicol. 2011; 92 (1):17-35",
      "last_updated": "2020-05-08T13:56:45.324222-04:00",
      "published": true,
      "pubmed_id": 21284075,
      "riskofbiases": [
        {
          "active": true,
          "created": "2020-05-08T13:56:46.183552-04:00",
          "final": true,
          "id": 6,
          "last_updated": "2020-05-08T15:34:31.468702-04:00",
          "scores": [
            {
              "bias_direction": 1,
              "id": 14,
              "is_default": true,
              "label": "test1",
              "metric_id": 14,
              "notes": "<p>test</p>",
              "overridden_objects": [],
              "riskofbias_id": 6,
              "score": 16,
              "score_description": "Probably low risk of bias",
              "score_shade": "#6FFF00",
              "score_symbol": "+"
            },
            {
              "bias_direction": 1,
              "id": 16,
              "is_default": false,
              "label": "test2",
              "metric_id": 14,
              "notes": "<p>beep</p>",
              "overridden_objects": [
                {
                  "content_type_name": "animal.animalgroup",
                  "id": 2,
                  "object_id": 3,
                  "object_name": "sd rats",
                  "object_url": "/ani/animal-group/3/",
                  "score_id": 16
                },
                {
                  "content_type_name": "animal.animalgroup",
                  "id": 3,
                  "object_id": 99999,
                  "object_name": "<deleted id=3;score=16;obj_ct=9999;obj_id=99999>",
                  "object_url": "/404/",
                  "score_id": 16
                }
              ],
              "riskofbias_id": 6,
              "score": 14,
              "score_description": "Definitely high risk of bias",
              "score_shade": "#CC3333",
              "score_symbol": "--"
            },
            {
              "bias_direction": 1,
              "id": 15,
              "is_default": true,
              "label": "",
              "metric_id": 15,
              "notes": "<p>test</p>",
              "overridden_objects": [],
              "riskofbias_id": 6,
              "score": 16,
              "score_description": "Probably low risk of bias",
              "score_shade": "#6FFF00",
              "score_symbol": "+"
            }
          ],
          "study": 7
        }
      ],
      "rob_settings": {
        "assessment_id": 2,
        "domains": [
          {
            "description": "<p>description</p>",
            "id": 10,
            "is_overall_confidence": false,
            "name": "domain 1",
            "sort_order": 1
          },
          {
            "description": "<p>description</p>",
            "id": 11,
            "is_overall_confidence": true,
            "name": "overall",
            "sort_order": 2
          }
        ],
        "metrics": [
          {
            "default_response": 12,
            "description": "<p>description</p>",
            "domain_id": 10,
            "id": 14,
            "name": "metric 1",
            "response_values": [
              17,
              16,
              15,
              12,
              14,
              10
            ],
            "responses": 1,
            "short_name": "metric 1 short",
            "sort_order": 1,
            "use_short_name": false
          },
          {
            "default_response": 12,
            "description": "<p>overall description</p>",
            "domain_id": 11,
            "id": 15,
            "name": "overall metric 1",
            "response_values": [
              17,
              16,
              15,
              12,
              14,
              10
            ],
            "responses": 1,
            "short_name": "overall short",
            "sort_order": 1,
            "use_short_name": false
          }
        ],
        "rob_settings": {
          "assessment": 2,
          "help_text": "<p>These are instructions for how to do risk of bias for an assessment.</p>",
          "id": 3,
          "number_of_reviewers": 2
        },
        "score_metadata": {
          "bias_direction": {
            "0": "not entered/unknown",
            "1": "\u2b06 (away from null)",
            "2": "\u2b07 (towards null)"
          },
          "choices": {
            "0": "None",
            "10": "Not applicable",
            "12": "Not reported",
            "14": "Definitely high risk of bias",
            "15": "Probably high risk of bias",
            "16": "Probably low risk of bias",
            "17": "Definitely low risk of bias",
            "20": "Not applicable",
            "22": "Not reported",
            "24": "Critically deficient",
            "25": "Deficient",
            "26": "Adequate",
            "27": "Good",
            "34": "Uninformative",
            "35": "Low confidence",
            "36": "Medium confidence",
            "37": "High confidence",
            "40": "Yes",
            "41": "No",
            "50": "Critical concerns",
            "51": "Major concerns",
            "52": "Some concerns",
            "53": "Minor concerns"
          },
          "colors": {
            "0": "#DFDFDF",
            "10": "#E8E8E8",
            "12": "#FFCC00",
            "14": "#CC3333",
            "15": "#FFCC00",
            "16": "#6FFF00",
            "17": "#00CC00",
            "20": "#E8E8E8",
            "22": "#FFCC00",
            "24": "#CC3333",
            "25": "#FFCC00",
            "26": "#6FFF00",
            "27": "#00CC00",
            "34": "#CC3333",
            "35": "#FFCC00",
            "36": "#6FFF00",
            "37": "#00CC00",
            "40": "#00CC00",
            "41": "#CC3333",
            "50": "#f7fcf5",
            "51": "#addea7",
            "52": "#238d46",
            "53": "#00441b"
          },
          "symbols": {
            "0": "\u2501",
            "10": "N/A",
            "12": "NR",
            "14": "--",
            "15": "-",
            "16": "+",
            "17": "++",
            "20": "N/A",
            "22": "NR",
            "24": "--",
            "25": "-",
            "26": "+",
            "27": "++",
            "34": "--",
            "35": "-",
            "36": "+",
            "37": "++",
            "40": "Y",
            "41": "N",
            "50": "0",
            "51": "+",
            "52": "++",
            "53": "+++"
          }
        }
      },
      "searches": [
        5
      ],
      "short_citation": "Biesemeier JA et al. 2011",
      "study_identifier": "",
      "summary": "<p>Adapted from <a href=\"https://hawcproject.org/study/173483/\" rel=\"noopener noreferrer\" target=\"_blank\">https://hawcproject.org/study/173483/</a></p>",
      "tags": [
        {
          "id": 13,
          "name": "Animal Study"
        }
      ],
      "title": "An oral developmental neurotoxicity study of decabromodiphenyl ether (DecaBDE) in rats.",
      "url": "/study/7/",
      "year": 2011
    }
  ],
  "title": "barchart",
  "url": "/summary/visual/assessment/2/barchart/",
  "url_delete": "/summary/visual/assessment/2/barchart/delete/",
  "url_update": "/summary/visual/assessment/2/barchart/update/",
  "visual_type": "risk of bias barchart"
}<|MERGE_RESOLUTION|>--- conflicted
+++ resolved
@@ -197,11 +197,8 @@
       "coi_reported": "Authors disclosed COI",
       "contact_author": true,
       "created": "2020-05-08T13:03:52.391195-04:00",
-<<<<<<< HEAD
+      "doi": null,
       "eco": false,
-=======
-      "doi": null,
->>>>>>> 6ead2bd5
       "editable": true,
       "epi": false,
       "epi_meta": false,
