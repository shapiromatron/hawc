--- conflicted
+++ resolved
@@ -21,11 +21,7 @@
 # https://pythonspeed.com/articles/system-packages-docker/
 RUN apt-get update && \
     apt-get -y upgrade && \
-<<<<<<< HEAD
-    apt-get install -y netcat fonts-liberation bzip2 fontconfig && \
-=======
     apt-get install -y --no-install-recommends netcat fonts-liberation && \
->>>>>>> 16a8b933
     apt-get clean && \
     rm -rf /var/lib/apt/lists/* && \
     fc-cache -fv && \
